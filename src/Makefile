# buster gcc (Debian 8.3.0-6) emits many warnings
# use at your own risk
ifeq ($(origin SUPPRESS_WARNINGS), undefined)
else
  QUIETFLAGS    ?=
  QUIETFLAGS    += -Wno-unused-label
  QUIETFLAGS    += -Wno-format-overflow
  QUIETFLAGS    += -Wno-format-truncation
  QUIETFLAGS    += -Wno-stringop-truncation
  CXXQUIETFLAGS := $(QUIETFLAGS)
  CXXQUIETFLAGS += -Wno-catch-value
endif

ifeq ($(origin KERNELRELEASE), undefined)
MAKEFLAGS += --warn-undefined-variables
endif

EXTRAFLAGS :=
EXTRA_DEBUG ?=

# see http://www.cmcrossroads.com/ask-mr-make/6535-tracing-rule-execution-in-gnu-make
# to trace make execution of make in more detail:
# make VV=1
ifeq ("$(origin VV)", "command line")
    OLD_SHELL := $(SHELL)
    SHELL = $(warning Building $@$(if $<, (from $<))$(if $?, ($? newer)))$(OLD_SHELL)
endif

# Delete the default suffix rules
.SUFFIXES:
.PHONY: default userspace modules clean modclean depclean install python pythonclean cscope cscopeclean

# A "trivial build" is one which should not include dependency information
# either because it should be usable before dependency information can be
# generated or when it is invalid (clean, docclean) or when running as root
# when the user must guarantee in advance that everything is built
# (setuid, install)
ifeq ($(MAKECMDGOALS),)
TRIVIAL_BUILD=no
else
ifeq ($(filter-out docclean clean setuid install tags swish,$(MAKECMDGOALS)),)
TRIVIAL_BUILD=yes
else
TRIVIAL_BUILD=no
endif
endif


# Beautify output
# ---------------------------------------------------------------------------
#
# A simple variant is to prefix commands with $(Q) - that's useful
# for commands that shall be hidden in non-verbose mode.
#
#	$(Q)ln $@ :<
#
# If BUILD_VERBOSE equals 0 then the above command will be hidden.
# If BUILD_VERBOSE equals 1 then the above command is displayed.

ifeq ("$(origin V)", "command line")
  BUILD_VERBOSE = $(V)
endif
ifndef BUILD_VERBOSE
  BUILD_VERBOSE = 0
endif

ifeq ($(BUILD_VERBOSE),1)
  Q =
else
  Q = @
endif

ifeq "$(findstring s,$(filter-out --%, $(MAKEFLAGS)))" ""
ECHO=@echo
VECHO=echo
else
ECHO=@true
VECHO=true
endif

ifeq ($(BASEPWD),)
BASEPWD := $(shell pwd)
export BASEPWD
include Makefile.inc
ifeq ($(origin PYTHONPATH),undefined)
PYTHONPATH:=$(EMC2_HOME)/lib/python
else
PYTHONPATH:=$(EMC2_HOME)/lib/python:$(PYTHONPATH)
endif
export PYTHONPATH
else
include $(BASEPWD)/Makefile.inc
endif
ifeq ($(RTPREFIX),)
$(error Makefile.inc must specify RTPREFIX and other variables)
endif

cc-option = $(shell if $(CC) $(CFLAGS) $(1) -S -o /dev/null -xc /dev/null \
	     > /dev/null 2>&1; then echo "$(1)"; else echo "$(2)"; fi ;)
cxx-option = $(shell if $(CXX) $(CXXFLAGS) $(1) -S -o /dev/null -xc++ /dev/null \
            > /dev/null 2>&1; then echo "$(1)"; else echo "$(2)"; fi ;)

ifeq ($(origin KERNELRELEASE),undefined)
# When KERNELRELEASE is not defined, this is the userspace build.
# The "modules" target is the gateway to the kernel module build.
default: userspace modules
ifeq ($(RUN_IN_PLACE),yes)
ifneq ($(BUILD_SYS),uspace)
	@if [ -f ../bin/linuxcnc_module_helper ]; then if ! [ `id -u` = 0 -a -O ../bin/linuxcnc_module_helper -a -u ../bin/linuxcnc_module_helper ]; then $(VECHO) "You now need to run 'sudo make setuid' in order to run in place."; fi; fi
else
	@if [ -f ../bin/rtapi_app ]; then if ! [ `id -u` = 0 -a -O  ../bin/rtapi_app -a -u ../bin/rtapi_app ]; then $(VECHO) "You now need to run 'sudo make setuid' in order to run in place with access to hardware."; fi; fi
endif
endif


# Print 'entering' all the time
MAKEFLAGS += w

# Create the variables with := so that subsequent += alterations keep it
# as a "substitute at assignment time" variable
TARGETS :=
PYTARGETS :=
GENERATED_MANPAGES :=

# Submakefiles from each of these directories will be included if they exist
SUBDIRS := \
    libnml/linklist libnml/cms libnml/rcs libnml/inifile libnml/os_intf \
    libnml/nml libnml/buffer libnml/posemath libnml \
    \
    rtapi/examples/timer rtapi/examples/semaphore rtapi/examples/shmem \
    rtapi/examples/extint rtapi/examples/fifo rtapi/examples rtapi \
    \
    hal/components hal/drivers hal/drivers/mesa-hostmot2 \
    hal/user_comps/devices hal/user_comps/mb2hal \
    hal/user_comps hal/user_comps/vismach hal/user_comps/vfs11_vfd hal/classicladder hal/utils hal \
    hal/user_comps/vfdb_vfd hal/user_comps/wj200_vfd \
    hal/user_comps/huanyang-vfd \
	hal/user_comps/xhc-whb04b-6 \
    \
    emc/usr_intf/axis emc/usr_intf/touchy emc/usr_intf/stepconf emc/usr_intf/pncconf \
    emc/usr_intf/gremlin emc/usr_intf/gscreen emc/usr_intf/pyui emc/usr_intf/qtvcp \
    emc/usr_intf/gmoccapy \
    emc/usr_intf emc/nml_intf emc/task emc/iotask emc/kinematics emc/tp emc/canterp \
    emc/motion emc/ini emc/rs274ngc emc/sai emc emc/pythonplugin \
    emc/motion-logger \
    \
    module_helper \
    \
    po \
    \
    ../docs/src ../docs/src/source-highlight \



ULAPISRCS := rtapi/$(RTPREFIX)_ulapi.c

# Each item in INCLUDES is transformed into a -I directive later on
# The top directory is always included
INCLUDES := .

USERSRCS :=
PROGRAMS :=

# When used like $(call TOxxx, ...) these turn a list of source files
# into the corresponding list of object files, dependency files,
# or both.  When a source file has to be compiled with special flags,
# TOOBJSDEPS is used.  Confusingly, TOOBJSDEPS includes preprocessed source
# file names, but this is what allows 'make src.i' to produce proper
# preprocessed source when src.c needs a customized compile flag.
# See Submakefile.skel for an example.
TOOBJS = $(patsubst %.cc,objects/%.o,$(patsubst %.c,objects/%.o,$(1)))
TODEPS = $(patsubst %.cc,objects/%.d,$(patsubst %.c,objects/%.d,$(1)))
TOOBJSDEPS = $(call TOOBJS,$(1)) $(call TODEPS, $(1)) $(patsubst %.cc,%.ii,$(patsubst %.c,%.i,$(1)))

SUBMAKEFILES := $(patsubst %,%/Submakefile,$(SUBDIRS))
-include $(wildcard $(SUBMAKEFILES))

# This checks that all the things listed in USERSRCS are either C files
# or C++ files
ASSERT_EMPTY = $(if $(1), $(error "Should be empty but is not: $(1)"))
$(call ASSERT_EMPTY,$(filter-out %.c %.cc, $(USERSRCS)))

$(call TOOBJS,$(PYSRCS)) : EXTRAFLAGS += -fPIC -fno-strict-aliasing
USERSRCS += $(PYSRCS)

# Find the list of object files for each type of source file
CUSERSRCS := $(filter %.c,$(USERSRCS))
CXXUSERSRCS := $(filter %.cc,$(USERSRCS))
CUSEROBJS := $(call TOOBJS,$(CUSERSRCS))
CXXUSEROBJS += $(call TOOBJS,$(CXXUSERSRCS))

ifeq ($(TRIVIAL_BUILD),no)
# Find the dependency filenames, then include them all
DEPS := $(sort $(patsubst %.o,%.d,$(CUSEROBJS) $(CXXUSEROBJS)))
READ_DEPS = $(wildcard $(DEPS))
$(shell $(VECHO) 1>&2 Reading $(words $(READ_DEPS))/$(words $(DEPS)) dependency files)
-include $(READ_DEPS)
UNREAD_DEPS = $(filter-out $(READ_DEPS), $(DEPS))
$(shell $(VECHO) 1>&2 Done reading dependencies)
endif

# Each directory in $(INCLUDES) is passed as a -I directory when compiling.
INCLUDE := $(patsubst %,-I%, $(INCLUDES)) -I$(RTDIR)/include
INCLUDE += -I$(INCLUDEPY)
INCLUDE += $(LIBTIRPC_CFLAGS)

# Compilation options.	Perhaps some of these should come from Makefile.inc? (CXXFLAGS now does)
INTEGER_OVERFLOW_FLAGS := -fwrapv
OPT := -Os $(INTEGER_OVERFLOW_FLAGS)
<<<<<<< HEAD
DEBUG := $(DEBUG) -g -Wall
CFLAGS := $(INCLUDE) $(OPT) $(DEBUG) $(QUIETFLAGS) $(EXTRA_DEBUG) -DULAPI -std=gnu99 -fgnu89-inline
CXXFLAGS := $(INCLUDE) $(CXXFLAGS) $(CXXQUIETFLAGS) $(EXTRA_DEBUG) -DULAPI $(DEBUG) $(OPT) -Woverloaded-virtual
=======
DEBUG := $(DEBUG) -g -Wall -Werror=implicit-function-declaration
CFLAGS := $(INCLUDE) $(OPT) $(DEBUG) $(EXTRA_DEBUG) -DULAPI -std=gnu99 -fgnu89-inline
CXXFLAGS := $(INCLUDE) $(CXXFLAGS)   $(EXTRA_DEBUG) -DULAPI $(DEBUG) $(OPT) -Woverloaded-virtual
CXXFLAGS += $(call cxx-option, -Wno-psabi)
CXXFLAGS += $(call cxx-option, -std=gnu++11, std=gnu++0x)
>>>>>>> 7525a152

ifeq ($(RUN_IN_PLACE),yes)
LDFLAGS := -L$(LIB_DIR) -Wl,-rpath,$(LIB_DIR) $(LIBTIRPC_LIBS)
else
LDFLAGS := -Wl,-rpath-link,../lib $(LIBTIRPC_LIBS)
endif

# Rules to make .o (object) files
$(sort $(CUSEROBJS)) : objects/%.o: %.c
	$(ECHO) Compiling $<
	@mkdir -p $(dir $@)
	@rm -f $@
	$(Q)$(CC) -c $(CFLAGS) $(EXTRAFLAGS) \
		-MP -MD -MF "${@:.o=.d}" -MT "$@" \
		$< -o $@

$(sort $(CXXUSEROBJS)) : objects/%.o: %.cc
	$(ECHO) Compiling $<
	@mkdir -p $(dir $@)
	@rm -f $@
	$(Q)$(CXX) -c $(CXXFLAGS) $(EXTRAFLAGS) \
		-MP -MD -MF "${@:.o=.d}" -MT "$@" \
		$< -o $@

# Rules to make .i (preprocessed) files
$(sort $(patsubst %.c,%.i,$(CUSERSRCS))): %.i: %.c
	$(ECHO) Preprocessing $< to $@
	$(Q)$(CC) -dD $(CFLAGS) $(EXTRAFLAGS) -E $< -o $@

$(sort $(patsubst %.cc,%.ii,$(CXXUSERSRCS))): %.ii: %.cc
	$(ECHO) Preprocessing $< to $@
	$(Q)$(CXX) -dD $(CXXFLAGS) $(EXTRAFLAGS) -E $< -o $@

ifeq ($(TRIVIAL_BUILD),no)
configure: configure.ac
	AUTOGEN_TARGET=configure ./autogen.sh

config.h.in: configure.ac
	AUTOGEN_TARGET=config.h.in ./autogen.sh

config.status: configure
	if [ -f config.status ]; then ./config.status --recheck; else \
	    echo 1>&2 "*** linuxcnc is not configured.	Run './configure' with appropriate flags."; \
	    exit 1; \
	fi
endif

Makefile: config.h
config.h: config.h.in config.status
	@./config.status -q --header=$@

INFILES = \
        ../scripts/linuxcnc ../scripts/realtime \
	../scripts/haltcl ../scripts/rtapi.conf Makefile.inc Makefile.modinc \
	../tcl/linuxcnc.tcl ../scripts/halrun ../scripts/rip-environment \
	../scripts/linuxcncmkdesktop \
	 ../lib/python/nf.py \
	../share/desktop-directories/cnc.directory ../share/menus/CNC.menu \
	../share/applications/linuxcnc.desktop \
	../share/applications/linuxcnc-latency.desktop \
	../scripts/linuxcnc_var \
	../scripts/halcmd_twopass \

$(INFILES): %: %.in config.status
	@./config.status --file=$@

default: $(INFILES)

# For each file to be copied to ../include, its location in the source tree
# is listed here.  Note that due to $(INCLUDE), defined above, the include
# files in the source tree are the ones used when building linuxcnc.  The copy
# in ../include is used when building external components of linuxcnc.
HEADERS := \
    config.h \
    emc/ini/emcIniFile.hh \
    emc/ini/iniaxis.hh \
    emc/ini/inijoint.hh \
    emc/ini/initool.hh \
    emc/ini/initraj.hh \
    emc/ini/inihal.hh \
    emc/kinematics/cubic.h \
    emc/kinematics/kinematics.h \
    emc/kinematics/genhexkins.h \
    emc/kinematics/genserkins.h \
    emc/kinematics/pentakins.h \
    emc/kinematics/pumakins.h \
    emc/tp/tc.h \
    emc/tp/tc_types.h \
    emc/tp/tcq.h \
    emc/tp/tp.h \
    emc/tp/tp_types.h \
    emc/tp/spherical_arc.h \
    emc/tp/blendmath.h \
    emc/motion/emcmotcfg.h \
    emc/motion/motion.h \
    emc/motion/simple_tp.h \
    emc/motion/state_tag.h \
    emc/motion/usrmotintf.h \
    emc/nml_intf/canon.hh \
    emc/nml_intf/canon_position.hh \
    emc/nml_intf/emctool.h \
    emc/nml_intf/emc.hh \
    emc/nml_intf/emc_nml.hh \
    emc/nml_intf/emccfg.h \
    emc/nml_intf/emcglb.h \
    emc/nml_intf/emcpos.h \
    emc/nml_intf/interp_return.hh \
    emc/nml_intf/interpl.hh \
    emc/nml_intf/motion_types.h \
    emc/nml_intf/debugflags.h \
    emc/rs274ngc/interp_internal.hh \
    emc/rs274ngc/interp_fwd.hh \
    emc/rs274ngc/interp_base.hh \
    emc/rs274ngc/modal_state.hh \
    emc/rs274ngc/rs274ngc.hh \
    emc/rs274ngc/saicanon.hh \
    hal/hal.h \
    hal/hal_parport.h \
    hal/drivers/mesa-hostmot2/hostmot2-serial.h \
    libnml/buffer/locmem.hh \
    libnml/buffer/memsem.hh \
    libnml/buffer/phantom.hh \
    libnml/buffer/physmem.hh \
    libnml/buffer/recvn.h \
    libnml/buffer/rem_msg.hh \
    libnml/buffer/sendn.h \
    libnml/buffer/shmem.hh \
    libnml/buffer/tcpmem.hh \
    libnml/cms/cms.hh \
    libnml/cms/cms_aup.hh \
    libnml/cms/cms_cfg.hh \
    libnml/cms/cms_dup.hh \
    libnml/cms/cms_srv.hh \
    libnml/cms/cms_up.hh \
    libnml/cms/cms_user.hh \
    libnml/cms/cms_xup.hh \
    libnml/cms/cmsdiag.hh \
    libnml/cms/tcp_opts.hh \
    libnml/cms/tcp_srv.hh \
    libnml/inifile/inifile.h \
    libnml/inifile/inifile.hh \
    libnml/linklist/linklist.hh \
    libnml/nml/cmd_msg.hh \
    libnml/nml/nml.hh \
    libnml/nml/nml_mod.hh \
    libnml/nml/nml_oi.hh \
    libnml/nml/nml_srv.hh \
    libnml/nml/nml_type.hh \
    libnml/nml/nmldiag.hh \
    libnml/nml/nmlmsg.hh \
    libnml/nml/stat_msg.hh \
    libnml/os_intf/_sem.h \
    libnml/os_intf/sem.hh \
    libnml/os_intf/_shm.h \
    libnml/os_intf/shm.hh \
    libnml/os_intf/_timer.h \
    libnml/os_intf/timer.hh \
    libnml/posemath/posemath.h \
    libnml/posemath/gotypes.h \
    libnml/posemath/gomath.h \
    libnml/posemath/sincos.h \
    libnml/rcs/rcs.hh \
    libnml/rcs/rcs_exit.hh \
    libnml/rcs/rcs_print.hh \
    libnml/rcs/rcsversion.h \
    rtapi/rtapi.h \
    rtapi/rtapi_app.h \
    rtapi/rtapi_atomic.h \
    rtapi/rtapi_bitops.h \
    rtapi/rtapi_bool.h \
    rtapi/rtapi_byteorder.h \
    rtapi/rtapi_device.h \
    rtapi/rtapi_firmware.h \
    rtapi/rtapi_gfp.h \
    rtapi/rtapi_io.h \
    rtapi/rtapi_limits.h \
    rtapi/rtapi_list.h \
    rtapi/rtapi_math.h \
    rtapi/rtapi_math_i386.h \
    rtapi/rtapi_math64.h \
    rtapi/rtapi_mutex.h \
    rtapi/rtapi_parport.h \
    rtapi/rtapi_pci.h \
    rtapi/rtapi_slab.h \
    rtapi/rtapi_stdint.h \
    rtapi/rtapi_ctype.h \
    rtapi/rtapi_errno.h \
    rtapi/rtapi_string.h

# the "headers" target installs all the header files in ../include
.PHONY: headers
HEADERS := $(patsubst %,../include/%,$(foreach h,$(HEADERS),$(notdir $h)))
headers: $(HEADERS)

# install header files as part of the build
TARGETS += headers

# Add converting of %.po files
TARGETS += $(patsubst po/%.po, ../share/locale/%/LC_MESSAGES/linuxcnc.mo, $(wildcard po/*.po))
TARGETS += $(patsubst po/gmoccapy/%.po, ../share/locale/%/LC_MESSAGES/gmoccapy.mo, $(wildcard po/gmoccapy/*.po))
TARGETS += $(patsubst po/%.po, objects/%.msg, $(wildcard po/*.po))

# tooledit as standalone app:
TARGETS += ../bin/tooledit
../bin/tooledit: Makefile
	$(Q)rm -f $@
	$(Q)(echo "#!$(TCLSH)")>|$@
	$(Q)(echo "source $(EMC2_TCL_LIB_DIR)/tooledit.tcl")>>$@
	$(Q)(echo "standalone_tooledit")>>$@
	$(Q)chmod +x $@

# ngcgui as standalone app:
TARGETS += ../bin/ngcgui
../bin/ngcgui: Makefile
	$(Q)rm -f $@
	$(Q)(echo "#!$(TCLSH)")>|$@
	$(Q)(echo "source $(EMC2_TCL_LIB_DIR)/ngcgui.tcl")>>$@
	$(Q)(echo "::ngcgui::standalone_ngcgui")>>$@
	$(Q)chmod +x $@

# pyngcgui as standalone app:
TARGETS += ../bin/pyngcgui
../bin/pyngcgui: Makefile
	$(Q)rm -f $@
	$(Q)(echo "#!$(PYTHON)")>|$@
	$(Q)(echo "import pyngcgui")>>$@
	$(Q)(echo "pyngcgui.standalone_pyngcgui()")>>$@
	$(Q)chmod +x $@

# gremlin_view as standalone app:
TARGETS += ../bin/gremlin_view
../bin/gremlin_view: Makefile
	$(Q)rm -f $@
	$(Q)(echo "#!$(PYTHON)")>|$@
	$(Q)(echo "import gremlin_view")>>$@
	$(Q)(echo "gremlin_view.standalone_gremlin_view()")>>$@
	$(Q)chmod +x $@

# halshow as standalone app:
TARGETS += ../bin/halshow
../bin/halshow: Makefile
	$(Q)rm -f $@
	$(Q)(echo "#!$(TCLSH)")>|$@
	$(Q)(echo "source $(EMC2_TCL_LIB_DIR)/bin/halshow.tcl")>>$@
	$(Q)chmod +x $@

# And make userspace depend on $(TARGETS)
userspace: $(TARGETS)

pythonclean:
	rm -f $(PYTARGETS)
	find ../lib/python -name '*.so' -exec rm {} +
python: $(PYTARGETS)
userspace: python
clean: docclean pythonclean cscopeclean

# This is the gateway into the crazy world of "kbuild", the linux 2.6 system
# for building kernel modules.	Other kernel module build styles need to be
# accomodated here.
ifeq ($(BUILD_SYS),kbuild)

modules:
	MAKEFLAGS="$(filter-out --warn-undefined-variables,$(MAKEFLAGS))" \
	$(PYTHON) modsilent.py $(MAKE) KBUILD_EXTRA_SYMBOLS=$(moduledir)/Module.symvers -C $(KERNELDIR) SUBDIRS=`pwd` CC=$(CC) V=$(BUILD_VERBOSE) modules
	-cp Module.symvers *$(MODULE_EXT) ../rtlib/
endif

# These rules clean things up.	'modclean' cleans files generated by 'modules'
# (except that it doesn't remove the modules that were copied to rtlib)
# 'clean' cleans everything but dependency files, and 'depclean' cleans them
# too.
modclean:
	find -name '.*.cmd' -or -name '*.ko' -or -name '*.mod.c' -or -name '*.mod.o' | xargs rm -f
	-rm -rf .tmp_versions
	find . -name .tmp_versions |xargs rm -rf
	-rm -f ../rtlib/*.ko
	-rm -f ../rtlib/*.so

depclean:
	-rm -rf depends

clean: depclean modclean
	find . -name '*.o' |xargs rm -f
	-rm -rf objects
	-rm -f $(TARGETS)
	-rm -f $(GENERATED_MANPAGES)
	-rm -f ../rtlib/*.$(MODULE_EXT)
	-rm -f hal/components/conv_*.comp

# So that nothing is built as root, this rule does not depend on the touched
# files (Note that files in depends/ might be rebuilt, and there's little that
# can be done about it)
setuid:
ifeq ($(BUILD_SYS),uspace)
	chown root ../bin/rtapi_app
	chmod 4750 ../bin/rtapi_app
else
	chown root ../bin/pci_write
	chmod 4750 ../bin/pci_write
	chown root ../bin/pci_read
	chmod 4750 ../bin/pci_read
endif
	chown root ../bin/linuxcnc_module_helper
	chmod 4750 ../bin/linuxcnc_module_helper

# These rules allows a header file from this directory to be installed into
# ../include.  A pair of rules like these will exist in the Submakefile
# of each file that contains headers.
$(patsubst %,../include/%,$(wildcard *.h)): ../include/%.h: %.h
	$(Q)-cp $^ $@
$(patsubst %,../include/%,$(wildcard *.hh)): ../include/%.hh: %.hh
	$(Q)-cp $^ $@

DIR=install -d -m 0755 -o root
FILE=install -m 0644 -o root
TREE=cp -dR
CONFIGFILE=install -m 0644
EXE=install -m 0755 -o root
SETUID=install -m 4755 -o root
GLOB=$(wildcard $(1))

ifeq ($(RUN_IN_PLACE),yes)
define ERROR_MESSAGE
You configured run-in-place, but are trying to install.
For an installable version, run configure without --enable-run-in-place
and rebuild
endef
install:
	$(error $(ERROR_MESSAGE))

MENUS = ../share/menus/CNC.menu \
    ../share/desktop-directories/cnc.directory \
    ../share/applications/linuxcnc.desktop \
    ../share/applications/linuxcnc-latency.desktop \

install-menus install-menu: $(MENUS)
	mkdir -p $(HOME)/.config/menus/applications-merged
	cp $< $(HOME)/.config/menus/applications-merged
else

DOCS=README AUTHORS

DOCS_HELP=$(call GLOB,../docs/help/*)
NC_FILES=$(filter-out %/butterfly.ngc,$(call GLOB,../nc_files/*))
TCL=$(call GLOB,../tcl/*.tcl)
TCL_BIN=$(call GLOB,../tcl/bin/*.tcl) ../tcl/bin/popimage

ifeq ($(DESTDIR),)
install:
	$(Q)echo "'make install' is only supported for building packages,"
	$(Q)echo "and it doesn't look like that is what is going on because"
	$(Q)echo "you have not set DESTDIR."
	$(Q)exit 99
else
install: install-kernel-dep install-kernel-indep
	$(ECHO) "Installed in $(DESTDIR) with prefix $(prefix)"
endif

install-dirs:
	$(DIR) $(DESTDIR)$(initd_dir) $(DESTDIR)$(EMC2_RTLIB_DIR) \
		$(DESTDIR)$(sysconfdir)/linuxcnc $(DESTDIR)$(bindir) \
		$(DESTDIR)$(libdir) $(DESTDIR)$(includedir)/linuxcnc \
		$(DESTDIR)$(docsdir) $(DESTDIR)$(ncfilesdir) \
		$(DESTDIR)/etc/X11/app-defaults $(DESTDIR)$(tcldir)/bin \
		$(DESTDIR)$(tcldir)/scripts \
		$(DESTDIR)$(mandir)/man1 \
		$(DESTDIR)$(mandir)/man3 \
		$(DESTDIR)$(mandir)/man9 \
		$(DESTDIR)$(tcldir)/msgs \
		$(DESTDIR)$(localedir)/de/LC_MESSAGES \
		$(DESTDIR)$(datadir)/axis/images \
		$(DESTDIR)$(datadir)/axis/tcl \
		$(DESTDIR)$(datadir)/gscreen/images \
		$(DESTDIR)$(datadir)/gscreen/skins \
		$(DESTDIR)$(datadir)/qtvcp/images \
		$(DESTDIR)$(datadir)/qtvcp/screens \
		$(DESTDIR)$(datadir)/qtvcp/panels \
		$(DESTDIR)$(datadir)/qtvcp/widgets_ui \
		$(DESTDIR)$(datadir)/gmoccapy/images \
		$(DESTDIR)$(datadir)/glade3/catalogs \
		$(DESTDIR)$(datadir)/glade3/pixmaps \
		$(DESTDIR)$(datadir)/gtksourceview-2.0/language-specs \
		$(DESTDIR)$(datadir)/linuxcnc/stepconf \
		$(DESTDIR)$(datadir)/linuxcnc/pncconf \
		$(DESTDIR)$(datadir)/linuxcnc/pncconf/pncconf-help \
		$(DESTDIR)$(datadir)/linuxcnc/hallib

install-kernel-indep: install-dirs
	$(FILE) ../docs/man/man1/*.1 $(DESTDIR)$(mandir)/man1
	$(FILE) $(filter-out %/skeleton.3hal, $(wildcard ../docs/man/man3/*.3hal)) $(DESTDIR)$(mandir)/man3
	$(FILE) $(filter-out %/skeleton.3rtapi, $(wildcard ../docs/man/man3/*.3rtapi)) $(DESTDIR)$(mandir)/man3
	$(FILE) $(filter-out %/skeleton.9, $(wildcard ../docs/man/man9/*.9)) $(DESTDIR)$(mandir)/man9
	$(FILE) objects/*.msg $(DESTDIR)$(tcldir)/msgs
	$(EXE) ../scripts/realtime $(DESTDIR)$(initd_dir)
	$(EXE) ../scripts/halrun $(DESTDIR)$(bindir)
	$(EXE) ../scripts/halcmd_twopass $(DESTDIR)$(bindir)
	$(EXE) ../scripts/haltcl $(DESTDIR)$(bindir)
	$(EXE) ../scripts/simulate_probe $(DESTDIR)$(bindir)
	$(EXE) ../scripts/sim_pin $(DESTDIR)$(bindir)
	$(FILE) ../*.png ../*.gif $(DESTDIR)$(datadir)/linuxcnc
	$(FILE) ../lib/hallib/*   $(DESTDIR)$(datadir)/linuxcnc/hallib

	# install all the sample configs, including subdirs (tar is required on debian systems, and common on others)
	$(DIR) $(DESTDIR)$(sampleconfsdir)
	((cd ../configs && tar --exclude CVS --exclude .cvsignore --exclude .gitignore -cf - .) | (cd $(DESTDIR)$(sampleconfsdir) && tar -xf -))

	$(EXE) $(filter-out ../bin/rtapi_app ../bin/linuxcnc_module_helper ../bin/pci_write ../bin/pci_read ../bin/test_rtapi_vsnprintf, $(filter ../bin/%,$(TARGETS))) $(DESTDIR)$(bindir)
	$(EXE) ../scripts/linuxcnc $(DESTDIR)$(bindir)
	$(EXE) ../scripts/linuxcnc_info $(DESTDIR)$(bindir)
	$(EXE) ../scripts/linuxcnc_var $(DESTDIR)$(bindir)
	$(EXE) ../scripts/monitor-xhc-hb04 $(DESTDIR)$(bindir)
	$(EXE) ../scripts/latency-test $(DESTDIR)$(bindir)
	$(EXE) ../scripts/latency-plot $(DESTDIR)$(bindir)
	$(EXE) ../scripts/latency-histogram $(DESTDIR)$(bindir)
	$(EXE) ../scripts/moveoff_gui $(DESTDIR)$(bindir)
	$(EXE) ../scripts/hal-histogram $(DESTDIR)$(bindir)
	$(EXE) ../scripts/xhc-hb04-accels $(DESTDIR)$(bindir)
	$(EXE) ../scripts/pyvcp_demo $(DESTDIR)$(bindir)
	$(EXE) ../scripts/gladevcp_demo $(DESTDIR)$(bindir)
	$(EXE) ../scripts/linuxcncmkdesktop $(DESTDIR)$(bindir)
	$(EXE) ../bin/update_ini $(DESTDIR)$(bindir)
	$(EXE) ../scripts/halreport $(DESTDIR)$(bindir)
	$(FILE) $(filter ../lib/%.a ../lib/%.so.0,$(TARGETS)) $(DESTDIR)$(libdir)
	cp --no-dereference $(filter ../lib/%.so, $(TARGETS)) $(DESTDIR)$(libdir)
	-ldconfig $(DESTDIR)$(libdir)
	$(FILE) $(HEADERS) $(DESTDIR)$(includedir)/linuxcnc/
	$(FILE) $(addprefix ../docs/,$(DOCS)) $(DESTDIR)$(docsdir)
	$(FILE) $(DOCS_HELP) $(DESTDIR)$(docsdir)
	$(TREE) $(NC_FILES) $(DESTDIR)$(ncfilesdir)
	$(EXE) ../nc_files/M101 $(DESTDIR)$(ncfilesdir)
	$(FILE) ../tcl/TkLinuxCNC $(DESTDIR)/etc/X11/app-defaults
	$(FILE) Makefile.modinc $(DESTDIR)$(datadir)/linuxcnc
	$(EXE) $(TCL) $(DESTDIR)$(tcldir)
	$(FILE) ../tcl/hal.so $(DESTDIR)$(tcldir)
	$(FILE) ../tcl/linuxcnc.so $(DESTDIR)$(tcldir)
	$(FILE) ../tcl/pkgIndex.tcl $(DESTDIR)$(tcldir)
	$(EXE) $(TCL_BIN) $(DESTDIR)$(tcldir)/bin
	$(FILE) ../tcl/scripts/balloon.tcl ../tcl/scripts/emchelp.tcl $(DESTDIR)$(tcldir)/scripts
	$(EXE) ../tcl/scripts/Set_Coordinates.tcl $(DESTDIR)$(tcldir)/scripts
	$(FILE) ../share/linuxcnc/*.glade $(DESTDIR)$(prefix)/share/linuxcnc
	$(FILE) ../share/linuxcnc/stepconf/*.glade $(DESTDIR)$(prefix)/share/linuxcnc/stepconf
	$(FILE) ../share/linuxcnc/touchy.glade $(DESTDIR)$(prefix)/share/linuxcnc
	$(FILE) ../share/linuxcnc/gscreen.glade $(DESTDIR)$(prefix)/share/linuxcnc
	$(FILE) ../share/linuxcnc/gscreen2.glade $(DESTDIR)$(prefix)/share/linuxcnc
	$(FILE) ../share/gmoccapy/gmoccapy.glade $(DESTDIR)$(prefix)/share/gmoccapy
	$(FILE) ../share/linuxcnc/pncconf/*.glade $(DESTDIR)$(prefix)/share/linuxcnc/pncconf
	$(FILE) ../share/linuxcnc/gremlin_view.ui $(DESTDIR)$(prefix)/share/linuxcnc
	$(FILE) ../share/linuxcnc/popupkeyboard.ui $(DESTDIR)$(prefix)/share/linuxcnc
	$(FILE) ../configs/common/linuxcnc.nml $(DESTDIR)$(prefix)/share/linuxcnc
	$(FILE) ../src/emc/usr_intf/pncconf/pncconf-help/*.txt $(DESTDIR)$(prefix)/share/linuxcnc/pncconf/pncconf-help
	$(FILE) ../src/emc/usr_intf/pncconf/pncconf-help/*.png $(DESTDIR)$(prefix)/share/linuxcnc/pncconf/pncconf-help

	$(FILE) ../lib/python/gladevcp/hal_python.xml $(DESTDIR)$(datadir)/glade3/catalogs/
	$(FILE) ../lib/python/gladevcp/widget*.png  $(DESTDIR)$(datadir)/glade3/pixmaps/

	$(FILE) ../share/gtksourceview-2.0/language-specs/*.lang  $(DESTDIR)$(datadir)/gtksourceview-2.0/language-specs/

install-kernel-indep: install-python
install-python: install-dirs
	$(DIR) $(DESTDIR)$(SITEPY) $(DESTDIR)$(SITEPY)/rs274
	$(DIR) $(DESTDIR)$(SITEPY)/touchy
	$(DIR) $(DESTDIR)$(SITEPY)/gscreen
	$(DIR) $(DESTDIR)$(SITEPY)/qtvcp
	$(DIR) $(DESTDIR)$(SITEPY)/qtvcp/designer/x86_64/qt5.5
	$(DIR) $(DESTDIR)$(SITEPY)/qtvcp/designer/x86_64/qt5.7
	$(DIR) $(DESTDIR)$(SITEPY)/qtvcp/designer/x86_64/qt5.9
	$(DIR) $(DESTDIR)$(SITEPY)/qtvcp/lib
	$(DIR) $(DESTDIR)$(SITEPY)/qtvcp/plugins
	$(DIR) $(DESTDIR)$(SITEPY)/qtvcp/widgets
	$(DIR) $(DESTDIR)$(SITEPY)/qtvcp/widgets/widget_icons
	$(DIR) $(DESTDIR)$(SITEPY)/gmoccapy
	$(DIR) $(DESTDIR)$(SITEPY)/gladevcp
	$(DIR) $(DESTDIR)$(SITEPY)/stepconf
	$(DIR) $(DESTDIR)$(SITEPY)/pncconf
	$(DIR) $(DESTDIR)$(SITEPY)/pyui
	$(FILE) ../lib/python/*.py ../lib/python/*.so $(DESTDIR)$(SITEPY)
	$(FILE) ../lib/python/rs274/*.py $(DESTDIR)$(SITEPY)/rs274
	$(FILE) ../lib/python/touchy/*.py $(DESTDIR)$(SITEPY)/touchy
	$(FILE) ../lib/python/gscreen/*.py $(DESTDIR)$(SITEPY)/gscreen
	$(FILE) ../lib/python/qtvcp/*.py ../lib/python/qtvcp/*.ui ../lib/python/qtvcp/*.txt $(DESTDIR)$(SITEPY)/qtvcp
	$(FILE) ../lib/python/qtvcp/designer/*.txt $(DESTDIR)$(SITEPY)/qtvcp/designer
	$(FILE) ../lib/python/qtvcp/designer/x86_64/qt5.5/*.gz $(DESTDIR)$(SITEPY)/qtvcp/designer/x86_64/qt5.5
	$(FILE) ../lib/python/qtvcp/designer/x86_64/qt5.7/*.gz $(DESTDIR)$(SITEPY)/qtvcp/designer/x86_64/qt5.7
	$(FILE) ../lib/python/qtvcp/designer/x86_64/qt5.9/*.gz $(DESTDIR)$(SITEPY)/qtvcp/designer/x86_64/qt5.9
	$(FILE) ../lib/python/qtvcp/widgets/*.py $(DESTDIR)$(SITEPY)/qtvcp/widgets
	$(FILE) ../lib/python/qtvcp/widgets/widget_icons/*.png ../lib/python/qtvcp/widgets/widget_icons/*.gif $(DESTDIR)$(SITEPY)/qtvcp/widgets/widget_icons
	$(FILE) ../lib/python/qtvcp/plugins/*.py $(DESTDIR)$(SITEPY)/qtvcp/plugins
	$(FILE) ../lib/python/qtvcp/lib/*.py $(DESTDIR)$(SITEPY)/qtvcp/lib
	$(FILE) ../lib/python/gmoccapy/*.py $(DESTDIR)$(SITEPY)/gmoccapy
	$(FILE) ../lib/python/gladevcp/*.py $(DESTDIR)$(SITEPY)/gladevcp
	$(FILE) ../lib/python/gladevcp/*.glade $(DESTDIR)$(SITEPY)/gladevcp
	$(FILE) ../lib/python/stepconf/*.py $(DESTDIR)$(SITEPY)/stepconf
	$(FILE) ../lib/python/pncconf/*.py $(DESTDIR)$(SITEPY)/pncconf
	$(FILE) ../lib/python/pyui/*.py $(DESTDIR)$(SITEPY)/pyui
	$(EXE) ../bin/stepconf $(DESTDIR)$(bindir)
	$(EXE) ../bin/pncconf $(DESTDIR)$(bindir)
	$(EXE) ../bin/pyui $(DESTDIR)$(bindir)
	$(EXE) ../bin/hal_input $(DESTDIR)$(bindir)
	$(EXE) ../bin/mitsub_vfd $(DESTDIR)$(bindir)
	$(EXE) ../bin/pyvcp $(DESTDIR)$(bindir)
	$(EXE) ../bin/gladevcp $(DESTDIR)$(bindir)
	$(EXE) ../bin/axis $(DESTDIR)$(bindir)
	$(EXE) ../bin/axis-remote $(DESTDIR)$(bindir)
	$(EXE) ../bin/debuglevel $(DESTDIR)$(bindir)
	$(EXE) ../bin/linuxcnctop $(DESTDIR)$(bindir)
	$(EXE) ../bin/mdi $(DESTDIR)$(bindir)
	$(EXE) ../bin/hal_manualtoolchange $(DESTDIR)$(bindir)
	$(EXE) ../bin/image-to-gcode $(DESTDIR)$(bindir)
	$(EXE) ../bin/touchy $(DESTDIR)$(bindir)
	$(EXE) ../bin/gscreen $(DESTDIR)$(bindir)
	$(EXE) ../bin/qtvcp $(DESTDIR)$(bindir)
	$(EXE) ../bin/gmoccapy $(DESTDIR)$(bindir)
	$(EXE) ../bin/teach-in $(DESTDIR)$(bindir)
	$(EXE) ../bin/scorbot-er-3 $(DESTDIR)$(bindir)
	$(EXE) $(patsubst %.py,../bin/%,$(VISMACH_PY)) $(DESTDIR)$(bindir)
	$(FILE) ../share/linuxcnc/linuxcnc-wizard.gif $(DESTDIR)$(prefix)/share/linuxcnc
	$(FILE) emc/usr_intf/axis/etc/axis_light_background $(DESTDIR)$(docsdir)
	$(FILE) emc/usr_intf/axis/README $(DESTDIR)$(docsdir)/README.axis
	$(FILE) ../share/axis/images/*.png ../share/axis/images/*.gif ../share/axis/images/*.xbm ../share/axis/images/*.ngc $(DESTDIR)$(datadir)/axis/images
	$(FILE) ../share/axis/tcl/*.tcl $(DESTDIR)$(datadir)/axis/tcl
	$(FILE) ../share/gscreen/images/*.gif $(DESTDIR)$(datadir)/gscreen/images
	$(TREE) ../share/gscreen/skins/* $(DESTDIR)$(datadir)/gscreen/skins
	$(TREE) ../share/qtvcp/images/* $(DESTDIR)$(datadir)/qtvcp/images
	$(TREE) ../share/qtvcp/screens/* $(DESTDIR)$(datadir)/qtvcp/screens
	$(TREE) ../share/qtvcp/panels/* $(DESTDIR)$(datadir)/qtvcp/panels
	$(TREE) ../share/qtvcp/widgets_ui/* $(DESTDIR)$(datadir)/qtvcp/widgets_ui
	$(FILE) ../share/gmoccapy/images/*.png ../share/gmoccapy/images/*.gif ../share/gmoccapy/images/*.svg $(DESTDIR)$(datadir)/gmoccapy/images

install-kernel-dep:
	$(DIR)	$(DESTDIR)$(moduledir)/linuxcnc \
		$(DESTDIR)$(bindir) \
		$(DESTDIR)$(sysconfdir)/linuxcnc
	$(FILE) ../rtlib/*$(MODULE_EXT) $(DESTDIR)$(EMC2_RTLIB_DIR)
	$(SETUID) ../bin/linuxcnc_module_helper $(DESTDIR)$(bindir)
ifneq "$(BUILD_SYS)" "uspace"
	$(FILE) Module.symvers $(DESTDIR)$(EMC2_RTLIB_DIR)
	$(SETUID) ../bin/pci_write $(DESTDIR)$(bindir)
	$(SETUID) ../bin/pci_read $(DESTDIR)$(bindir)
else
	$(SETUID) ../bin/rtapi_app $(DESTDIR)$(bindir)
endif
	$(FILE) ../scripts/rtapi.conf $(DESTDIR)$(sysconfdir)/linuxcnc
endif # RUN_IN_PLACE

CONF=../configs
COMMON=$(CONF)/common
CONFILES=$(addsuffix /$(1), $(filter-out $(COMMON) $(CONF),\
                                         ${shell find ${CONF} -type d -print}))

endif # userspace

ifneq ($(KERNELRELEASE),)
include $(BASEPWD)/hal/components/Submakefile
endif

# KERNELRELEASE is nonempty, therefore we are building modules using the
# "kbuild" system.  $(BASEPWD) is used here, instead of relative paths, because
# that's what kbuild seems to require

EXTRA_CFLAGS := $(filter-out -ffast-math,$(RTFLAGS)) -D__MODULE__ -I$(BASEPWD)/../include -I$(BASEPWD) -I$(BASEPWD)/libnml/linklist \
	-I$(BASEPWD)/libnml/cms -I$(BASEPWD)/libnml/rcs -I$(BASEPWD)/libnml/inifile \
	-I$(BASEPWD)/libnml/os_intf -I$(BASEPWD)/libnml/nml -I$(BASEPWD)/libnml/buffer \
	-I$(BASEPWD)/libnml/posemath -I$(BASEPWD)/rtapi -I$(BASEPWD)/hal \
	-I$(BASEPWD)/emc/nml_intf -I$(BASEPWD)/emc/kinematics -I$(BASEPWD)/emc/tp -I$(BASEPWD)/emc/motion \
	-DSEQUENTIAL_SUPPORT -DHAL_SUPPORT -DDYNAMIC_PLCSIZE -DRT_SUPPORT -DOLD_TIMERS_MONOS_SUPPORT -DMODBUS_IO_MASTER \
	-fno-fast-math $(call cc-option,-mieee-fp) -fno-unsafe-math-optimizations \
	-Wframe-larger-than=2560 -Wno-declaration-after-statement \
	$(INTEGER_OVERFLOW_FLAGS)
ifneq ($(KERNELRELEASE),)
ifeq ($(RTARCH):$(RTAI):$(filter $(RTFLAGS),-msse),x86_64:3:)
EXTRA_CFLAGS += -msse
EXTRA_CFLAGS += -g
endif
endif

ifeq "$(USE_STUBS)" "1"
MATHSTUB := rtapi/mathstubs.o
endif

ifdef SEQUENTIAL_SUPPORT
EXTRA_CFLAGS += -DSEQUENTIAL_SUPPORT
endif

# For each module, there's an addition to obj-m or obj-$(CONFIG_foo)
# plus a definition of foo-objs, which contains the full path to the
# object file(s) that the module contains.  Unfortunately, this setup pollutes
# the source directory with object files and other temporaries, but I can't
# find a way around it.

# Subdirectory:  rtapi
ifneq ($(BUILD_SYS),uspace)
obj-$(CONFIG_RTAPI) += rtapi.o
rtapi-objs := rtapi/$(RTPREFIX)_rtapi.o
endif

# Subdirectory: rtapi/examples (unneeded?)

# Subdirectory: hal/components
obj-$(CONFIG_BOSS_PLC) += boss_plc.o
boss_plc-objs := hal/components/boss_plc.o $(MATHSTUB)
obj-$(CONFIG_DEBOUNCE) += debounce.o
debounce-objs := hal/components/debounce.o $(MATHSTUB)
obj-$(CONFIG_ENCODER) += encoder.o
encoder-objs := hal/components/encoder.o $(MATHSTUB)
obj-$(CONFIG_COUNTER) += counter.o
counter-objs := hal/components/counter.o $(MATHSTUB)
obj-$(CONFIG_ENCODER_RATIO) += encoder_ratio.o
encoder_ratio-objs := hal/components/encoder_ratio.o $(MATHSTUB)
obj-$(CONFIG_STEPGEN) += stepgen.o
stepgen-objs := hal/components/stepgen.o $(MATHSTUB)
obj-$(CONFIG_LCD) += lcd.o
lcd-objs := hal/components/lcd.o $(MATHSTUB)
obj-$(CONFIG_MATRIX_KB) += matrix_kb.o
matrix_kb-objs := hal/components/matrix_kb.o $(MATHSTUB)
obj-$(CONFIG_MUX_GENERIC) += mux_generic.o
mux_generic-objs := hal/components/mux_generic.o $(MATHSTUB)
obj-$(CONFIG_PWMGEN) += pwmgen.o
pwmgen-objs := hal/components/pwmgen.o $(MATHSTUB)
obj-$(CONFIG_SIGGEN) += siggen.o
siggen-objs := hal/components/siggen.o $(MATHSTUB)
obj-$(CONFIG_PID) += pid.o
pid-objs := hal/components/pid.o $(MATHSTUB)
obj-$(CONFIG_AT_PID) += at_pid.o
at_pid-objs := hal/components/at_pid.o $(MATHSTUB)
obj-$(CONFIG_PID) += threads.o
threads-objs := hal/components/threads.o $(MATHSTUB)
obj-$(CONFIG_SUPPLY) += supply.o
supply-objs := hal/components/supply.o $(MATHSTUB)
obj-$(CONFIG_SIM_ENCODER) += sim_encoder.o
sim_encoder-objs := hal/components/sim_encoder.o $(MATHSTUB)
obj-$(CONFIG_WEIGHTED_SUM) += weighted_sum.o
weighted_sum-objs := hal/components/weighted_sum.o $(MATHSTUB)
obj-$(CONFIG_WATCHDOG) += watchdog.o
watchdog-objs := hal/components/watchdog.o $(MATHSTUB)
obj-$(CONFIG_MODMATH) += modmath.o
modmath-objs := hal/components/modmath.o $(MATHSTUB)
obj-$(CONFIG_STREAMER) += streamer.o
streamer-objs := hal/components/streamer.o $(MATHSTUB)
obj-$(CONFIG_SAMPLER) += sampler.o
sampler-objs := hal/components/sampler.o $(MATHSTUB)

# Subdirectory: hal/drivers
obj-$(CONFIG_HAL_PARPORT) += hal_parport.o
hal_parport-objs := hal/drivers/hal_parport.o $(MATHSTUB)
ifneq ($(BUILD_SYS),uspace)
obj-$(CONFIG_PCI_8255) += pci_8255.o
pci_8255-objs := hal/drivers/pci_8255.o
obj-$(CONFIG_HAL_TIRO) += hal_tiro.o
hal_tiro-objs := hal/drivers/hal_tiro.o $(MATHSTUB)
obj-$(CONFIG_HAL_STG) += hal_stg.o
hal_stg-objs := hal/drivers/hal_stg.o $(MATHSTUB)
obj-$(CONFIG_HAL_VTI) += hal_vti.o
hal_vti-objs := hal/drivers/hal_vti.o $(MATHSTUB)
obj-$(CONFIG_HAL_EVOREG) += hal_evoreg.o
hal_evoreg-objs := hal/drivers/hal_evoreg.o $(MATHSTUB)
obj-$(CONFIG_HAL_MOTENC) += hal_motenc.o
hal_motenc-objs := hal/drivers/hal_motenc.o $(MATHSTUB)
obj-$(CONFIG_HAL_AX521H) += hal_ax5214h.o
hal_ax5214h-objs := hal/drivers/hal_ax5214h.o $(MATHSTUB)
obj-$(CONFIG_HAL_SPEAKER) += hal_speaker.o
hal_speaker-objs := hal/drivers/hal_speaker.o $(MATHSTUB)
obj-$(CONFIG_HAL_SKELETON) += hal_skeleton.o
hal_skeleton-objs := hal/drivers/hal_skeleton.o $(MATHSTUB)
obj-$(CONFIG_OPTO_AC5) += opto_ac5.o
opto_ac5-objs := hal/drivers/opto_ac5.o $(MATHSTUB)
endif
obj-$(CONFIG_HAL_GM) += hal_gm.o
hal_gm-objs := hal/drivers/hal_gm.o $(MATHSTUB)
obj-$(CONFIG_HAL_PPMC) += hal_ppmc.o
hal_ppmc-objs := hal/drivers/hal_ppmc.o $(MATHSTUB)

#Don't attempt to build Pi / Beaglebone GPIO for RTAI
ifeq ($(BUILD_SYS),uspace)
obj-$(CONFIG_HAL_BB_GPIO) += hal_bb_gpio.o
hal_bb_gpio-objs  :=			\
    hal/drivers/hal_bb_gpio.o	\
    $(MATHSTUB)
obj-$(CONFIG_HAL_PI_GPIO) += hal_pi_gpio.o
hal_pi_gpio-objs := 				\
    hal/drivers/hal_pi_gpio.o 		\
    hal/drivers/cpuinfo.o 		\
    $(MATHSTUB)
endif

obj-$(CONFIG_HOSTMOT2) += hostmot2.o hm2_test.o hm2_pci.o hm2_7i43.o hm2_7i90.o setsserial.o
ifeq ($(BUILD_SYS),uspace)
obj-$(CONFIG_HOSTMOT2) += hm2_eth.o hm2_spi.o hm2_rpspi.o
endif
hostmot2-objs :=			  \
    hal/drivers/mesa-hostmot2/hostmot2.o  \
    hal/drivers/mesa-hostmot2/abs_encoder.o\
    hal/drivers/mesa-hostmot2/bitfile.o   \
    hal/drivers/mesa-hostmot2/bspi.o	  \
    hal/drivers/mesa-hostmot2/dpll.o	  \
    hal/drivers/mesa-hostmot2/encoder.o   \
    hal/drivers/mesa-hostmot2/inm.o	  \
    hal/drivers/mesa-hostmot2/inmux.o	  \
    hal/drivers/mesa-hostmot2/ioport.o	  \
    hal/drivers/mesa-hostmot2/led.o	  \
    hal/drivers/mesa-hostmot2/pins.o	  \
    hal/drivers/mesa-hostmot2/pktuart.o   \
    hal/drivers/mesa-hostmot2/pwmgen.o	  \
    hal/drivers/mesa-hostmot2/raw.o	  \
    hal/drivers/mesa-hostmot2/resolver.o  \
    hal/drivers/mesa-hostmot2/sserial.o   \
    hal/drivers/mesa-hostmot2/ssr.o       \
    hal/drivers/mesa-hostmot2/stepgen.o   \
    hal/drivers/mesa-hostmot2/tp_pwmgen.o \
    hal/drivers/mesa-hostmot2/tram.o	  \
    hal/drivers/mesa-hostmot2/uart.o	  \
    hal/drivers/mesa-hostmot2/watchdog.o  \
    hal/drivers/mesa-hostmot2/xy2mod.o    \
    $(MATHSTUB)
hm2_7i90-objs :=			  \
    hal/drivers/mesa-hostmot2/hm2_7i90.o  \
    hal/drivers/mesa-hostmot2/bitfile.o   \
    $(MATHSTUB)
hm2_7i43-objs :=			  \
    hal/drivers/mesa-hostmot2/hm2_7i43.o  \
    hal/drivers/mesa-hostmot2/bitfile.o   \
    $(MATHSTUB)
hm2_pci-objs  :=			  \
    hal/drivers/mesa-hostmot2/hm2_pci.o   \
    hal/drivers/mesa-hostmot2/bitfile.o   \
    $(MATHSTUB)
hm2_eth-objs  :=			  \
    hal/drivers/mesa-hostmot2/hm2_eth.o   \
    $(MATHSTUB)
hm2_spi-objs  :=			  \
    hal/drivers/mesa-hostmot2/hm2_spi.o   \
    $(MATHSTUB)
hm2_rpspi-objs  :=			  \
    hal/drivers/mesa-hostmot2/hm2_rpspi.o   \
    $(MATHSTUB)
hm2_test-objs :=			  \
    hal/drivers/mesa-hostmot2/hm2_test.o  \
    hal/drivers/mesa-hostmot2/bitfile.o   \
    $(MATHSTUB)
setsserial-objs :=			  \
    hal/drivers/mesa-hostmot2/setsserial.o  \
    $(MATHSTUB)

obj-$(CONFIG_CLASSICLADDER_RT) += classicladder_rt.o
classicladder_rt-objs := hal/classicladder/module_hal.o $(MATHSTUB)
classicladder_rt-objs += hal/classicladder/arithm_eval.o
classicladder_rt-objs += hal/classicladder/arrays.o
classicladder_rt-objs += hal/classicladder/calc.o
classicladder_rt-objs += hal/classicladder/calc_sequential.o
classicladder_rt-objs += hal/classicladder/manager.o
classicladder_rt-objs += hal/classicladder/symbols.o
classicladder_rt-objs += hal/classicladder/vars_access.o

ifdef SEQUENTIAL_SUPPORT
classicladder_rt-objs += hal/classicladder/calc_sequential_rt.o
endif

obj-m += scope_rt.o
scope_rt-objs := hal/utils/scope_rt.o $(MATHSTUB)

obj-m += hal_lib.o
hal_lib-objs := hal/hal_lib.o $(MATHSTUB)

obj-m += trivkins.o
trivkins-objs := emc/kinematics/trivkins.o
trivkins-objs += emc/kinematics/kins_util.o

obj-m += 5axiskins.o
5axiskins-objs := emc/kinematics/5axiskins.o

obj-m += maxkins.o
maxkins-objs := emc/kinematics/maxkins.o

obj-m += rotatekins.o
rotatekins-objs := emc/kinematics/rotatekins.o

obj-m += tripodkins.o
tripodkins-objs := emc/kinematics/tripodkins.o

obj-m += corexykins.o
corexykins-objs := emc/kinematics/corexykins.o

obj-m += lineardeltakins.o
lineardeltakins-objs := emc/kinematics/lineardeltakins.o

obj-m += genhexkins.o
genhexkins-objs := emc/kinematics/genhexkins.o
genhexkins-objs += libnml/posemath/_posemath.o
genhexkins-objs += libnml/posemath/sincos.o $(MATHSTUB)

obj-m += genserkins.o
genserkins-objs := emc/kinematics/genserkins.o
genserkins-objs += libnml/posemath/gomath.o
genserkins-objs += libnml/posemath/sincos.o $(MATHSTUB)

obj-m += pentakins.o
pentakins-objs := emc/kinematics/pentakins.o
pentakins-objs += libnml/posemath/_posemath.o
pentakins-objs += libnml/posemath/sincos.o $(MATHSTUB)

obj-m += pumakins.o
pumakins-objs := emc/kinematics/pumakins.o
pumakins-objs += libnml/posemath/_posemath.o
pumakins-objs += libnml/posemath/sincos.o $(MATHSTUB)

obj-m += scarakins.o
scarakins-objs := emc/kinematics/scarakins.o
scarakins-objs += libnml/posemath/_posemath.o
scarakins-objs += libnml/posemath/sincos.o $(MATHSTUB)

obj-m += rotarydeltakins.o
rotarydeltakins-objs := emc/kinematics/rotarydeltakins.o
rotarydeltakins-objs += libnml/posemath/_posemath.o
rotarydeltakins-objs += libnml/posemath/sincos.o $(MATHSTUB)

obj-m += xyzac-trt-kins.o
xyzac-trt-kins-objs := emc/kinematics/xyzac-trt-kins.o
xyzac-trt-kins-objs += emc/kinematics/kins_util.o

obj-m += xyzbc-trt-kins.o
xyzbc-trt-kins-objs := emc/kinematics/xyzbc-trt-kins.o
xyzbc-trt-kins-objs += emc/kinematics/kins_util.o

obj-m += rosekins.o
rosekins-objs := emc/kinematics/rosekins.o

obj-m += scorbot-kins.o
scorbot-kins-objs := emc/kinematics/scorbot-kins.o

obj-$(CONFIG_MOTMOD) += motmod.o
motmod-objs := emc/kinematics/cubic.o
motmod-objs += emc/tp/tc.o
motmod-objs += emc/tp/tcq.o
motmod-objs += emc/tp/tp.o
motmod-objs += emc/tp/spherical_arc.o
motmod-objs += emc/tp/blendmath.o
motmod-objs += emc/motion/motion.o
motmod-objs += emc/motion/command.o
motmod-objs += emc/motion/control.o
motmod-objs += emc/motion/homing.o
motmod-objs += emc/motion/simple_tp.o
motmod-objs += emc/motion/emcmotutil.o
motmod-objs += emc/motion/stashf.o
motmod-objs += emc/motion/dbuf.o
motmod-objs += emc/nml_intf/emcpose.o
motmod-objs += libnml/posemath/_posemath.o
motmod-objs += libnml/posemath/sincos.o $(MATHSTUB)

TORTOBJS = $(foreach file,$($(patsubst %.o,%,$(1))-objs), objects/rt$(file))
ifeq ($(BUILD_SYS),uspace)
EXTRA_CFLAGS += -fPIC -Os
RTOBJS := $(sort $(foreach mod,$(obj-m),$(call TORTOBJS,$(mod))))

RTDEPS := $(sort $(RTOBJS:.o=.d))

modules: $(patsubst %.o,../rtlib/%.so,$(obj-m))
../rtlib/%.so:
	$(ECHO) Linking $@
	$(Q)ld -d -r -o objects/$*.tmp $^
	$(Q)objcopy -j .rtapi_export -O binary objects/$*.tmp objects/$*.sym
	$(Q)(echo '{ global : '; tr -s '\0' < objects/$*.sym | xargs -r0 printf '%s;\n' | grep .; echo 'local : * ; };') > objects/$*.ver
	$(Q)$(CC) -shared -Bsymbolic $(LDFLAGS) -Wl,--version-script,objects/$*.ver -o $@ $^ -lm

RTFLAGS += -fno-strict-aliasing -fwrapv

# Rules to make .o (object) files
$(sort $(RTOBJS)) : objects/rt%.o : %.c
	$(ECHO) Compiling realtime $<
	@rm -f $@
	@mkdir -p $(dir $@)
	$(Q)$(CC) -c $(OPT) $(DEBUG) $(EXTRA_DEBUG) -DRTAPI -I../include \
		$(EXTRA_CFLAGS) \
		-MP -MD -MF "${@:.o=.d}" -MT "$@" \
		$< -o $@
endif

ifeq ($(BUILD_SYS),normal)
modules: $(patsubst %,../rtlib/%,$(obj-m))
RTOBJS := $(sort $(foreach mod,$(obj-m),$(call TORTOBJS,$(mod))))
RTDEPS := $(sort $(patsubst objects/%.o,depends/%.d, $(RTOBJS)))

# Rules to make .o (object) files
$(sort $(RTOBJS)) : objects/rt%.o : %.c
	$(ECHO) Compiling realtime $<
	@rm -f $@
	@mkdir -p $(dir $@)
	$(Q)$(CC) -c -DRTAPI -nostdinc -isystem $(shell $(CC) -print-file-name=include) -I$(KERNELDIR)/include $(EXTRA_CFLAGS) \
		-MP -MD -MF "${@:.o=.d}" -MT "$@" \
		$< -o $@
endif

ifneq "$(filter normal uspace,$(BUILD_SYS))" ""
ifneq "$(BUILD_SYS)" "uspace"
../rtlib/rtapi$(MODULE_EXT): $(addprefix objects/rt,$(rtapi-objs))
endif
../rtlib/classicladder_rt$(MODULE_EXT): $(addprefix objects/rt,$(classicladder_rt-objs))
../rtlib/boss_plc$(MODULE_EXT): $(addprefix objects/rt,$(boss_plc-objs))
../rtlib/debounce$(MODULE_EXT): $(addprefix objects/rt,$(debounce-objs))
../rtlib/encoder$(MODULE_EXT): $(addprefix objects/rt,$(encoder-objs))
../rtlib/counter$(MODULE_EXT): $(addprefix objects/rt,$(counter-objs))
../rtlib/encoder_ratio$(MODULE_EXT): $(addprefix objects/rt,$(encoder_ratio-objs))
../rtlib/stepgen$(MODULE_EXT): $(addprefix objects/rt,$(stepgen-objs))
../rtlib/lcd$(MODULE_EXT): $(addprefix objects/rt,$(lcd-objs))
../rtlib/matrix_kb$(MODULE_EXT): $(addprefix objects/rt,$(matrix_kb-objs))
../rtlib/mux_generic$(MODULE_EXT): $(addprefix objects/rt,$(mux_generic-objs))
../rtlib/pwmgen$(MODULE_EXT): $(addprefix objects/rt,$(pwmgen-objs))
../rtlib/siggen$(MODULE_EXT): $(addprefix objects/rt,$(siggen-objs))
../rtlib/at_pid$(MODULE_EXT): $(addprefix objects/rt,$(at_pid-objs))
../rtlib/pid$(MODULE_EXT): $(addprefix objects/rt,$(pid-objs))
../rtlib/threads$(MODULE_EXT): $(addprefix objects/rt,$(threads-objs))
../rtlib/supply$(MODULE_EXT): $(addprefix objects/rt,$(supply-objs))
../rtlib/sim_encoder$(MODULE_EXT): $(addprefix objects/rt,$(sim_encoder-objs))
../rtlib/weighted_sum$(MODULE_EXT): $(addprefix objects/rt,$(weighted_sum-objs))
../rtlib/watchdog$(MODULE_EXT): $(addprefix objects/rt,$(watchdog-objs))
../rtlib/modmath$(MODULE_EXT): $(addprefix objects/rt,$(modmath-objs))
../rtlib/streamer$(MODULE_EXT): $(addprefix objects/rt,$(streamer-objs))
../rtlib/sampler$(MODULE_EXT): $(addprefix objects/rt,$(sampler-objs))
../rtlib/hal_parport$(MODULE_EXT): $(addprefix objects/rt,$(hal_parport-objs))
#../rtlib/uparport$(MODULE_EXT): $(addprefix objects/rt,$(uparport-objs))
../rtlib/pci_8255$(MODULE_EXT): $(addprefix objects/rt,$(pci_8255-objs))
../rtlib/hal_tiro$(MODULE_EXT): $(addprefix objects/rt,$(hal_tiro-objs))
../rtlib/hal_stg$(MODULE_EXT): $(addprefix objects/rt,$(hal_stg-objs))
../rtlib/hal_vti$(MODULE_EXT): $(addprefix objects/rt,$(hal_vti-objs))
../rtlib/hal_evoreg$(MODULE_EXT): $(addprefix objects/rt,$(hal_evoreg-objs))
../rtlib/hal_motenc$(MODULE_EXT): $(addprefix objects/rt,$(hal_motenc-objs))
../rtlib/hal_ax5214h$(MODULE_EXT): $(addprefix objects/rt,$(hal_ax5214h-objs))
../rtlib/hal_ppmc$(MODULE_EXT): $(addprefix objects/rt,$(hal_ppmc-objs))
../rtlib/hal_skeleton$(MODULE_EXT): $(addprefix objects/rt,$(hal_skeleton-objs))
../rtlib/hal_speaker$(MODULE_EXT): $(addprefix objects/rt,$(hal_speaker-objs))
../rtlib/opto_ac5$(MODULE_EXT): $(addprefix objects/rt,$(opto_ac5-objs))
../rtlib/scope_rt$(MODULE_EXT): $(addprefix objects/rt,$(scope_rt-objs))
../rtlib/hal_lib$(MODULE_EXT): $(addprefix objects/rt,$(hal_lib-objs))
../rtlib/motmod$(MODULE_EXT): $(addprefix objects/rt,$(motmod-objs))
../rtlib/trivkins$(MODULE_EXT): $(addprefix objects/rt,$(trivkins-objs))
../rtlib/5axiskins$(MODULE_EXT): $(addprefix objects/rt,$(5axiskins-objs))
../rtlib/maxkins$(MODULE_EXT): $(addprefix objects/rt,$(maxkins-objs))
../rtlib/rotatekins$(MODULE_EXT): $(addprefix objects/rt,$(rotatekins-objs))
../rtlib/tripodkins$(MODULE_EXT): $(addprefix objects/rt,$(tripodkins-objs))
../rtlib/corexykins$(MODULE_EXT): $(addprefix objects/rt,$(corexykins-objs))
../rtlib/lineardeltakins$(MODULE_EXT): $(addprefix objects/rt,$(lineardeltakins-objs))
../rtlib/genhexkins$(MODULE_EXT): $(addprefix objects/rt,$(genhexkins-objs))
../rtlib/genserkins$(MODULE_EXT): $(addprefix objects/rt,$(genserkins-objs))
../rtlib/pentakins$(MODULE_EXT): $(addprefix objects/rt,$(pentakins-objs))
../rtlib/pumakins$(MODULE_EXT): $(addprefix objects/rt,$(pumakins-objs))
../rtlib/scarakins$(MODULE_EXT): $(addprefix objects/rt,$(scarakins-objs))
../rtlib/rotarydeltakins$(MODULE_EXT): $(addprefix objects/rt,$(rotarydeltakins-objs))
../rtlib/xyzac-trt-kins$(MODULE_EXT): $(addprefix objects/rt,$(xyzac-trt-kins-objs))
../rtlib/xyzbc-trt-kins$(MODULE_EXT): $(addprefix objects/rt,$(xyzbc-trt-kins-objs))
../rtlib/rosekins$(MODULE_EXT): $(addprefix objects/rt,$(rosekins-objs))
../rtlib/scorbot-kins$(MODULE_EXT): $(addprefix objects/rt,$(scorbot-kins-objs))
../rtlib/hal_gm$(MODULE_EXT): $(addprefix objects/rt,$(hal_gm-objs))
../rtlib/hostmot2$(MODULE_EXT): $(addprefix objects/rt,$(hostmot2-objs))
../rtlib/hm2_test$(MODULE_EXT): $(addprefix objects/rt,$(hm2_test-objs))
../rtlib/hm2_pci$(MODULE_EXT): $(addprefix objects/rt,$(hm2_pci-objs))
../rtlib/hm2_7i43$(MODULE_EXT): $(addprefix objects/rt,$(hm2_7i43-objs))
../rtlib/hm2_7i90$(MODULE_EXT): $(addprefix objects/rt,$(hm2_7i90-objs))
../rtlib/setsserial$(MODULE_EXT): $(addprefix objects/rt,$(setsserial-objs))
../rtlib/hal_parport$(MODULE_EXT): $(addprefix objects/rt,$(hal_parport-objs))
../rtlib/hal_ppmc$(MODULE_EXT): $(addprefix objects/rt,$(hal_ppmc-objs))
../rtlib/hm2_eth$(MODULE_EXT): $(addprefix objects/rt,$(hm2_eth-objs))
../rtlib/hm2_spi$(MODULE_EXT): $(addprefix objects/rt,$(hm2_spi-objs))
../rtlib/hm2_rpspi$(MODULE_EXT): $(addprefix objects/rt,$(hm2_rpspi-objs))
../rtlib/hal_bb_gpio$(MODULE_EXT): $(addprefix objects/rt,$(hal_bb_gpio-objs))
../rtlib/hal_pi_gpio$(MODULE_EXT): $(addprefix objects/rt,$(hal_pi_gpio-objs))

ifeq ($(TRIVIAL_BUILD),no)
READ_RTDEPS = $(wildcard $(RTDEPS))
$(shell $(VECHO) 1>&2 Reading $(words $(READ_RTDEPS))/$(words $(RTDEPS)) realtime dependency files)
-include $(READ_RTDEPS)
$(shell $(VECHO) 1>&2 Done reading realtime dependencies)
endif
endif

# Phony so that it is always rebuilt when requested, not because it
# shouldn't exist as a file
.PHONY: tags
tags:
	ctags-exuberant \
		--extra=+fq \
		--exclude=depends --exclude=objects --exclude=.mod.c \
		'--langmap=make:+(Submakefile),make:+(Makefile.inc),c:+.comp' \
		-I EXPORT_SYMBOL+,RTAPI_MP_INT+,RTAPI_MP_LONG+,RTAPI_MP_STRING+ \
		-I RTAPI_MP_ARRAY_INT+,RTAPI_MP_ARRAY_LONG+,RTAPI_MP_ARRAY_STRING+ \
		-I MODULE_AUTHOR+,MODULE_DESCRIPTION+,MODULE_LICENSE+ \
		-R . ../tcl ../scripts ../share/axis/tcl
	rm -f TAGS
	find . -type f -name '*.[ch]' -printf '%P\0' |xargs -0 etags -l c --append
	find . -type f -name '*.cc' -printf '%P\0' |xargs -0 etags -l c++ --append
	find . -type f -name '*.hh' -printf '%P\0' |xargs -0 etags -l c++ --append

etags:
	etags	--extra=+fq \
		--exclude=depends --exclude=objects --exclude=.mod.c \
		'--langmap=make:+(Submakefile),make:+(Makefile.inc),c:+.comp' \
		-I EXPORT_SYMBOL+,RTAPI_MP_INT+,RTAPI_MP_LONG+,RTAPI_MP_STRING+ \
		-I RTAPI_MP_ARRAY_INT+,RTAPI_MP_ARRAY_LONG+,RTAPI_MP_ARRAY_STRING+ \
		-I MODULE_AUTHOR+,MODULE_DESCRIPTION+,MODULE_LICENSE+ \
		-R . ../tcl ../scripts ../share/axis/tcl
	find . -type f -name '*.[ch]' |xargs etags --language-force=C --append
	find . -type f -name '*.cc' |xargs etags --language-force=C++ --append
	find . -type f -name '*.hh' |xargs etags --language-force=C++ --append

.PHONY: swish
swish:
	swish-e -c .swish_config -v 0 -i $(BASEPWD) \
		$(dir $(BASEPWD))tcl \
		$(dir $(BASEPWD))share/axis/tcl \
		$(dir $(BASEPWD))lib/python \
		$(dir $(BASEPWD))scripts \
		$(dir $(BASEPWD))configs \
		$(dir $(BASEPWD))docs/src \
		$(dir $(BASEPWD))docs/man/man1

# When you depend on objects/var-ZZZ you are depending on the contents of the
# variable ZZZ, which is assumed to depend on a Makefile, a Submakefile, or
# Makefile.inc
objects/var-%: Makefile $(wildcard $(SUBMAKEFILES)) Makefile.inc
	@mkdir -p $(dir $@)
	@echo $($*) > $@.tmp
	@sh move-if-change $@.tmp $@

../lib/%.so: ../lib/%.so.0
	ln -sf $(notdir $<) $@

cscope:
	cscope -Rb

cscopeclean:
	bash -c 'for f in `find ./ -name "cscope.*out"`;do rm $$f;done'
# vim:ts=8:sts=8:sw=8:noet:
<|MERGE_RESOLUTION|>--- conflicted
+++ resolved
@@ -207,17 +207,11 @@
 # Compilation options.	Perhaps some of these should come from Makefile.inc? (CXXFLAGS now does)
 INTEGER_OVERFLOW_FLAGS := -fwrapv
 OPT := -Os $(INTEGER_OVERFLOW_FLAGS)
-<<<<<<< HEAD
-DEBUG := $(DEBUG) -g -Wall
-CFLAGS := $(INCLUDE) $(OPT) $(DEBUG) $(QUIETFLAGS) $(EXTRA_DEBUG) -DULAPI -std=gnu99 -fgnu89-inline
-CXXFLAGS := $(INCLUDE) $(CXXFLAGS) $(CXXQUIETFLAGS) $(EXTRA_DEBUG) -DULAPI $(DEBUG) $(OPT) -Woverloaded-virtual
-=======
 DEBUG := $(DEBUG) -g -Wall -Werror=implicit-function-declaration
 CFLAGS := $(INCLUDE) $(OPT) $(DEBUG) $(EXTRA_DEBUG) -DULAPI -std=gnu99 -fgnu89-inline
 CXXFLAGS := $(INCLUDE) $(CXXFLAGS)   $(EXTRA_DEBUG) -DULAPI $(DEBUG) $(OPT) -Woverloaded-virtual
 CXXFLAGS += $(call cxx-option, -Wno-psabi)
 CXXFLAGS += $(call cxx-option, -std=gnu++11, std=gnu++0x)
->>>>>>> 7525a152
 
 ifeq ($(RUN_IN_PLACE),yes)
 LDFLAGS := -L$(LIB_DIR) -Wl,-rpath,$(LIB_DIR) $(LIBTIRPC_LIBS)
