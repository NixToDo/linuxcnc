--- conflicted
+++ resolved
@@ -317,15 +317,9 @@
 # Compilation options.	Perhaps some of these should come from Makefile.inc? (CXXFLAGS now does)
 OPT := -Os
 DEBUG := -g -Wall
-<<<<<<< HEAD
 CFLAGS := $(INCLUDE) $(OPT) $(DEBUG) -DULAPI \
 	$(call cc-option, -Wdeclaration-after-statement)
-CXXFLAGS := $(INCLUDE) $(OPT) $(DEBUG) -DULAPI
-=======
-CFLAGS := $(INCLUDE) $(OPT) $(DEBUG) -DULAPI $(call cc-option, -Wdeclaration-after-statement) $(BITOPS_DEFINE)
-CXXFLAGS := $(INCLUDE) $(CXXFLAGS)   -DULAPI $(BITOPS_DEFINE) $(DEBUG) $(OPT)
->>>>>>> 7e8ae44e
-
+CXXFLAGS := $(INCLUDE) $(CXXFLAGS) $(BITOPS_DEFINE) $(DEBUG) $(OPT) -DULAPI 
 ifeq ($(RUN_IN_PLACE),yes)
 LDFLAGS := -L$(LIB_DIR) -Wl,-rpath,$(LIB_DIR)
 else
