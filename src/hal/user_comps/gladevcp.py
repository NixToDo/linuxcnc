--- conflicted
+++ resolved
@@ -58,13 +58,8 @@
           , Option( '-m', dest='maximum', default=False, help="Force panel window to maxumize")
           , Option( '-r', dest='gtk_rc', default="",
                     help="read custom GTK rc file to set widget style")
-<<<<<<< HEAD
-          , Option( '-R', dest='gtk_workaround', action='store_true',
-                    help="activate workaround for GTK bug to properly read ~/.gtkrc-2.0 gtkrc files")
-=======
           , Option( '-R', dest='gtk_workaround', action='store_false',default=True,
                     help="disable workaround for GTK bug to properly read ~/.gtkrc-2.0 gtkrc files")
->>>>>>> e606f9f8
           , Option( '-t', dest='theme', default="", help="Set gtk theme. Default is system theme")
           , Option( '-x', dest='parent', type=int, metavar='XID'
                   , help="Reparent gladevcp into an existing window XID instead of creating a new top level window")
@@ -269,23 +264,7 @@
         dbg("**** GLADE VCP INFO:    Switching %s to '%s' theme" %(opts.component,opts.theme))
         settings = gtk.settings_get_default()
         settings.set_string_property("gtk-theme-name", opts.theme, "")
-<<<<<<< HEAD
-
-    if opts.gtk_workaround:
-        # work around https://bugs.launchpad.net/ubuntu/+source/pygtk/+bug/507739
-        # this makes widget and widget_class matches in gtkrc and theme files actually work
-        for o in builder.get_objects():
-            if isinstance(o, gtk.Widget):
-                o.set_name(gtk.Buildable.get_name(o))
-
-    if opts.gtk_rc:
-        dbg( "**** GLADE VCP INFO: %s reading gtkrc file '%s'" %(opts.component,opts.gtk_rc))
-        gtk.rc_add_default_file(opts.gtk_rc)
-        gtk.rc_parse(opts.gtk_rc)
-
-
-=======
->>>>>>> e606f9f8
+
     # This needs to be done after geometry moves so on dual screens the window maxumizes to the actual used screen size.
     if opts.maximum:
         window.window.maximize()
