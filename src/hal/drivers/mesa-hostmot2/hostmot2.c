
//
//    Copyright (C) 2007-2008 Sebastian Kuzminsky
//
//    This program is free software; you can redistribute it and/or modify
//    it under the terms of the GNU General Public License as published by
//    the Free Software Foundation; either version 2 of the License, or
//    (at your option) any later version.
//
//    This program is distributed in the hope that it will be useful,
//    but WITHOUT ANY WARRANTY; without even the implied warranty of
//    MERCHANTABILITY or FITNESS FOR A PARTICULAR PURPOSE.  See the
//    GNU General Public License for more details.
//
//    You should have received a copy of the GNU General Public License
//    along with this program; if not, write to the Free Software
//    Foundation, Inc., 51 Franklin St, Fifth Floor, Boston, MA  02110-1301 USA
//


#include <linux/slab.h>
#include <linux/ctype.h>

#include "rtapi.h"
#include "rtapi_app.h"
#include "rtapi_string.h"

#include "hal.h"

#include "hostmot2.h"
#include "bitfile.h"

MODULE_LICENSE("GPL");
MODULE_AUTHOR("Sebastian Kuzminsky");

MODULE_INFO(linuxcnc, "component:hostmot2:RTAI driver for the HostMot2 firmware from Mesa Electronics.");
MODULE_INFO(linuxcnc, "funct:read:1:Read all registers.");
MODULE_INFO(linuxcnc, "funct:write:1:Write all registers.");
MODULE_INFO(linuxcnc, "funct:pet_watchdog:0:Pet the watchdog to keep it from biting us for a while.");
MODULE_INFO(linuxcnc, "license:GPL");

int debug_idrom = 0;
RTAPI_MP_INT(debug_idrom, "Developer/debug use only!  Enable debug logging of the HostMot2\nIDROM header.");

int debug_module_descriptors = 0;
RTAPI_MP_INT(debug_module_descriptors, "Developer/debug use only!  Enable debug logging of the HostMot2\nModule Descriptors.");

int debug_modules = 0;
RTAPI_MP_INT(debug_modules, "Developer/debug use only!  Enable debug logging of the HostMot2\nModules used.");

static int comp_id;

// this keeps track of all the hm2 instances that have been registered by
// the low-level drivers
struct list_head hm2_list;

//
// functions exported to HAL
//

static void hm2_read(void *void_hm2, long period) {
    hostmot2_t *hm2 = void_hm2;

    // if there are comm problems, wait for the user to fix it
    if ((*hm2->llio->io_error) != 0) return;

    // is there a watchdog?
    if (hm2->watchdog.num_instances > 0) {
        // we're reading from the hm2 board now, so turn on the watchdog
        hm2->watchdog.instance[0].enable = 1;

        hm2_watchdog_read(hm2);  // look for bite
    }

    hm2_tram_read(hm2);
    if ((*hm2->llio->io_error) != 0) return;

    hm2_ioport_gpio_process_tram_read(hm2);
    hm2_encoder_process_tram_read(hm2, period);
    hm2_resolver_process_tram_read(hm2, period);
    hm2_stepgen_process_tram_read(hm2, period);
    hm2_sserial_process_tram_read(hm2, period);
    hm2_bspi_process_tram_read(hm2, period);
    //UARTS need to be explicity handled by an external component

    hm2_tp_pwmgen_read(hm2); // check the status of the fault bit
    hm2_raw_read(hm2);
}

static void hm2_write(void *void_hm2, long period) {
    hostmot2_t *hm2 = void_hm2;

    // if there are comm problems, wait for the user to fix it
    if ((*hm2->llio->io_error) != 0) return;

    // is there a watchdog?
    if (hm2->watchdog.num_instances > 0) {
        // we're writing to the hm2 board now, so turn on the watchdog
        hm2->watchdog.instance[0].enable = 1;
    }

    hm2_ioport_gpio_prepare_tram_write(hm2);
    hm2_pwmgen_prepare_tram_write(hm2);
    hm2_tp_pwmgen_prepare_tram_write(hm2);
    hm2_stepgen_prepare_tram_write(hm2, period);
    hm2_sserial_prepare_tram_write(hm2, period);
    hm2_bspi_prepare_tram_write(hm2, period);
    //UARTS need to be explicity handled by an external component
    hm2_tram_write(hm2);

    // these usually do nothing
    // they only write to the FPGA if certain pins & params have changed
    hm2_ioport_write(hm2);    // handles gpio.is_output but not gpio.out (that's done in tram_write() above)
    hm2_watchdog_write(hm2);  // in case the user has written to the watchdog.timeout_ns param
    hm2_pwmgen_write(hm2);    // update pwmgen registers if needed
    hm2_tp_pwmgen_write(hm2); // update Three Phase PWM registers if needed
    hm2_stepgen_write(hm2);   // update stepgen registers if needed
    hm2_encoder_write(hm2);   // update ctrl register if needed
    hm2_resolver_write(hm2, period); // Update the excitation frequency
    hm2_led_write(hm2);	      // Update on-board LEDs

    hm2_raw_write(hm2);
}

static void hm2_read_gpio(void *void_hm2, long period) {
    hostmot2_t *hm2 = void_hm2;

    // if there are comm problems, wait for the user to fix it
    if ((*hm2->llio->io_error) != 0) return;

    // is there a watchdog?
    if (hm2->watchdog.num_instances > 0) {
        // we're reading from the hm2 board now, so turn on the watchdog
        hm2->watchdog.instance[0].enable = 1;
    }

    hm2_ioport_gpio_read(hm2);
}

static void hm2_write_gpio(void *void_hm2, long period) {
    hostmot2_t *hm2 = void_hm2;

    // if there are comm problems, wait for the user to fix it
    if ((*hm2->llio->io_error) != 0) return;

    // is there a watchdog?
    if (hm2->watchdog.num_instances > 0) {
        // we're writing to the hm2 board now, so turn on the watchdog
        hm2->watchdog.instance[0].enable = 1;
    }

    hm2_ioport_gpio_write(hm2);
}

//
// misc little helper functions
//

// FIXME: the static automatic string makes this function non-reentrant
const char *hm2_hz_to_mhz(u32 freq_hz) {
    static char mhz_str[20];
    int r;
    int freq_mhz, freq_mhz_fractional;

    freq_mhz = freq_hz / (1000*1000);
    freq_mhz_fractional = (freq_hz / 1000) % 1000;
    r = snprintf(mhz_str, sizeof(mhz_str), "%d.%03d", freq_mhz, freq_mhz_fractional);
    if (r >= sizeof(mhz_str)) {
        HM2_ERR_NO_LL("too many MHz!\n");
        return "(unpresentable)";
    }

    return mhz_str;
}

// FIXME: It would be nice if this was more generic
EXPORT_SYMBOL_GPL(hm2_get_bspi);
int hm2_get_bspi(hostmot2_t** hm2, char *name){
    struct list_head *ptr;
    int i;
    list_for_each(ptr, &hm2_list) {
        *hm2 = list_entry(ptr, hostmot2_t, list);
        if ((*hm2)->bspi.num_instances > 0) {
            for (i = 0; i <= (*hm2)->bspi.num_instances ; i++) {
                if (!strcmp((*hm2)->bspi.instance[i].name, name)) {return i;}
            }
        }
    }
    return -1;
}

<<<<<<< HEAD
=======
EXPORT_SYMBOL_GPL(hm2_get_uart);
int hm2_get_uart(hostmot2_t** hm2, char *name){
    struct list_head *ptr;
    int i;
    list_for_each(ptr, &hm2_list) {
        *hm2 = list_entry(ptr, hostmot2_t, list);
        if ((*hm2)->uart.num_instances > 0) {
            for (i = 0; i <= (*hm2)->uart.num_instances ; i++) {
                if (!strcmp((*hm2)->uart.instance[i].name, name)) {return i;}
            }
        }
    }
    return -1;
}




>>>>>>> 0587bea0
// FIXME: the static automatic string makes this function non-reentrant
const char *hm2_get_general_function_name(int gtag) {
    switch (gtag) {
        case HM2_GTAG_WATCHDOG:        return "Watchdog";
        case HM2_GTAG_IOPORT:          return "IOPort";
        case HM2_GTAG_ENCODER:         return "Encoder";
        case HM2_GTAG_RESOLVER:        return "Resolver";    
        case HM2_GTAG_STEPGEN:         return "StepGen";
        case HM2_GTAG_PWMGEN:          return "PWMGen";
        case HM2_GTAG_TRANSLATIONRAM:  return "TranslationRAM";
        case HM2_GTAG_TPPWM:           return "ThreePhasePWM";
        case HM2_GTAG_LED:             return "LED";
        case HM2_GTAG_MUXED_ENCODER:   return "Muxed Encoder";
        case HM2_GTAG_MUXED_ENCODER_SEL: return "Muxed Encoder Select";
        case HM2_GTAG_SMARTSERIAL:     return "Smart Serial Interface";
        case HM2_GTAG_BSPI:            return "Buffered SPI Interface";
        case HM2_GTAG_UART_RX:         return "UART Receive Channel";
        case HM2_GTAG_UART_TX:         return "UART Transmit Channel";
        default: {
            static char unknown[100];
            rtapi_snprintf(unknown, 100, "(unknown-gtag-%d)", gtag);
            HM2_ERR_NO_LL("Firmware contains unknown function (gtag-%d)/n", gtag);
            return unknown;
        }
    }
}

static int hm2_parse_config_string(hostmot2_t *hm2, char *config_string) {
    char **argv;
    int argc;
    int i,j;

    // default is to enable everything in the firmware
    hm2->config.num_encoders = -1;
    hm2->config.num_resolvers = -1;
    hm2->config.num_pwmgens = -1;
    hm2->config.num_tp_pwmgens = -1;
    hm2->config.num_sserials = -1;
    for(i=0;i<4;i++) for(j=0;j<8;j++) hm2->config.sserial_modes[i][j]='0';
    hm2->config.num_stepgens = -1;
    hm2->config.num_bspis = -1;
    hm2->config.num_uarts = -1;
    hm2->config.num_leds = -1;
    hm2->config.enable_raw = 0;
    hm2->config.firmware = NULL;

    if (config_string == NULL) return 0;

    HM2_DBG("parsing config string \"%s\"\n", config_string);

    argv = argv_split(GFP_KERNEL, config_string, &argc);
    if (argv == NULL) {
        HM2_ERR("out of memory while parsing config string\n");
        return -ENOMEM;
    }

    for (i = 0; i < argc; i ++) {
        char *token = argv[i];

        if (token == NULL) break;

        if (strncmp(token, "num_encoders=", 13) == 0) {
            token += 13;
            hm2->config.num_encoders = simple_strtol(token, NULL, 0);

        } else if (strncmp(token, "num_resolvers=", 14) == 0) {
            token += 14;
            hm2->config.num_resolvers = simple_strtol(token, NULL, 0);
            
        } else if (strncmp(token, "num_pwmgens=", 12) == 0) {
            token += 12;
            hm2->config.num_pwmgens = simple_strtol(token, NULL, 0);

        } else if (strncmp(token, "num_3pwmgens=", 13) == 0) {
            token += 13;
            hm2->config.num_tp_pwmgens = simple_strtol(token, NULL, 0);
            
        } else if (strncmp(token, "sserial_port_", 13) == 0) {
            int i;
            int c = 0;
            token += 13;
            i = *token - '0';
            token += 1;
            if (i < 0 || i > 3 || *token != '='){
                HM2_ERR("sserial_port tag must be in the form "
                        """sserial_port_N=0123xx23"" where N may be 0 to 3\n");
                goto fail;
            }
            for (token += 1 ; *token != 0; token++) {
                if (((*token >= '0' && *token <= '9') || *token == 'x')
                    && c < 8) {
                    hm2->config.sserial_modes[i][c++] = *token;
                }
            }
            if (i >= hm2->config.num_sserials){
                hm2->config.num_sserials = i + 1;
            }

        } else if (strncmp(token, "num_stepgens=", 13) == 0) {
            token += 13;
            hm2->config.num_stepgens = simple_strtol(token, NULL, 0);

        } else if (strncmp(token, "num_bspis=", 10) == 0) {
            token += 10;
            hm2->config.num_bspis = simple_strtol(token, NULL, 0);

        } else if (strncmp(token, "num_uarts=", 10) == 0) {
            token += 10;
            hm2->config.num_uarts = simple_strtol(token, NULL, 0);

        } else if (strncmp(token, "num_leds=", 9) == 0) {
            token += 9;
            hm2->config.num_leds = simple_strtol(token, NULL, 0);

        } else if (strncmp(token, "enable_raw", 10) == 0) {
            hm2->config.enable_raw = 1;

        } else if (strncmp(token, "firmware=", 9) == 0) {
            // FIXME: we leak this in hm2_register
            hm2->config.firmware = kstrdup(token + 9, GFP_KERNEL);
            if (hm2->config.firmware == NULL) {
                goto fail;
            }

        } else {
            HM2_ERR("invalid token in config string: \"%s\"\n", token);
            goto fail;
        }
    }

    HM2_DBG("final config:\n");
    HM2_DBG("    num_encoders=%d\n", hm2->config.num_encoders);
    HM2_DBG("    num_resolvers=%d\n", hm2->config.num_resolvers);
    HM2_DBG("    num_pwmgens=%d\n",  hm2->config.num_pwmgens);
    HM2_DBG("    num_3pwmgens=%d\n", hm2->config.num_tp_pwmgens);
    HM2_DBG("    sserial_port_0=%8.8s\n"
            "                    sserial_port_1=%8.8s\n"
            "                    sserial_port_2=%8.8s\n"
            "                    sserial_port_3=%8.8s\n", 
            hm2->config.sserial_modes[0],
            hm2->config.sserial_modes[1], 
            hm2->config.sserial_modes[2],
            hm2->config.sserial_modes[3]);
    HM2_DBG("    num_stepgens=%d\n", hm2->config.num_stepgens);
    HM2_DBG("    num_bspis=%d\n", hm2->config.num_bspis);
    HM2_DBG("    num_uarts=%d\n", hm2->config.num_uarts);
    HM2_DBG("    enable_raw=%d\n",   hm2->config.enable_raw);
    HM2_DBG("    firmware=%s\n",   hm2->config.firmware ? hm2->config.firmware : "(NULL)");

    argv_free(argv);
    return 0;

fail:
    argv_free(argv);
    return -EINVAL;
}

//
// functions for dealing with the idrom
//

static void hm2_print_idrom(hostmot2_t *hm2) {
    HM2_PRINT("IDRom:\n");

    HM2_PRINT("    IDRom Type: 0x%08X\n", hm2->idrom.idrom_type);

    HM2_PRINT("    Offset to Modules: 0x%08X\n", hm2->idrom.offset_to_modules); 
    HM2_PRINT("    Offset to Pin Description: 0x%08X\n", hm2->idrom.offset_to_pin_desc); 

    HM2_PRINT(
        "    Board Name: %c%c%c%c%c%c%c%c\n",
        hm2->idrom.board_name[0],
        hm2->idrom.board_name[1],
        hm2->idrom.board_name[2],
        hm2->idrom.board_name[3],
        hm2->idrom.board_name[4],
        hm2->idrom.board_name[5],
        hm2->idrom.board_name[6],
        hm2->idrom.board_name[7]
    );

    HM2_PRINT("    FPGA Size: %u\n", hm2->idrom.fpga_size);
    HM2_PRINT("    FPGA Pins: %u\n", hm2->idrom.fpga_pins);
    HM2_PRINT("    Port Width: %u\n", hm2->idrom.port_width);

    HM2_PRINT("    IO Ports: %u\n", hm2->idrom.io_ports);
    HM2_PRINT("    IO Width: %u\n", hm2->idrom.io_width);

    HM2_PRINT(
        "    Clock Low: %d Hz (%d KHz, %d MHz)\n",
        hm2->idrom.clock_low,
        (hm2->idrom.clock_low / 1000),
        (hm2->idrom.clock_low / (1000 * 1000))
    );

    HM2_PRINT(
        "    Clock High: %d Hz (%d KHz, %d MHz)\n",
        hm2->idrom.clock_high,
        (hm2->idrom.clock_high / 1000),
        (hm2->idrom.clock_high / (1000 * 1000))
    );

    HM2_PRINT("    Instance Stride 0: 0x%08X\n", hm2->idrom.instance_stride_0);
    HM2_PRINT("    Instance Stride 1: 0x%08X\n", hm2->idrom.instance_stride_1);

    HM2_PRINT("    Register Stride 0: 0x%08X\n", hm2->idrom.register_stride_0);
    HM2_PRINT("    Register Stride 1: 0x%08X\n", hm2->idrom.register_stride_1);
}

static int hm2_read_idrom(hostmot2_t *hm2) {

    //
    // find the idrom offset
    //

    if (!hm2->llio->read(hm2->llio, HM2_ADDR_IDROM_OFFSET, &hm2->idrom_offset, 2)) {
        HM2_ERR("error reading IDROM Offset\n");
        return -EIO;
    }


    //
    // first read in the idrom type to make sure we know how to deal with it
    //


    if (!hm2->llio->read(hm2->llio, hm2->idrom_offset, &hm2->idrom.idrom_type, sizeof(hm2->idrom.idrom_type))) {
        HM2_ERR("error reading IDROM type\n");
        return -EIO;
    }
    if (
        (hm2->idrom.idrom_type != 2) 
        && (hm2->idrom.idrom_type != 3)
    ) {
        HM2_ERR("invalid IDROM type %d, expected 2 or 3, aborting load\n", hm2->idrom.idrom_type);
        return -EINVAL;
    }


    //
    // ok, read in the whole thing
    //


    if (!hm2->llio->read(hm2->llio, hm2->idrom_offset, &hm2->idrom, sizeof(hm2->idrom))) {
        HM2_ERR("error reading IDROM\n");
        return -EIO;
    }


    //
    // verify the idrom we read
    //

    if (hm2->idrom.port_width != hm2->llio->pins_per_connector) {
        HM2_ERR("invalid IDROM PortWidth %d, this board has %d pins per connector, aborting load\n", hm2->idrom.port_width, hm2->llio->pins_per_connector);
        hm2_print_idrom(hm2);
        return -EINVAL;
    }

    if (hm2->idrom.io_width != (hm2->idrom.io_ports * hm2->idrom.port_width)) {
        HM2_ERR(
            "IDROM IOWidth is %d, but IDROM IOPorts is %d and IDROM PortWidth is %d (inconsistent firmware), aborting driver load\n",
            hm2->idrom.io_width,
            hm2->idrom.io_ports,
            hm2->idrom.port_width
        );
        return -EINVAL;
    }

    if (hm2->idrom.io_ports != hm2->llio->num_ioport_connectors) {
        HM2_ERR(
            "IDROM IOPorts is %d but llio num_ioport_connectors is %d, driver and firmware are inconsistent, aborting driver load\n",
            hm2->idrom.io_ports,
            hm2->llio->num_ioport_connectors
        );
        return -EINVAL;
    }

    if (hm2->idrom.io_width > HM2_MAX_PIN_DESCRIPTORS) {
        HM2_ERR(
            "IDROM IOWidth is %d but max is %d, aborting driver load\n",
            hm2->idrom.io_width,
            HM2_MAX_PIN_DESCRIPTORS
        );
        return -EINVAL;
    }

    if (hm2->idrom.clock_low < 1e6) {
        HM2_ERR(
            "IDROM ClockLow is %d, that's too low, aborting driver load\n",
            hm2->idrom.clock_low
        );
        return -EINVAL;
    }

    if (hm2->idrom.clock_high < 1e6) {
        HM2_ERR(
            "IDROM ClockHigh is %d, that's too low, aborting driver load\n",
            hm2->idrom.clock_high
        );
        return -EINVAL;
    }

    if (debug_idrom) {
        hm2_print_idrom(hm2);
    }

    return 0;
}

void hm2_print_modules(hostmot2_t *hm2) {
    hm2_encoder_print_module(hm2);
    hm2_resolver_print_module(hm2);
    hm2_pwmgen_print_module(hm2);
    hm2_tp_pwmgen_print_module(hm2);
    hm2_sserial_print_module(hm2);
    hm2_stepgen_print_module(hm2);
    hm2_bspi_print_module(hm2);
    hm2_ioport_print_module(hm2);
    hm2_watchdog_print_module(hm2);
}

<<<<<<< HEAD
// this pushes our idea of what things are like into the FPGA's poor little mind
void hm2_force_write(hostmot2_t *hm2) {
    hm2_watchdog_force_write(hm2);
    hm2_ioport_force_write(hm2);
    hm2_encoder_force_write(hm2);
    hm2_pwmgen_force_write(hm2);
    hm2_stepgen_force_write(hm2);
    hm2_tp_pwmgen_force_write(hm2);
    hm2_sserial_force_write(hm2);
    hm2_bspi_force_write(hm2);
=======



static int hm2_parse_module_descriptors(hostmot2_t *hm2) {
    int md_index, md_accepted;
    
    // Run through once looking for IO Ports in case other modules
    // need them
    for (md_index = 0; md_index < hm2->num_mds; md_index ++) {
        hm2_module_descriptor_t *md = &hm2->md[md_index];

        if (md->gtag != HM2_GTAG_IOPORT) {
            continue;
        }

        md_accepted = hm2_ioport_parse_md(hm2, md_index);

        if ((*hm2->llio->io_error) != 0) {
            HM2_ERR("IO error while parsing Module Descriptor %d\n", md_index);
            return -EIO;
        }

        if (md_accepted >= 0)  {
            HM2_INFO(
                     "MD %d: %dx %s v%d: accepted, using %d\n",
                     md_index,
                     md->instances,
                     hm2_get_general_function_name(md->gtag),
                     md->version,
                     md_accepted
                     );
        } else {
            HM2_ERR("failed to parse Module Descriptor %d\n", md_index);
            return md_accepted;
        }
    }

    // Now look for the other modules. 
    for (md_index = 0; md_index < hm2->num_mds; md_index ++) {
        hm2_module_descriptor_t *md = &hm2->md[md_index];

        if (md->gtag == 0) {
            // done
            return 0;
        }

        md_accepted = 0;  // will be set by the switch

        switch (md->gtag) {

            case HM2_GTAG_ENCODER:
            case HM2_GTAG_MUXED_ENCODER:
                md_accepted = hm2_encoder_parse_md(hm2, md_index);
                break;
            
            case HM2_GTAG_RESOLVER:
                md_accepted = hm2_resolver_parse_md(hm2, md_index);
                break;

            case HM2_GTAG_PWMGEN:
                md_accepted = hm2_pwmgen_parse_md(hm2, md_index);
                break;

            case HM2_GTAG_STEPGEN:
                md_accepted = hm2_stepgen_parse_md(hm2, md_index);
                break;

            case HM2_GTAG_WATCHDOG:
                md_accepted = hm2_watchdog_parse_md(hm2, md_index);
                break;

            case HM2_GTAG_TPPWM:
                md_accepted = hm2_tp_pwmgen_parse_md(hm2, md_index);
                break;

            case HM2_GTAG_SMARTSERIAL:
                md_accepted = hm2_sserial_parse_md(hm2, md_index);
                break;
                
            case HM2_GTAG_BSPI:
                md_accepted = hm2_bspi_parse_md(hm2, md_index);
                break;
                
            case HM2_GTAG_UART_RX:
            case HM2_GTAG_UART_TX:
                md_accepted = hm2_uart_parse_md(hm2, md_index);
                break;
                
            case HM2_GTAG_LED:
                md_accepted = hm2_led_parse_md(hm2, md_index);
                break;

            default:
                HM2_WARN(
                    "MD %d: %dx %s v%d: ignored\n",
                    md_index,
                    md->instances,
                    hm2_get_general_function_name(md->gtag),
                    md->version
                );
                continue;

        }

        if ((*hm2->llio->io_error) != 0) {
            HM2_ERR("IO error while parsing Module Descriptor %d\n", md_index);
            return -EIO;
        }

        if (md_accepted >= 0)  {
            HM2_INFO(
                "MD %d: %dx %s v%d: accepted, using %d\n",
                md_index,
                md->instances,
                hm2_get_general_function_name(md->gtag),
                md->version,
                md_accepted
            );
        } else {
            HM2_ERR("failed to parse Module Descriptor %d\n", md_index);
            return md_accepted;
        }

    }    
                                           
    return 0;  // success!
>>>>>>> 0587bea0
}

//
// These functions free all the memory kmalloc'ed in hm2_parse_module_descriptors()
//

static void hm2_cleanup(hostmot2_t *hm2) {
    // clean up the Pins, if they're initialized
    if (hm2->pin != NULL) kfree(hm2->pin);

    // clean up the Modules
    hm2_ioport_cleanup(hm2);
    hm2_encoder_cleanup(hm2);
    hm2_resolver_cleanup(hm2);
    hm2_watchdog_cleanup(hm2);
    hm2_pwmgen_cleanup(hm2);
    hm2_tp_pwmgen_cleanup(hm2);
    hm2_led_cleanup(hm2);
    hm2_sserial_cleanup(hm2);
    hm2_bspi_cleanup(hm2);

    // free all the tram entries
    hm2_tram_cleanup(hm2);
}

//
// register and unregister, for the low-level I/O drivers to add and remove boards to this hostmot2 driver
//

static void hm2_release_device(struct device *dev) {
    // nothing to do here
}

EXPORT_SYMBOL_GPL(hm2_register);

int hm2_register(hm2_lowlevel_io_t *llio, char *config_string) {
    int r;
    hostmot2_t *hm2;


    //
    // first a pile of sanity checks
    //

    if (llio == NULL) {
        HM2_ERR_NO_LL("NULL llio passed in\n");
        return -EINVAL;
    }


    //
    // verify llio->name
    //

    {
        int i;

        for (i = 0; i < HAL_NAME_LEN+1; i ++) {
            if (llio->name[i] == '\0') break;
            if (!isprint(llio->name[i])) {
                HM2_ERR_NO_LL("invalid llio name passed in (contains non-printable character)\n");
                return -EINVAL;
            }
        }
        if (i == HAL_NAME_LEN+1) {
            HM2_ERR_NO_LL("invalid llio name passed in (not NULL terminated)\n");
            return -EINVAL;
        }
        if (i == 0) {
            HM2_ERR_NO_LL("invalid llio name passed in (zero length)\n");
            return -EINVAL;
        }
    }


    //
    // verify llio ioport connector names
    //

    if ((llio->num_ioport_connectors < 1) || (llio->num_ioport_connectors > ANYIO_MAX_IOPORT_CONNECTORS)) {
        HM2_ERR_NO_LL("llio reports invalid number of I/O connectors (%d)\n", llio->num_ioport_connectors);
        return -EINVAL;
    }

    {
        int port;

        for (port = 0; port < llio->num_ioport_connectors; port ++) {
            int i;

            if (llio->ioport_connector_name[port] == NULL) {
                HM2_ERR_NO_LL("llio ioport connector name %d is NULL\n", port);
                return -EINVAL;
            }

            for (i = 0; i < HAL_NAME_LEN+1; i ++) {
                if (llio->ioport_connector_name[port][i] == '\0') break;
                if (!isprint(llio->ioport_connector_name[port][i])) {
                    HM2_ERR_NO_LL("invalid llio ioport connector name %d passed in (contains non-printable character)\n", port);
                    return -EINVAL;
                }
            }
            if (i == HAL_NAME_LEN+1) {
                HM2_ERR_NO_LL("invalid llio ioport connector name %d passed in (not NULL terminated)\n", port);
                return -EINVAL;
            }
            if (i == 0) {
                HM2_ERR_NO_LL("invalid llio ioport connector name %d passed in (zero length)\n", port);
                return -EINVAL;
            }
        }
    }


    //
    // verify llio functions
    //

    if (llio->read == NULL) {
        HM2_ERR_NO_LL("NULL llio->read passed in\n");
        return -EINVAL;
    }

    if (llio->write == NULL) {
        HM2_ERR_NO_LL("NULL llio->write passed in\n");
        return -EINVAL;
    }

    // NOTE: reset and program_fpga are allowed be NULL


    if (config_string == NULL) {
        HM2_PRINT_NO_LL("no firmware specified in config modparam!  the board had better have firmware configured already, or this won't work\n");
    }


    //
    // make a hostmot2_t struct to represent this device
    //

    hm2 = kmalloc(sizeof(hostmot2_t), GFP_KERNEL);
    if (hm2 == NULL) {
        HM2_PRINT_NO_LL("out of memory!\n");
        return -ENOMEM;
    }

    memset(hm2, 0, sizeof(hostmot2_t));

    hm2->llio = llio;

    INIT_LIST_HEAD(&hm2->tram_read_entries);
    INIT_LIST_HEAD(&hm2->tram_write_entries);

    // tentatively add it to the hm2 list
    list_add_tail(&hm2->list, &hm2_list);


    //
    // parse the config string
    //

    r = hm2_parse_config_string(hm2, config_string);
    if (r != 0) {
        goto fail0;
    }


    //
    // if programming of the fpga is supported by the board and the user
    // requested a firmware file, fetch it from userspace and program
    // the board
    //

    if ((llio->program_fpga != NULL) && (hm2->config.firmware != NULL)) {
        const struct firmware *fw;
        bitfile_t bitfile;
        struct device dev;

        // check firmware name length
        if (strlen(hm2->config.firmware) > FIRMWARE_NAME_MAX) {
            HM2_ERR("requested firmware name '%s' is too long (max length is %d)\n", hm2->config.firmware, FIRMWARE_NAME_MAX);
            r = -ENAMETOOLONG;
            goto fail0;
        }

        memset(&dev, '\0', sizeof(dev));
#if LINUX_VERSION_CODE < KERNEL_VERSION(2,6,30)
        strncpy(dev.bus_id, hm2->llio->name, BUS_ID_SIZE);
        dev.bus_id[BUS_ID_SIZE - 1] = '\0';
#else
        dev_set_name(&dev, hm2->llio->name);
#endif
        dev.release = hm2_release_device;
        r = device_register(&dev);
        if (r != 0) {
            HM2_ERR("error with device_register\n");
            goto fail0;
        }

        r = request_firmware(&fw, hm2->config.firmware, &dev);
        device_unregister(&dev);
        if (r == -ENOENT) {
            HM2_ERR("firmware %s not found\n", hm2->config.firmware);
            HM2_ERR("install the package containing the firmware.\n");
            goto fail0;
        }
        if (r != 0) {
            HM2_ERR("request for firmware %s failed, aborting hm2_register (r=%d)\n", hm2->config.firmware, r);
            goto fail0;
        }

        r = bitfile_parse_and_verify(fw, &bitfile);
        if (r != 0) {
            HM2_ERR("firmware %s fails verification, aborting hm2_register\n", hm2->config.firmware);
            release_firmware(fw);
            goto fail0;
        }

        HM2_INFO("firmware %s:\n", hm2->config.firmware);
        HM2_INFO("    %s %s %s\n", bitfile.a.data, bitfile.c.data, bitfile.d.data);
        HM2_INFO("    Part Name: %s\n", bitfile.b.data);
        HM2_INFO("    FPGA Config: %d bytes\n", bitfile.e.size);

        if (llio->fpga_part_number == NULL) {
            HM2_ERR("llio did not provide an FPGA part number, cannot verify firmware part number\n");
        } else {
            if (strcmp(llio->fpga_part_number, bitfile.b.data) != 0) {
                HM2_ERR(
                    "board has FPGA '%s', but the firmware in %s is for FPGA '%s'\n",
                    llio->fpga_part_number,
                    hm2->config.firmware,
                    bitfile.b.data
                );
                release_firmware(fw);
                r = -EINVAL;
                goto fail0;
            }
        }

        if (llio->reset != NULL) {
            r = llio->reset(llio);
            if (r != 0) {
                release_firmware(fw);
                HM2_ERR("failed to reset fpga, aborting hm2_register\n");
                goto fail0;
            }
        }

        r = llio->program_fpga(llio, &bitfile);
        release_firmware(fw);
        if (r != 0) {
            HM2_ERR("failed to program fpga, aborting hm2_register\n");
            goto fail0;
        }
    }


    //
    // export a parameter to deal with communication errors
    // NOTE: this is really only useful for EPP boards, PCI doesnt use it
    //

    {
        int r;
        char name[HAL_NAME_LEN + 1];

        llio->io_error = (hal_bit_t *)hal_malloc(sizeof(hal_bit_t));
        if (llio->io_error == NULL) {
            HM2_ERR("out of memory!\n");
            r = -ENOMEM;
            goto fail0;
        }

        (*llio->io_error) = 0;

        rtapi_snprintf(name, sizeof(name), "%s.io_error", llio->name);
        r = hal_param_bit_new(name, HAL_RW, llio->io_error, llio->comp_id);
        if (r < 0) {
            HM2_ERR("error adding param '%s', aborting\n", name);
            r = -EINVAL;
            goto fail0;
        }
    }


    //
    // read & verify FPGA firmware IOCookie
    //

    {
        uint32_t cookie;

        if (!llio->read(llio, HM2_ADDR_IOCOOKIE, &cookie, 4)) {
            HM2_ERR("error reading hm2 cookie\n");
            r = -EIO;
            goto fail0;
        }

        if (cookie != HM2_IOCOOKIE) {
            HM2_ERR("invalid cookie, got 0x%08X, expected 0x%08X\n", cookie, HM2_IOCOOKIE);
            HM2_ERR("FPGA failed to initialize, or unexpected firmware?\n");
            r = -EINVAL;
            goto fail0;
        }
    }


    //
    // read & verify FPGA firmware ConfigName
    //

    {
        char name[9];  // read 8, plus 1 for the NULL

        if (!llio->read(llio, HM2_ADDR_CONFIGNAME, name, 8)) {
            HM2_ERR("error reading HM2 Config Name\n");
            r = -EIO;
            goto fail0;
        }
        name[8] = '\0';

        if (strncmp(name, HM2_CONFIGNAME, 9) != 0) {
            HM2_ERR("invalid config name, got '%s', expected '%s'\n", name, HM2_CONFIGNAME);
            r = -EINVAL;
            goto fail0;
        }
    }


    //
    // Looks like HostMot2 alright, go ahead an initialize it
    //


    //
    // read the IDROM Header, the Pin Descriptors, and the Module Descriptors
    //

    r = hm2_read_idrom(hm2);
    if (r != 0) {
        goto fail0;
    }

    r = hm2_read_pin_descriptors(hm2);
    if (r != 0) {
        goto fail0;
    }

    r = hm2_read_module_descriptors(hm2, debug_module_descriptors);
    if (r != 0) {
        goto fail0;
    }


    //
    // process the Module Descriptors and initialize the HostMot2 Modules found
    //

    r = hm2_parse_module_descriptors(hm2);
    if (r != 0) {
        goto fail1;
    }


    //
    // allocate memory for the PC's copy of the HostMot2's registers
    //

    r = hm2_allocate_tram_regions(hm2);
    if (r < 0) {
        HM2_ERR("error allocating memory for HostMot2 registers\n");
        goto fail1;
    }


    //
    // At this point, all register buffers have been allocated.
    // All non-TRAM register buffers except for the IOPort registers have
    // been initialized. All HAL objects except for the GPIOs have been
    // allocated & exported to HAL.
    //


    //
    // set IOPorts based on detected, enabled Modules
    // all in-use module instances get all their pins, the unused pins are left as GPIOs
    //

    hm2_configure_pins(hm2);

    r = hm2_ioport_gpio_export_hal(hm2);
    if (r != 0) {
        goto fail1;
    }


    //
    // the "raw" interface lets you peek and poke the HostMot2 registers from HAL
    //

    r = hm2_raw_setup(hm2);
    if (r != 0) {
        goto fail1;
    }


    //
    // At this point, all non-TRAM register buffers have been initialized
    // and all HAL objects have been allocated and exported to HAL.
    //


    //
    // Write out all the non-TRAM register buffers to the FPGA.
    //
    // This initializes the FPGA to the default load-time state chosen by
    // the hostmot2 driver.  Users can change the state later via HAL.
    //

    hm2_force_write(hm2);


    //
    // read the TRAM one first time
    //

    r = hm2_tram_read(hm2);
    if (r != 0) {
        goto fail1;
    }

    // set HAL gpio input pins based on FPGA pins
    hm2_ioport_gpio_process_tram_read(hm2);

    // initialize encoder count & pos to 0
    hm2_encoder_tram_init(hm2);
    hm2_encoder_process_tram_read(hm2, 1000);

    // initialize step accumulator, hal count & position to 0
    hm2_stepgen_tram_init(hm2);
    hm2_stepgen_process_tram_read(hm2, 1000);


    //
    // write the TRAM one first time
    //

    // set gpio output pins (tho there should be none yet) based on their HAL objects
    hm2_ioport_gpio_tram_write_init(hm2);
    hm2_ioport_gpio_prepare_tram_write(hm2);

    // tell stepgen not to move
    // NOTE: the 1000 is the fake "amount of time since function last ran"
    hm2_stepgen_prepare_tram_write(hm2, 1000);

    // tell pwmgen not to move
    hm2_pwmgen_prepare_tram_write(hm2);

    r = hm2_tram_write(hm2);
    if (r != 0) {
        goto fail1;
    }


    //
    // final check for comm errors
    //

    if ((*hm2->llio->io_error) != 0) {
        HM2_ERR("comm errors while initializing firmware!\n");
        goto fail1;
    }


    //
    // all initialized show what pins & modules we ended up with
    //

    hm2_print_pin_usage(hm2);

    if (debug_modules) {
        HM2_PRINT("HM2 Modules used:\n");
        hm2_print_modules(hm2);
    }


    //
    // export the main read/write functions
    //

    {
        char name[HAL_NAME_LEN + 1];

        rtapi_snprintf(name, sizeof(name), "%s.read", hm2->llio->name);
        r = hal_export_funct(name, hm2_read, hm2, 1, 0, hm2->llio->comp_id);
        if (r != 0) {
            HM2_ERR("error %d exporting read function %s\n", r, name);
            r = -EINVAL;
            goto fail1;
        }

        rtapi_snprintf(name, sizeof(name), "%s.write", hm2->llio->name);
        r = hal_export_funct(name, hm2_write, hm2, 1, 0, hm2->llio->comp_id);
        if (r != 0) {
            HM2_ERR("error %d exporting write function %s\n", r, name);
            r = -EINVAL;
            goto fail1;
        }
    }


    //
    // if the llio claims to be threadsafe, export the gpio read/write functions
    //

    if (hm2->llio->threadsafe) {
        char name[HAL_NAME_LEN + 1];

        rtapi_snprintf(name, sizeof(name), "%s.read_gpio", hm2->llio->name);
        r = hal_export_funct(name, hm2_read_gpio, hm2, 1, 0, hm2->llio->comp_id);
        if (r != 0) {
            HM2_ERR("error %d exporting gpio_read function %s\n", r, name);
            r = -EINVAL;
            goto fail1;
        }

        rtapi_snprintf(name, sizeof(name), "%s.write_gpio", hm2->llio->name);
        r = hal_export_funct(name, hm2_write_gpio, hm2, 1, 0, hm2->llio->comp_id);
        if (r != 0) {
            HM2_ERR("error %d exporting gpio_write function %s\n", r, name);
            r = -EINVAL;
            goto fail1;
        }
    }


    //
    // found one!
    //

    HM2_PRINT("registered\n");

    return 0;


fail1:
    hm2_cleanup(hm2);  // undoes the kmallocs from hm2_parse_module_descriptors()

fail0:
    list_del(&hm2->list);
    kfree(hm2);
    return r;
}

EXPORT_SYMBOL_GPL(hm2_unregister);

void hm2_unregister(hm2_lowlevel_io_t *llio) {
    struct list_head *ptr;

    list_for_each(ptr, &hm2_list) {
        hostmot2_t *hm2 = list_entry(ptr, hostmot2_t, list);
        if (hm2->llio != llio) continue;

        // if there's a watchdog, set it to safe the board right away
        if (hm2->watchdog.num_instances > 0) {
            hm2->watchdog.instance[0].enable = 1;
            hm2->watchdog.instance[0].hal.param.timeout_ns = 1;
            hm2_watchdog_force_write(hm2);
        }

        HM2_PRINT("unregistered\n");

        hm2_cleanup(hm2);

        list_del(ptr);
        kfree(hm2);

        return;
    }

    HM2_PRINT_NO_LL("ignoring request to unregister %s: not found\n", llio->name);
    return;
}

//
// setup and cleanup code
//

int rtapi_app_main(void) {
    HM2_PRINT_NO_LL("loading Mesa HostMot2 driver version %s\n", HM2_VERSION);

    comp_id = hal_init("hostmot2");
    if(comp_id < 0) return comp_id;
    INIT_LIST_HEAD(&hm2_list);

    hal_ready(comp_id);

    return 0;
}

void rtapi_app_exit(void) {
    hal_exit(comp_id);
    HM2_PRINT_NO_LL("unloading\n");
}<|MERGE_RESOLUTION|>--- conflicted
+++ resolved
@@ -189,8 +189,6 @@
     return -1;
 }
 
-<<<<<<< HEAD
-=======
 EXPORT_SYMBOL_GPL(hm2_get_uart);
 int hm2_get_uart(hostmot2_t** hm2, char *name){
     struct list_head *ptr;
@@ -206,10 +204,6 @@
     return -1;
 }
 
-
-
-
->>>>>>> 0587bea0
 // FIXME: the static automatic string makes this function non-reentrant
 const char *hm2_get_general_function_name(int gtag) {
     switch (gtag) {
@@ -533,7 +527,6 @@
     hm2_watchdog_print_module(hm2);
 }
 
-<<<<<<< HEAD
 // this pushes our idea of what things are like into the FPGA's poor little mind
 void hm2_force_write(hostmot2_t *hm2) {
     hm2_watchdog_force_write(hm2);
@@ -544,134 +537,6 @@
     hm2_tp_pwmgen_force_write(hm2);
     hm2_sserial_force_write(hm2);
     hm2_bspi_force_write(hm2);
-=======
-
-
-
-static int hm2_parse_module_descriptors(hostmot2_t *hm2) {
-    int md_index, md_accepted;
-    
-    // Run through once looking for IO Ports in case other modules
-    // need them
-    for (md_index = 0; md_index < hm2->num_mds; md_index ++) {
-        hm2_module_descriptor_t *md = &hm2->md[md_index];
-
-        if (md->gtag != HM2_GTAG_IOPORT) {
-            continue;
-        }
-
-        md_accepted = hm2_ioport_parse_md(hm2, md_index);
-
-        if ((*hm2->llio->io_error) != 0) {
-            HM2_ERR("IO error while parsing Module Descriptor %d\n", md_index);
-            return -EIO;
-        }
-
-        if (md_accepted >= 0)  {
-            HM2_INFO(
-                     "MD %d: %dx %s v%d: accepted, using %d\n",
-                     md_index,
-                     md->instances,
-                     hm2_get_general_function_name(md->gtag),
-                     md->version,
-                     md_accepted
-                     );
-        } else {
-            HM2_ERR("failed to parse Module Descriptor %d\n", md_index);
-            return md_accepted;
-        }
-    }
-
-    // Now look for the other modules. 
-    for (md_index = 0; md_index < hm2->num_mds; md_index ++) {
-        hm2_module_descriptor_t *md = &hm2->md[md_index];
-
-        if (md->gtag == 0) {
-            // done
-            return 0;
-        }
-
-        md_accepted = 0;  // will be set by the switch
-
-        switch (md->gtag) {
-
-            case HM2_GTAG_ENCODER:
-            case HM2_GTAG_MUXED_ENCODER:
-                md_accepted = hm2_encoder_parse_md(hm2, md_index);
-                break;
-            
-            case HM2_GTAG_RESOLVER:
-                md_accepted = hm2_resolver_parse_md(hm2, md_index);
-                break;
-
-            case HM2_GTAG_PWMGEN:
-                md_accepted = hm2_pwmgen_parse_md(hm2, md_index);
-                break;
-
-            case HM2_GTAG_STEPGEN:
-                md_accepted = hm2_stepgen_parse_md(hm2, md_index);
-                break;
-
-            case HM2_GTAG_WATCHDOG:
-                md_accepted = hm2_watchdog_parse_md(hm2, md_index);
-                break;
-
-            case HM2_GTAG_TPPWM:
-                md_accepted = hm2_tp_pwmgen_parse_md(hm2, md_index);
-                break;
-
-            case HM2_GTAG_SMARTSERIAL:
-                md_accepted = hm2_sserial_parse_md(hm2, md_index);
-                break;
-                
-            case HM2_GTAG_BSPI:
-                md_accepted = hm2_bspi_parse_md(hm2, md_index);
-                break;
-                
-            case HM2_GTAG_UART_RX:
-            case HM2_GTAG_UART_TX:
-                md_accepted = hm2_uart_parse_md(hm2, md_index);
-                break;
-                
-            case HM2_GTAG_LED:
-                md_accepted = hm2_led_parse_md(hm2, md_index);
-                break;
-
-            default:
-                HM2_WARN(
-                    "MD %d: %dx %s v%d: ignored\n",
-                    md_index,
-                    md->instances,
-                    hm2_get_general_function_name(md->gtag),
-                    md->version
-                );
-                continue;
-
-        }
-
-        if ((*hm2->llio->io_error) != 0) {
-            HM2_ERR("IO error while parsing Module Descriptor %d\n", md_index);
-            return -EIO;
-        }
-
-        if (md_accepted >= 0)  {
-            HM2_INFO(
-                "MD %d: %dx %s v%d: accepted, using %d\n",
-                md_index,
-                md->instances,
-                hm2_get_general_function_name(md->gtag),
-                md->version,
-                md_accepted
-            );
-        } else {
-            HM2_ERR("failed to parse Module Descriptor %d\n", md_index);
-            return md_accepted;
-        }
-
-    }    
-                                           
-    return 0;  // success!
->>>>>>> 0587bea0
 }
 
 //
