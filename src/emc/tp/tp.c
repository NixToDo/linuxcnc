/********************************************************************
* Description: tp.c
*   Trajectory planner based on TC elements
*
*   Derived from a work by Fred Proctor & Will Shackleford
*
* Author:
* License: GPL Version 2
* System: Linux
*
* Copyright (c) 2004 All rights reserved.
********************************************************************/
#include "rtapi.h"              /* rtapi_print_msg */
#include "posemath.h"           /* Geometry types & functions */
#include "tc.h"
#include "tp.h"
#include "emcpose.h"
#include "rtapi_math.h"
#include "mot_priv.h"
#include "motion_debug.h"
#include "motion_types.h"
#include "spherical_arc.h"
#include "blendmath.h"
//KLUDGE Don't include all of emc.hh here, just hand-copy the TERM COND
//definitions until we can break the emc constants out into a separate file.
//#include "emc.hh"
#define EMC_TRAJ_TERM_COND_STOP  0
#define EMC_TRAJ_TERM_COND_EXACT 1
#define EMC_TRAJ_TERM_COND_BLEND 2

/**
 * @section tpdebugflags TP debugging flags
 * Enable / disable various debugging functions here.
 * These flags control debug printing from RTAPI. These functions are
 * admittedly kludged on top of the existing rtapi_print framework. As written,
 * though, it's an easy way to selectively compile functions as static or not,
 * and selectively compile in assertions and debug printing.
 */

#include "tp_debug.h"

// FIXME: turn off this feature, which causes blends between rapids to
// use the feed override instead of the rapid override
#undef TP_SHOW_BLENDS

#define TP_OPTIMIZATION_LAZY

extern emcmot_status_t *emcmotStatus;
extern emcmot_debug_t *emcmotDebug;
extern emcmot_config_t *emcmotConfig;

/** static function primitives (ugly but less of a pain than moving code around)*/
STATIC int tpComputeBlendVelocity(
        TC_STRUCT const *tc,
        TC_STRUCT const *nexttc,
        double v_target_this,
        double v_target_next,
        double *v_blend_this,
        double *v_blend_next,
        double *v_blend_net);

STATIC double estimateParabolicBlendPerformance(
        TP_STRUCT const *tp,
        TC_STRUCT const *tc,
        TC_STRUCT const *nexttc);

STATIC int tpCheckEndCondition(TP_STRUCT const * const tp, TC_STRUCT * const tc, TC_STRUCT const * const nexttc);

STATIC int tpUpdateCycle(TP_STRUCT * const tp,
        TC_STRUCT * const tc, TC_STRUCT const * const nexttc);

STATIC int tpRunOptimization(TP_STRUCT * const tp);

STATIC inline int tpAddSegmentToQueue(TP_STRUCT * const tp, TC_STRUCT * const tc, int inc_id);

STATIC inline double tpGetMaxTargetVel(TP_STRUCT const * const tp, TC_STRUCT const * const tc);

/**
 * @section tpcheck Internal state check functions.
 * These functions compartmentalize some of the messy state checks.
 * Hopefully this makes changes easier to track as much of the churn will be on small functions.
 */

/**
 * Returns true if there is motion along ABC or UVW axes, false otherwise.
 */
STATIC int tcRotaryMotionCheck(TC_STRUCT const * const tc) {
    switch (tc->motion_type) {
        //Note lack of break statements due to every path returning
        case TC_RIGIDTAP:
            return false;
        case TC_LINEAR:
            if (tc->coords.line.abc.tmag_zero && tc->coords.line.uvw.tmag_zero) {
                return false;
            } else {
                return true;
            }
        case TC_CIRCULAR:
            if (tc->coords.circle.abc.tmag_zero && tc->coords.circle.uvw.tmag_zero) {
                return false;
            } else {
                return true;
            }
        case TC_SPHERICAL:
            return true;
        default:
            tp_debug_print("Unknown motion type!\n");
            return false;
    }
}


/**
 * @section tpgetset Internal Get/Set functions
 * @brief Calculation / status functions for commonly used values.
 * These functions return the "actual" values of things like a trajectory
 * segment's feed override, while taking into account the status of tp itself.
 */



/**
 * Wrapper to bounds-check the tangent kink ratio from HAL.
 */
STATIC double tpGetTangentKinkRatio(void) {
    const double max_ratio = 0.7071;
    const double min_ratio = 0.001;

    return fmax(fmin(emcmotConfig->arcBlendTangentKinkRatio,max_ratio),min_ratio);
}


STATIC int tpGetMachineAccelBounds(PmCartesian  * const acc_bound) {
    if (!acc_bound) {
        return TP_ERR_FAIL;
    }

    acc_bound->x = emcmotDebug->axes[0].acc_limit; //0==>x
    acc_bound->y = emcmotDebug->axes[1].acc_limit; //1==>y
    acc_bound->z = emcmotDebug->axes[2].acc_limit; //2==>z
    return TP_ERR_OK;
}


STATIC int tpGetMachineVelBounds(PmCartesian  * const vel_bound) {
    if (!vel_bound) {
        return TP_ERR_FAIL;
    }

    vel_bound->x = emcmotDebug->axes[0].vel_limit; //0==>x
    vel_bound->y = emcmotDebug->axes[1].vel_limit; //1==>y
    vel_bound->z = emcmotDebug->axes[2].vel_limit; //2==>z
    return TP_ERR_OK;
}

STATIC int tpGetMachineActiveLimit(double * const act_limit, PmCartesian const * const bounds) {
    if (!act_limit) {
        return TP_ERR_FAIL;
    }
    //Start with max accel value
    *act_limit = fmax(fmax(bounds->x,bounds->y),bounds->z);

    // Compare only with active axes
    if (bounds->x > 0) {
        *act_limit = fmin(*act_limit, bounds->x);
    }
    if (bounds->y > 0) {
        *act_limit = fmin(*act_limit, bounds->y);
    }
    if (bounds->z > 0) {
        *act_limit = fmin(*act_limit, bounds->z);
    }
    tp_debug_print(" arc blending a_max=%f\n", *act_limit);
    return TP_ERR_OK;
}


/**
 * Get a segment's feed scale based on the current planner state and emcmotStatus.
 * @note depends on emcmotStatus for system information.
 */
STATIC double tpGetFeedScale(TP_STRUCT const * const tp,
        TC_STRUCT const * const tc) {
    if (!tc) {
        return 0.0;
    }
    //All reasons to disable feed override go here
    bool pausing = tp->pausing && (tc->synchronized == TC_SYNC_NONE || tc->synchronized == TC_SYNC_VELOCITY);
    bool aborting = tp->aborting;
    if (pausing)  {
        tc_debug_print("pausing\n");
        return 0.0;
    } else if (aborting) {
        tc_debug_print("aborting\n");
        return 0.0;
    } else if (tc->synchronized == TC_SYNC_POSITION ) {
        return 1.0;
    } else if (tc->is_blending) {
        //KLUDGE: Don't allow feed override to keep blending from overruning max velocity
        return fmin(emcmotStatus->net_feed_scale, 1.0);
    } else {
        return emcmotStatus->net_feed_scale;
    }
}


/**
 * Get target velocity for a tc based on the trajectory planner state.
 * This gives the requested velocity, capped by the segments maximum velocity.
 */
STATIC inline double tpGetRealTargetVel(TP_STRUCT const * const tp,
        TC_STRUCT const * const tc) {

    if (!tc) {
        return 0.0;
    }
    // Start with the scaled target velocity based on the current feed scale
    double v_target = tc->synchronized ? tc->target_vel : tc->reqvel;
    /*tc_debug_print("Initial v_target = %f\n",v_target);*/

    // Get the maximum allowed target velocity, and make sure we're below it
    return fmin(v_target * tpGetFeedScale(tp,tc), tpGetMaxTargetVel(tp, tc));
}


STATIC inline double getMaxFeedScale(TC_STRUCT const * tc)
{
    //All reasons to disable feed override go here
    if (tc && tc->synchronized == TC_SYNC_POSITION ) {
        return 1.0;
    } else {
        return emcmotConfig->maxFeedScale;
    }
}


/**
 * Get the worst-case target velocity for a segment based on the trajectory planner state.
 * Note that this factors in the user-specified velocity limit.
 */
STATIC inline double tpGetMaxTargetVel(TP_STRUCT const * const tp, TC_STRUCT const * const tc)
{
    double max_scale = emcmotConfig->maxFeedScale;
    if (tc->is_blending) {
        //KLUDGE: Don't allow feed override to keep blending from overruning max velocity
        max_scale = fmin(max_scale, 1.0);
    }
    // Get maximum reachable velocity from max feed override
    double v_max_target = tc->target_vel * max_scale;

    /* Check if the cartesian velocity limit applies and clip the maximum
     * velocity. The vLimit is from the max velocity slider, and should
     * restrict the maximum velocity during non-synced moves and velocity
     * synchronization. However, position-synced moves have the target velocity
     * computed in the TP, so it would disrupt position tracking to apply this
     * limit here.
     */
    if (!tcPureRotaryCheck(tc) && (tc->synchronized != TC_SYNC_POSITION)){
        /*tc_debug_print("Cartesian velocity limit active\n");*/
        v_max_target = fmin(v_max_target,tp->vLimit);
    }

    // Apply maximum segment velocity limit (must always be respected)
    return fmin(v_max_target, tc->maxvel);
}


/**
 * Get final velocity for a tc based on the trajectory planner state.
 * This function factors in the feed override and TC limits. It clamps the
 * final velocity to the maximum velocity and the next segment's target velocity
 */
STATIC inline double tpGetRealFinalVel(TP_STRUCT const * const tp,
        TC_STRUCT const * const tc, TC_STRUCT const * const nexttc) {
    /* If we're stepping, then it doesn't matter what the optimization says, we want to end at a stop.
     * If the term_cond gets changed out from under us, detect this and force final velocity to zero
     */
    if (emcmotDebug->stepping || tc->term_cond != TC_TERM_COND_TANGENT || tp->reverse_run) {
        return 0.0;
    } 
    
    // Get target velocities for this segment and next segment
    double v_target_this = tpGetRealTargetVel(tp, tc);
    double v_target_next = 0.0;
    if (nexttc) {
        v_target_next = tpGetRealTargetVel(tp, nexttc);
    }

    tc_debug_print("v_target_next = %f\n",v_target_next);
    // Limit final velocity to minimum of this and next target velocities
    double v_target = fmin(v_target_this, v_target_next);
    return fmin(tc->finalvel, v_target);
}


/**
 * Convert the 2-part spindle position and sign to a signed double.
 */
STATIC inline double tpGetSignedSpindlePosition(spindle_status_t *status) {
	int spindle_dir;
	double spindle_pos;
	spindle_dir = status->direction;
	spindle_pos = status->spindleRevs;
    if (spindle_dir < 0.0) {
        spindle_pos*=-1.0;
    }
    return spindle_pos;
}

/**
 * @section tpaccess tp class-like API
 */

/**
 * Create the trajectory planner structure with an empty queue.
 */
int tpCreate(TP_STRUCT * const tp, int _queueSize, TC_STRUCT * const tcSpace)
{
    if (0 == tp) {
        return TP_ERR_FAIL;
    }

    if (_queueSize <= 0) {
        tp->queueSize = TP_DEFAULT_QUEUE_SIZE;
    } else {
        tp->queueSize = _queueSize;
    }

    /* create the queue */
    if (-1 == tcqCreate(&tp->queue, tp->queueSize, tcSpace)) {
        return TP_ERR_FAIL;
    }

    /* init the rest of our data */
    return tpInit(tp);
}

/**
 * Clears any potential DIO toggles and anychanged.
 * If any DIOs need to be changed: dios[i] = 1, DIO needs to get turned on, -1
 * = off
 */
int tpClearDIOs(TP_STRUCT * const tp) {
    //XXX: All IO's will be flushed on next synced aio/dio! Is it ok?
    int i;
    tp->syncdio.anychanged = 0;
    tp->syncdio.dio_mask = 0;
    tp->syncdio.aio_mask = 0;
    for (i = 0; i < emcmotConfig->numDIO; i++) {
        tp->syncdio.dios[i] = 0;
    }
    for (i = 0; i < emcmotConfig->numAIO; i++) {
        tp->syncdio.aios[i] = 0;
    }

    return TP_ERR_OK;
}

/**
 *    "Soft initialize" the trajectory planner tp.
 *    This is a "soft" initialization in that TP_STRUCT configuration
 *    parameters (cycleTime, vMax, and aMax) are left alone, but the queue is
 *    cleared, and the flags are set to an empty, ready queue. The currentPos
 *    is left alone, and goalPos is set to this position.  This function is
 *    intended to put the motion queue in the state it would be if all queued
 *    motions finished at the current position.
 */
int tpClear(TP_STRUCT * const tp)
{
    tcqInit(&tp->queue);
    tp->queueSize = 0;
    tp->goalPos = tp->currentPos;
    // Clear out status ID's
    tp->nextId = 0;
    tp->execId = 0;
    struct state_tag_t tag = {{0}};
    tp->execTag = tag;
    tp->motionType = 0;
    tp->termCond = TC_TERM_COND_PARABOLIC;
    tp->tolerance = 0.0;
    tp->done = 1;
    tp->depth = tp->activeDepth = 0;
    tp->aborting = 0;
    tp->pausing = 0;
    tp->reverse_run = 0;
    tp->synchronized = 0;
    tp->uu_per_rev = 0.0;
    emcmotStatus->current_vel = 0.0;
    emcmotStatus->requested_vel = 0.0;
    emcmotStatus->distance_to_go = 0.0;
    ZERO_EMC_POSE(emcmotStatus->dtg);
    SET_MOTION_INPOS_FLAG(1);

    return tpClearDIOs(tp);
}

/**
 * Fully initialize the tp structure.
 * Sets tp configuration to default values and calls tpClear to create a fresh,
 * empty queue.
 */
int tpInit(TP_STRUCT * const tp)
{
    tp->cycleTime = 0.0;
    //Velocity limits
    tp->vLimit = 0.0;
    tp->ini_maxvel = 0.0;
    //Accelerations
    tp->aLimit = 0.0;
    PmCartesian acc_bound;
    //FIXME this acceleration bound isn't valid (nor is it used)
    tpGetMachineAccelBounds(&acc_bound);
    tpGetMachineActiveLimit(&tp->aMax, &acc_bound);
    //Angular limits
    tp->wMax = 0.0;
    tp->wDotMax = 0.0;

    tp->spindle.offset = 0.0;
    tp->spindle.revs = 0.0;
    tp->spindle.waiting_for_index = MOTION_INVALID_ID;
    tp->spindle.waiting_for_atspeed = MOTION_INVALID_ID;

    tp->reverse_run = TC_DIR_FORWARD;

    ZERO_EMC_POSE(tp->currentPos);

    PmCartesian vel_bound;
    tpGetMachineVelBounds(&vel_bound);
    tpGetMachineActiveLimit(&tp->vMax, &vel_bound);

    return tpClear(tp);
}

/**
 * Set the cycle time for the trajectory planner.
 */
int tpSetCycleTime(TP_STRUCT * const tp, double secs)
{
    if (0 == tp || secs <= 0.0) {
        return TP_ERR_FAIL;
    }

    tp->cycleTime = secs;

    return TP_ERR_OK;
}

/**
 * Set requested velocity and absolute maximum velocity (bounded by machine).
 * This is called before adding lines or circles, specifying vMax (the velocity
 * requested by the F word) and ini_maxvel, the max velocity possible before
 * meeting a machine constraint caused by an AXIS's max velocity.  (the TP is
 * allowed to go up to this high when feed override >100% is requested)  These
 * settings apply to subsequent moves until changed.
 */
int tpSetVmax(TP_STRUCT * const tp, double vMax, double ini_maxvel)
{
    if (0 == tp || vMax <= 0.0 || ini_maxvel <= 0.0) {
        return TP_ERR_FAIL;
    }

    tp->vMax = vMax;
    tp->ini_maxvel = ini_maxvel;

    return TP_ERR_OK;
}

/**
 * Set the tool tip maximum velocity.
 * This is the [TRAJ]MAX_LINEAR_VELOCITY. This should be the max velocity of
 * const the TOOL TIP, not necessarily any particular axis. This applies to
 * subsequent moves until changed.
 */
int tpSetVlimit(TP_STRUCT * const tp, double vLimit)
{
    if (!tp) return TP_ERR_FAIL;

    if (vLimit < 0.)
        tp->vLimit = 0.;
    else
        tp->vLimit = vLimit;

    return TP_ERR_OK;
}

/** Sets the max acceleration for the trajectory planner. */
int tpSetAmax(TP_STRUCT * const tp, double aMax)
{
    if (0 == tp || aMax <= 0.0) {
        return TP_ERR_FAIL;
    }

    tp->aMax = aMax;

    return TP_ERR_OK;
}

/**
 * Sets the id that will be used for the next appended motions.
 * nextId is incremented so that the next time a motion is appended its id will
 * be one more than the previous one, modulo a signed int. If you want your own
 * ids for each motion, call this before each motion you append and stick what
 * you want in here.
 */
int tpSetId(TP_STRUCT * const tp, int id)
{

    if (!MOTION_ID_VALID(id)) {
        rtapi_print_msg(RTAPI_MSG_ERR, "tpSetId: invalid motion id %d\n", id);
        return TP_ERR_FAIL;
    }

    if (0 == tp) {
        return TP_ERR_FAIL;
    }

    tp->nextId = id;

    return TP_ERR_OK;
}

/** Returns the id of the last motion that is currently
  executing.*/
int tpGetExecId(TP_STRUCT * const tp)
{
    if (0 == tp) {
        return TP_ERR_FAIL;
    }

    return tp->execId;
}

struct state_tag_t tpGetExecTag(TP_STRUCT * const tp)
{
    if (0 == tp) {
        struct state_tag_t empty = {{0}};
        return empty;
    }

    return tp->execTag;
}


/**
 * Sets the termination condition for all subsequent queued moves.
 * If cond is TC_TERM_COND_STOP, motion comes to a stop before a subsequent move
 * begins. If cond is TC_TERM_COND_PARABOLIC, the following move is begun when the
 * current move slows below a calculated blend velocity.
 */
int tpSetTermCond(TP_STRUCT * const tp, int cond, double tolerance)
{
    if (!tp) {
        return TP_ERR_FAIL;
    }

    switch (cond) {
        //Purposeful waterfall for now
        case TC_TERM_COND_PARABOLIC:
        case TC_TERM_COND_TANGENT:
        case TC_TERM_COND_EXACT:
        case TC_TERM_COND_STOP:
            tp->termCond = cond;
            tp->tolerance = tolerance;
            break;
        default:
            //Invalid condition
            return  -1;
    }

    return TP_ERR_OK;
}

/**
 * Used to tell the tp the initial position.
 * It sets the current position AND the goal position to be the same.  Used
 * only at TP initialization and when switching modes.
 */
int tpSetPos(TP_STRUCT * const tp, EmcPose const * const pos)
{
    if (0 == tp) {
        return TP_ERR_FAIL;
    }

    int res_invalid = tpSetCurrentPos(tp, pos);
    if (res_invalid) {
        return TP_ERR_FAIL;
    }

    tp->goalPos = *pos;
    return TP_ERR_OK;
}


/**
 * Set current position.
 * It sets the current position AND the goal position to be the same.  Used
 * only at TP initialization and when switching modes.
 */
int tpSetCurrentPos(TP_STRUCT * const tp, EmcPose const * const pos)
{
    if (0 == tp) {
        return TP_ERR_FAIL;
    }

    if (emcPoseValid(pos)) {
        tp->currentPos = *pos;
        return TP_ERR_OK;
    } else {
        rtapi_print_msg(RTAPI_MSG_ERR, "Tried to set invalid pose in tpSetCurrentPos on id %d!"
                "pos is %.12g, %.12g, %.12g\n",
                tp->execId,
                pos->tran.x,
                pos->tran.y,
                pos->tran.z);
        return TP_ERR_INVALID;
    }
}


int tpAddCurrentPos(TP_STRUCT * const tp, EmcPose const * const disp)
{
    if (!tp || !disp) {
        return TP_ERR_MISSING_INPUT;
    }

    if (emcPoseValid(disp)) {
        emcPoseSelfAdd(&tp->currentPos, disp);
        return TP_ERR_OK;
    } else {
        rtapi_print_msg(RTAPI_MSG_ERR, "Tried to set invalid pose in tpAddCurrentPos on id %d!"
                "disp is %.12g, %.12g, %.12g\n",
                tp->execId,
                disp->tran.x,
                disp->tran.y,
                disp->tran.z);
        return TP_ERR_INVALID;
    }
}


/**
 * Check for valid tp before queueing additional moves.
 */
int tpErrorCheck(TP_STRUCT const * const tp) {

    if (!tp) {
        rtapi_print_msg(RTAPI_MSG_ERR, "TP is null\n");
        return TP_ERR_FAIL;
    }
    if (tp->aborting) {
        rtapi_print_msg(RTAPI_MSG_ERR, "TP is aborting\n");
        return TP_ERR_FAIL;
    }
    return TP_ERR_OK;
}


/**
 * Find the "peak" velocity a segment can achieve if its velocity profile is triangular.
 * This is used to estimate blend velocity, though by itself is not enough
 * (since requested velocity and max velocity could be lower).
 */
STATIC double tpCalculateTriangleVel(TC_STRUCT const *tc) {
    //Compute peak velocity for blend calculations
    double acc_scaled = tcGetTangentialMaxAccel(tc);
    double length = tc->target;
    if (!tc->finalized) {
        // blending may remove up to 1/2 of the segment
        length /= 2.0;
    }
    return findVPeak(acc_scaled, length);
}

/**
 * Handles the special case of blending into an unfinalized segment.
 * The problem here is that the last segment in the queue can always be cut
 * short by a blend to the next segment. However, we can only ever consume at
 * most 1/2 of the segment. This function computes the worst-case final
 * velocity the previous segment can have, if we want to exactly stop at the
 * halfway point.
 */
STATIC double tpCalculateOptimizationInitialVel(TP_STRUCT const * const tp, TC_STRUCT * const tc)
{
    double acc_scaled = tcGetTangentialMaxAccel(tc);
    double triangle_vel = findVPeak(acc_scaled, tc->target);
    double max_vel = tpGetMaxTargetVel(tp, tc);
    tp_debug_json_start(tpCalculateOptimizationInitialVel);
    tp_debug_json_double(triangle_vel);
    tp_debug_json_end();
    return fmin(triangle_vel, max_vel);
}


/**
 * Initialize a blend arc from its parent segments.
 * This copies and initializes properties from the previous and next segments to
 * initialize a blend arc. This function does not handle connecting the
 * segments together, however.
 */
STATIC int tpInitBlendArcFromPrev(TP_STRUCT const * const tp,
<<<<<<< HEAD
        TC_STRUCT const * const prev_tc,
        TC_STRUCT* const blend_tc,
        double vel,
        double ini_maxvel,
        double acc) {
=======
				  TC_STRUCT const * const prev_tc,
				  TC_STRUCT* const blend_tc,
				  double vel,
				  double ini_maxvel,
				  double acc)
{
>>>>>>> 8a2fd3d2

#ifdef TP_SHOW_BLENDS
    int canon_motion_type = EMC_MOTION_TYPE_ARC;
#else
    int canon_motion_type = prev_tc->canon_motion_type;
#endif

    tcInit(blend_tc,
            TC_SPHERICAL,
            canon_motion_type,
            tp->cycleTime,
            prev_tc->enables,
<<<<<<< HEAD
            false); // NOTE: blend arc never needs the atspeed flag, since the previous line will have it (and cannot be consumed).
=======
            prev_tc->atspeed);
    //FIXME refactor into Init
    blend_tc->tag = prev_tc->tag;
>>>>>>> 8a2fd3d2

    // Copy over state data from TP
    tcSetupState(blend_tc, tp);
    
    // Set kinematics parameters from blend calculations
    tcSetupMotion(blend_tc,
            vel,
            ini_maxvel,
            acc);

    // Skip syncdio setup since this blend extends the previous line
<<<<<<< HEAD
    blend_tc->syncdio = prev_tc->syncdio; //enqueue the list of DIOs that need toggling
=======
    blend_tc->syncdio =		// enqueue the list of DIOs
	prev_tc->syncdio;	// that need toggling
>>>>>>> 8a2fd3d2

    // find "helix" length for target
    double length;
    arcLength(&blend_tc->coords.arc.xyz, &length);
    tp_info_print("blend tc length = %f\n",length);
    blend_tc->target = length;
    blend_tc->nominal_length = length;

    // Set the blend arc to be tangent to the next segment
    tcSetTermCond(blend_tc, NULL, TC_TERM_COND_TANGENT);

    //NOTE: blend arc radius and everything else is finalized, so set this to 1.
    //In the future, radius may be adjustable.
    tcFinalizeLength(blend_tc);

    return TP_ERR_OK;
}

STATIC int tcSetLineXYZ(TC_STRUCT * const tc, PmCartLine const * const line)
{

    //Update targets with new arc length
    if (!line || tc->motion_type != TC_LINEAR) {
        return TP_ERR_FAIL;
    }
    if (!tc->coords.line.abc.tmag_zero || !tc->coords.line.uvw.tmag_zero) {
        rtapi_print_msg(RTAPI_MSG_ERR, "SetLineXYZ does not supportABC or UVW motion\n");
        return TP_ERR_FAIL;
    }

    tc->coords.line.xyz = *line;
    tc->target = line->tmag;
    return TP_ERR_OK;
}


static inline int find_max_element(double arr[], int sz)
{
    if (sz < 1) {
        return -1;
    }
    // Assumes at least one element
    int max_idx = 0;
    int idx;
    for (idx = 0; idx < sz; ++idx) {
        if (arr[idx] > arr[max_idx]) {
            max_idx = idx;
        }
    }
    return max_idx;
}

/**
 * Compare performance of blend arc and equivalent tangent speed.
 * If we can go faster by assuming the segments are already tangent (and
 * slowing down some), then prefer this over using the blend arc. This is
 * mostly useful for some odd arc-to-arc cases where the blend arc becomes very
 * short (and therefore slow).
 */
STATIC tc_blend_type_t tpChooseBestBlend(TP_STRUCT const * const tp,
        TC_STRUCT * const prev_tc,
        TC_STRUCT * const tc,
        TC_STRUCT * const blend_tc)
{
    if (!tc || !prev_tc) {
        return NO_BLEND;
    }

    // Can't blend segments that are explicitly disallowed
    switch  (prev_tc->term_cond)
    {
    case TC_TERM_COND_EXACT:
    case TC_TERM_COND_STOP:
        return NO_BLEND;
    }

    // Compute performance measures ("perf_xxx") for each method. This is
    // basically the blend velocity. However, because parabolic blends require
    // halving the acceleration of both blended segments, they in effect slow
    // down the next and previous blends as well. We model this loss by scaling
    // the blend velocity down to find an "equivalent" velocity.
    double perf_parabolic = estimateParabolicBlendPerformance(tp, prev_tc, tc) / 2.0;
    double perf_tangent = prev_tc->kink_vel;
    double perf_arc_blend = blend_tc ? blend_tc->maxvel : 0.0;

    tp_debug_print("Blend performance: parabolic %f, tangent %f, arc_blend %f, ",
                   perf_parabolic,
                   perf_tangent,
                   perf_arc_blend);

    // KLUDGE Order the performance measurements so that they match the enum values
    double perf[3] = {perf_parabolic, perf_tangent, perf_arc_blend};
    tc_blend_type_t best_blend = find_max_element(perf, 3);

    switch (best_blend) {
        case PARABOLIC_BLEND: // parabolic
            tp_debug_print("using parabolic blend\n");
            tcRemoveKinkProperties(prev_tc, tc);
            tcSetTermCond(prev_tc, tc, TC_TERM_COND_PARABOLIC);
            break;
        case TANGENT_SEGMENTS_BLEND: // tangent
            tp_debug_print("using approximate tangent blend\n");
            // NOTE: acceleration / velocity reduction is done dynamically in functions that access TC_STRUCT properties
            tcSetTermCond(prev_tc, tc, TC_TERM_COND_TANGENT);
            break;
        case ARC_BLEND: // arc blend
            tp_debug_print("using blend arc\n");
            tcRemoveKinkProperties(prev_tc, tc);

            break;
        case NO_BLEND:
            break;
    }
    return best_blend;
}


STATIC tp_err_t tpCreateLineArcBlend(TP_STRUCT * const tp, TC_STRUCT * const prev_tc, TC_STRUCT * const tc, TC_STRUCT * const blend_tc)
{
    tp_debug_print("-- Starting LineArc blend arc --\n");

    PmCartesian acc_bound, vel_bound;
    
    //Get machine limits
    tpGetMachineAccelBounds(&acc_bound);
    tpGetMachineVelBounds(&vel_bound);

    //Populate blend geometry struct
    BlendGeom3 geom;
    BlendParameters param;
    BlendPoints3 points_approx;
    BlendPoints3 points_exact;

    int res_init = blendInit3FromLineArc(&geom, &param,
            prev_tc,
            tc,
            &acc_bound,
            &vel_bound,
            emcmotConfig->maxFeedScale);

    if (res_init != TP_ERR_OK) {
        tp_debug_print("blend init failed with code %d, aborting blend arc\n",
                res_init);
        return res_init;
    }

    // Check for coplanarity based on binormal and tangents
    int coplanar = pmUnitCartsColinear(&geom.binormal,
            &tc->coords.circle.xyz.normal);

    if (!coplanar) {
        tp_debug_print("aborting arc, not coplanar\n");
        return TP_ERR_FAIL;
    }

    int res_param = blendComputeParameters(&param);

    int res_points = blendFindPoints3(&points_approx, &geom, &param);
    
    int res_post = blendLineArcPostProcess(&points_exact,
            &points_approx,
            &param, 
            &geom, &prev_tc->coords.line.xyz,
            &tc->coords.circle.xyz);

    //Catch errors in blend setup
    if (res_init || res_param || res_points || res_post) {
        tp_debug_print("Got %d, %d, %d, %d for init, param, points, post, aborting arc\n",
                res_init,
                res_param,
                res_points,
                res_post);
        return TP_ERR_FAIL;
    }
    
    /* If blend calculations were successful, then we're ready to create the
     * blend arc.
     */

    if (points_exact.trim2 > param.phi2_max) {
        tp_debug_print("trim2 %f > phi2_max %f, aborting arc...\n",
                points_exact.trim2,
                param.phi2_max);
        return TP_ERR_FAIL;
    }

    blendCheckConsume(&param, &points_exact, prev_tc, emcmotConfig->arcBlendGapCycles);
    //Store working copies of geometry
    PmCartLine line1_temp = prev_tc->coords.line.xyz;
    PmCircle circ2_temp = tc->coords.circle.xyz;

    // Change lengths of circles
    double new_len1 = line1_temp.tmag - points_exact.trim1;
    int res_stretch1 = pmCartLineStretch(&line1_temp,
            new_len1,
            false);

    double phi2_new = tc->coords.circle.xyz.angle - points_exact.trim2;

    tp_debug_print("phi2_new = %f\n",phi2_new);
    int res_stretch2 = pmCircleStretch(&circ2_temp,
            phi2_new,
            true);
    //TODO create blends
    if (res_stretch1 || res_stretch2) {
        tp_debug_print("segment resize failed, aborting arc\n");
        return TP_ERR_FAIL;
    }

    //Get exact start and end points to account for spiral in arcs
    pmCartLinePoint(&line1_temp,
            line1_temp.tmag,
            &points_exact.arc_start);
    pmCirclePoint(&circ2_temp,
            0.0,
            &points_exact.arc_end);
    //TODO deal with large spiral values, or else detect and fall back?

    blendPoints3Print(&points_exact);
    int res_arc = arcFromBlendPoints3(&blend_tc->coords.arc.xyz,
            &points_exact,
            &geom,
            &param);
    if (res_arc < 0) {
        tp_debug_print("arc creation failed, aborting arc\n");
        return TP_ERR_FAIL;
    }

    // Note that previous restrictions don't allow ABC or UVW movement, so the
    // end and start points should be identical
    blend_tc->coords.arc.abc = prev_tc->coords.line.abc.end;
    blend_tc->coords.arc.uvw = prev_tc->coords.line.uvw.end;

    //set the max velocity to v_plan, since we'll violate constraints otherwise.
    tpInitBlendArcFromPrev(tp, prev_tc, blend_tc, param.v_req,
            param.v_plan, param.a_max);

    int res_tangent = checkTangentAngle(&circ2_temp,
            &blend_tc->coords.arc.xyz,
            &geom,
            &param,
            tp->cycleTime,
            true);

    if (res_tangent < 0) {
        tp_debug_print("failed tangent check, aborting arc...\n");
        return TP_ERR_FAIL;
    }

    if (tpChooseBestBlend(tp, prev_tc, tc, blend_tc) != ARC_BLEND) {
        return TP_ERR_NO_ACTION;
    }

    tp_debug_print("Passed all tests, updating segments\n");
    //TODO refactor to pass consume to connect function
    if (param.consume) {
        //Since we're consuming the previous segment, pop the last line off of the queue
        int res_pop = tcqPopBack(&tp->queue);
        if (res_pop) {
            tp_debug_print("failed to pop segment, aborting arc\n");
            return TP_ERR_FAIL;
        }
    } else {
        tcSetLineXYZ(prev_tc, &line1_temp);
        //KLUDGE the previous segment is still there, so we don't need the at-speed flag on the blend too
        blend_tc->atspeed=0;
    }
    tcSetCircleXYZ(tc, &circ2_temp);

    tcSetTermCond(prev_tc, tc, TC_TERM_COND_TANGENT);

    return TP_ERR_OK;
}


STATIC tp_err_t tpCreateArcLineBlend(TP_STRUCT * const tp, TC_STRUCT * const prev_tc, TC_STRUCT * const tc, TC_STRUCT * const blend_tc)
{

    tp_debug_print("-- Starting ArcLine blend arc --\n");
    PmCartesian acc_bound, vel_bound;
    
    //Get machine limits
    tpGetMachineAccelBounds(&acc_bound);
    tpGetMachineVelBounds(&vel_bound);

    //Populate blend geometry struct
    BlendGeom3 geom;
    BlendParameters param;
    BlendPoints3 points_approx;
    BlendPoints3 points_exact;
    param.consume = 0;

    int res_init = blendInit3FromArcLine(&geom, &param,
            prev_tc,
            tc,
            &acc_bound,
            &vel_bound,
            emcmotConfig->maxFeedScale);
    if (res_init != TP_ERR_OK) {
        tp_debug_print("blend init failed with code %d, aborting blend arc\n",
                res_init);
        return res_init;
    }

    // Check for coplanarity based on binormal
    int coplanar = pmUnitCartsColinear(&geom.binormal,
            &prev_tc->coords.circle.xyz.normal);

    if (!coplanar) {
        tp_debug_print("aborting arc, not coplanar\n");
        return TP_ERR_FAIL;
    }

    int res_param = blendComputeParameters(&param);

    int res_points = blendFindPoints3(&points_approx, &geom, &param);
    
    int res_post = blendArcLinePostProcess(&points_exact,
            &points_approx,
            &param, 
            &geom, &prev_tc->coords.circle.xyz,
            &tc->coords.line.xyz);

    //Catch errors in blend setup
    if (res_init || res_param || res_points || res_post) {
        tp_debug_print("Got %d, %d, %d, %d for init, param, points, post\n",
                res_init,
                res_param,
                res_points,
                res_post);
        return TP_ERR_FAIL;
    }
    
    blendCheckConsume(&param, &points_exact, prev_tc, emcmotConfig->arcBlendGapCycles);

    /* If blend calculations were successful, then we're ready to create the
     * blend arc.
     */

    // Store working copies of geometry
    PmCircle circ1_temp = prev_tc->coords.circle.xyz;
    PmCartLine line2_temp = tc->coords.line.xyz;

    // Update start and end points of segment copies
    double phi1_new = circ1_temp.angle - points_exact.trim1;

    if (points_exact.trim1 > param.phi1_max) {
        tp_debug_print("trim1 %f > phi1_max %f, aborting arc...\n",
                points_exact.trim1,
                param.phi1_max);
        return TP_ERR_FAIL;
    }

    int res_stretch1 = pmCircleStretch(&circ1_temp,
            phi1_new,
            false);
    if (res_stretch1 != TP_ERR_OK) {
        return TP_ERR_FAIL;
    }

    double new_len2 = tc->target - points_exact.trim2;
    int res_stretch2 = pmCartLineStretch(&line2_temp,
            new_len2,
            true);

    if (res_stretch1 || res_stretch2) {
        tp_debug_print("segment resize failed, aborting arc\n");
        return TP_ERR_FAIL;
    }

    pmCirclePoint(&circ1_temp,
            circ1_temp.angle,
            &points_exact.arc_start);

    pmCartLinePoint(&line2_temp,
            0.0,
            &points_exact.arc_end);

    blendPoints3Print(&points_exact);

    int res_arc = arcFromBlendPoints3(&blend_tc->coords.arc.xyz, &points_exact, &geom, &param);
    if (res_arc < 0) {
        return TP_ERR_FAIL;
    }

    // Note that previous restrictions don't allow ABC or UVW movement, so the
    // end and start points should be identical
    blend_tc->coords.arc.abc = tc->coords.line.abc.start;
    blend_tc->coords.arc.uvw = tc->coords.line.uvw.start;

    //set the max velocity to v_plan, since we'll violate constraints otherwise.
    tpInitBlendArcFromPrev(tp, prev_tc, blend_tc, param.v_req,
            param.v_plan, param.a_max);

    int res_tangent = checkTangentAngle(&circ1_temp, &blend_tc->coords.arc.xyz, &geom, &param, tp->cycleTime, false);
    if (res_tangent) {
        tp_debug_print("failed tangent check, aborting arc...\n");
        return TP_ERR_FAIL;
    }

    if (tpChooseBestBlend(tp, prev_tc, tc, blend_tc) != ARC_BLEND) {
        return TP_ERR_NO_ACTION;
    }

    tp_debug_print("Passed all tests, updating segments\n");

    tcSetCircleXYZ(prev_tc, &circ1_temp);
    tcSetLineXYZ(tc, &line2_temp);

    //Cleanup any mess from parabolic
    tc->blend_prev = 0;
    blend_tc->atspeed=0;
    tcSetTermCond(prev_tc, tc, TC_TERM_COND_TANGENT);
    return TP_ERR_OK;
}

STATIC tp_err_t tpCreateArcArcBlend(TP_STRUCT * const tp, TC_STRUCT * const prev_tc, TC_STRUCT * const tc, TC_STRUCT * const blend_tc)
{

    tp_debug_print("-- Starting ArcArc blend arc --\n");
    //TODO type checks
    int colinear = pmUnitCartsColinear(&prev_tc->coords.circle.xyz.normal,
            &tc->coords.circle.xyz.normal);
    if (!colinear) {
        // Fail out if not collinear
        tp_debug_print("arc abort: not coplanar\n");
        return TP_ERR_FAIL;
    }

    PmCartesian acc_bound, vel_bound;
    
    //Get machine limits
    tpGetMachineAccelBounds(&acc_bound);
    tpGetMachineVelBounds(&vel_bound);

    //Populate blend geometry struct
    BlendGeom3 geom;
    BlendParameters param;
    BlendPoints3 points_approx;
    BlendPoints3 points_exact;

    int res_init = blendInit3FromArcArc(&geom, &param,
            prev_tc,
            tc,
            &acc_bound,
            &vel_bound,
            emcmotConfig->maxFeedScale);

    if (res_init != TP_ERR_OK) {
        tp_debug_print("blend init failed with code %d, aborting blend arc\n",
                res_init);
        return res_init;
    }

    int coplanar1 = pmUnitCartsColinear(&geom.binormal,
            &prev_tc->coords.circle.xyz.normal);

    if (!coplanar1) {
        tp_debug_print("aborting blend arc, arc id %d is not coplanar with binormal\n", prev_tc->id);
        return TP_ERR_FAIL;
    }

    int coplanar2 = pmUnitCartsColinear(&geom.binormal,
            &tc->coords.circle.xyz.normal);
    if (!coplanar2) {
        tp_debug_print("aborting blend arc, arc id %d is not coplanar with binormal\n", tc->id);
        return TP_ERR_FAIL;
    }



    int res_param = blendComputeParameters(&param);
    int res_points = blendFindPoints3(&points_approx, &geom, &param);
    
    int res_post = blendArcArcPostProcess(&points_exact,
            &points_approx,
            &param, 
            &geom, &prev_tc->coords.circle.xyz,
            &tc->coords.circle.xyz);

    //Catch errors in blend setup
    if (res_init || res_param || res_points || res_post) {
        tp_debug_print("Got %d, %d, %d, %d for init, param, points, post\n",
                res_init,
                res_param,
                res_points,
                res_post);

        return TP_ERR_FAIL;
    }

    blendCheckConsume(&param, &points_exact, prev_tc, emcmotConfig->arcBlendGapCycles);
    
    /* If blend calculations were successful, then we're ready to create the
     * blend arc. Begin work on temp copies of each circle here:
     */

    double phi1_new = prev_tc->coords.circle.xyz.angle - points_exact.trim1;
    double phi2_new = tc->coords.circle.xyz.angle - points_exact.trim2;

    // TODO pare down this debug output
    tp_debug_print("phi1_new = %f, trim1 = %f\n", phi1_new, points_exact.trim1);
    tp_debug_print("phi2_new = %f, trim2 = %f\n", phi2_new, points_exact.trim2);

    if (points_exact.trim1 > param.phi1_max) {
        tp_debug_print("trim1 %f > phi1_max %f, aborting arc...\n",
                points_exact.trim1,
                param.phi1_max);
        return TP_ERR_FAIL;
    }

    if (points_exact.trim2 > param.phi2_max) {
        tp_debug_print("trim2 %f > phi2_max %f, aborting arc...\n",
                points_exact.trim2,
                param.phi2_max);
        return TP_ERR_FAIL;
    }

    //Store working copies of geometry
    PmCircle circ1_temp = prev_tc->coords.circle.xyz;
    PmCircle circ2_temp = tc->coords.circle.xyz;

    int res_stretch1 = pmCircleStretch(&circ1_temp,
            phi1_new,
            false);
    if (res_stretch1 != TP_ERR_OK) {
        return TP_ERR_FAIL;
    }

    int res_stretch2 = pmCircleStretch(&circ2_temp,
            phi2_new,
            true);
    if (res_stretch1 || res_stretch2) {
        tp_debug_print("segment resize failed, aborting arc\n");
        return TP_ERR_FAIL;
    }

    //Get exact start and end points to account for spiral in arcs
    pmCirclePoint(&circ1_temp,
            circ1_temp.angle,
            &points_exact.arc_start);
    pmCirclePoint(&circ2_temp,
            0.0,
            &points_exact.arc_end);

    tp_debug_print("Modified arc points\n");
    blendPoints3Print(&points_exact);
    int res_arc = arcFromBlendPoints3(&blend_tc->coords.arc.xyz, &points_exact, &geom, &param);
    if (res_arc < 0) {
        return TP_ERR_FAIL;
    }

    // Note that previous restrictions don't allow ABC or UVW movement, so the
    // end and start points should be identical
    blend_tc->coords.arc.abc = prev_tc->coords.circle.abc.end;
    blend_tc->coords.arc.uvw = prev_tc->coords.circle.uvw.end;

    //set the max velocity to v_plan, since we'll violate constraints otherwise.
    tpInitBlendArcFromPrev(tp, prev_tc, blend_tc, param.v_req,
            param.v_plan, param.a_max);

    int res_tangent1 = checkTangentAngle(&circ1_temp, &blend_tc->coords.arc.xyz, &geom, &param, tp->cycleTime, false);
    int res_tangent2 = checkTangentAngle(&circ2_temp, &blend_tc->coords.arc.xyz, &geom, &param, tp->cycleTime, true);
    if (res_tangent1 || res_tangent2) {
        tp_debug_print("failed tangent check, aborting arc...\n");
        return TP_ERR_FAIL;
    }

    if (tpChooseBestBlend(tp, prev_tc, tc, blend_tc) != ARC_BLEND) {
        return TP_ERR_NO_ACTION;
    }

    tp_debug_print("Passed all tests, updating segments\n");

    tcSetCircleXYZ(prev_tc, &circ1_temp);
    tcSetCircleXYZ(tc, &circ2_temp);

    //Cleanup any mess from parabolic
    tc->blend_prev = 0;
    blend_tc->atspeed=0;
    tcSetTermCond(prev_tc, tc, TC_TERM_COND_TANGENT);
    return TP_ERR_OK;
}


STATIC tp_err_t tpCreateLineLineBlend(TP_STRUCT * const tp, TC_STRUCT * const prev_tc,
        TC_STRUCT * const tc, TC_STRUCT * const blend_tc)
{

    tp_debug_print("-- Starting LineLine blend arc --\n");
    PmCartesian acc_bound, vel_bound;
    
    //Get machine limits
    tpGetMachineAccelBounds(&acc_bound);
    tpGetMachineVelBounds(&vel_bound);
    
    // Setup blend data structures
    BlendGeom3 geom;
    BlendParameters param;
    BlendPoints3 points;

    int res_init = blendInit3FromLineLine(&geom, &param,
            prev_tc,
            tc,
            &acc_bound,
            &vel_bound,
            emcmotConfig->maxFeedScale);

    if (res_init != TP_ERR_OK) {
        tp_debug_print("blend init failed with code %d, aborting blend arc\n",
                res_init);
        return res_init;
    }

    int res_blend = blendComputeParameters(&param);
    if (res_blend != TP_ERR_OK) {
        return res_blend;
    }

    blendFindPoints3(&points, &geom, &param);

    blendCheckConsume(&param, &points, prev_tc, emcmotConfig->arcBlendGapCycles);

    // Set up actual blend arc here
    int res_arc = arcFromBlendPoints3(&blend_tc->coords.arc.xyz, &points, &geom, &param);
    if (res_arc < 0) {
        return TP_ERR_FAIL;
    }

    // Note that previous restrictions don't allow ABC or UVW movement, so the
    // end and start points should be identical
    blend_tc->coords.arc.abc = prev_tc->coords.line.abc.end;
    blend_tc->coords.arc.uvw = prev_tc->coords.line.uvw.end;

    //set the max velocity to v_plan, since we'll violate constraints otherwise.
    tpInitBlendArcFromPrev(tp, prev_tc, blend_tc, param.v_req,
            param.v_plan, param.a_max);

    tp_debug_print("blend_tc target_vel = %g\n", blend_tc->target_vel);

    if (tpChooseBestBlend(tp, prev_tc, tc, blend_tc) != ARC_BLEND) {
        return TP_ERR_NO_ACTION;
    }

    int retval = TP_ERR_FAIL;

    //TODO refactor to pass consume to connect function
    if (param.consume) {
        //Since we're consuming the previous segment, pop the last line off of the queue
        retval = tcqPopBack(&tp->queue);
        if (retval) {
            //This is unrecoverable since we've already changed the line. Something is wrong if we get here...
            rtapi_print_msg(RTAPI_MSG_ERR, "PopBack failed\n");
            return TP_ERR_FAIL;
        }
        //Since the blend arc meets the end of the previous line, we only need
        //to "connect" to the next line
        retval = tcConnectBlendArc(NULL, tc, &points.arc_start, &points.arc_end);
    } else {
        //TODO refactor connect function to stretch lines and check for bad stretching
        tp_debug_print("keeping previous line\n");
        retval = tcConnectBlendArc(prev_tc, tc, &points.arc_start, &points.arc_end);
        blend_tc->atspeed=0;
    }
    return retval;
}


/**
 * Add a newly created motion segment to the tp queue.
 * Returns an error code if the queue operation fails, otherwise adds a new
 * segment to the queue and updates the end point of the trajectory planner.
 */
STATIC inline int tpAddSegmentToQueue(TP_STRUCT * const tp, TC_STRUCT * const tc, int inc_id) {

    tc->id = tp->nextId;
    if (tcqPut(&tp->queue, tc) == -1) {
        rtapi_print_msg(RTAPI_MSG_ERR, "tcqPut failed.\n");
        return TP_ERR_FAIL;
    }
    if (inc_id) {
        tp->nextId++;
    }

    // Store end of current move as new final goal of TP
    // KLUDGE: endpoint is garbage for rigid tap since it's supposed to retract past the start point.
    if (tc->motion_type != TC_RIGIDTAP) {
        tcGetEndpoint(tc, &tp->goalPos);
    }
    tp->done = 0;
    tp->depth = tcqLen(&tp->queue);
    //Fixing issue with duplicate id's?
    tp_debug_print("Adding TC id %d of type %d, total length %0.08f\n",tc->id,tc->motion_type,tc->target);

    return TP_ERR_OK;
}

STATIC int tpCheckCanonType(TC_STRUCT * prev_tc, TC_STRUCT * tc)
{
    if (!tc || !prev_tc) {
        return TP_ERR_FAIL;
    }
    if ((prev_tc->canon_motion_type == EMC_MOTION_TYPE_TRAVERSE) ^
            (tc->canon_motion_type == EMC_MOTION_TYPE_TRAVERSE)) {
        tp_debug_print("Can't blend between rapid and feed move, aborting arc\n");
        tcSetTermCond(prev_tc, tc, TC_TERM_COND_STOP);
    }
    return TP_ERR_OK;
}

STATIC int tpSetupSyncedIO(TP_STRUCT * const tp, TC_STRUCT * const tc) {
    if (tp->syncdio.anychanged != 0) {
        tc->syncdio = tp->syncdio; //enqueue the list of DIOs that need toggling
        tpClearDIOs(tp); // clear out the list, in order to prepare for the next time we need to use it
        return TP_ERR_OK;
    } else {
        tc->syncdio.anychanged = 0;
        return TP_ERR_NO_ACTION;
    }


}


/**
 * Adds a rigid tap cycle to the motion queue.
 */
<<<<<<< HEAD
int tpAddRigidTap(TP_STRUCT * const tp, EmcPose end, double vel, double ini_maxvel,
        double acc, unsigned char enables, double scale) {
=======
int tpAddRigidTap(TP_STRUCT * const tp,
		  EmcPose end,
		  double vel,
		  double ini_maxvel,
		  double acc,
		  unsigned char enables,
		  struct state_tag_t tag)
{
>>>>>>> 8a2fd3d2
    if (tpErrorCheck(tp)) {
        return TP_ERR_FAIL;
    }

    tp_info_print("== AddRigidTap ==\n");

    if(!tp->synchronized) {
        rtapi_print_msg(RTAPI_MSG_ERR, "Cannot add unsynchronized rigid tap move.\n");
        return TP_ERR_FAIL;
    }

    TC_STRUCT tc = {0};

    /* Initialize rigid tap move.
     * NOTE: rigid tapping does not have a canonical type.
     * NOTE: always need atspeed since this is a synchronized movement.
     * */
    tcInit(&tc,
            TC_RIGIDTAP,
            0,
            tp->cycleTime,
            enables,
            1);
    tc.tag = tag;

    // Setup any synced IO for this move
    tpSetupSyncedIO(tp, &tc);

    // Copy over state data from the trajectory planner
    tcSetupState(&tc, tp);

    // Copy in motion parameters
    tcSetupMotion(&tc,
            vel,
            ini_maxvel,
            acc);

    // Setup rigid tap geometry
    pmRigidTapInit(&tc.coords.rigidtap,
            &tp->goalPos,
            &end, scale);
    tc.target = pmRigidTapTarget(&tc.coords.rigidtap, tp->uu_per_rev);

    // Force exact stop mode after rigid tapping regardless of TP setting
    tcSetTermCond(&tc, NULL, TC_TERM_COND_STOP);

    TC_STRUCT *prev_tc;
    //Assume non-zero error code is failure
    prev_tc = tcqLast(&tp->queue);
    tcFinalizeLength(prev_tc);
    tcFlagEarlyStop(prev_tc, &tc);
    int retval = tpAddSegmentToQueue(tp, &tc, true);
    tpRunOptimization(tp);
    return retval;
}

STATIC blend_type_t tpCheckBlendArcType(
        TC_STRUCT const * const prev_tc,
        TC_STRUCT const * const tc) {

    if (!prev_tc || !tc) {
        tp_debug_print("prev_tc or tc doesn't exist\n");
        return BLEND_NONE;
    }

    //If exact stop, we don't compute the arc
    if (prev_tc->term_cond != TC_TERM_COND_PARABOLIC) {
        tp_debug_print("Wrong term cond = %u\n", prev_tc->term_cond);
        return BLEND_NONE;
    }

    //If we have any rotary axis motion, then don't create a blend arc
    if (tcRotaryMotionCheck(tc) || tcRotaryMotionCheck(prev_tc)) {
        tp_debug_print("One of the segments has rotary motion, aborting blend arc\n");
        return BLEND_NONE;
    }

    if (tc->finalized || prev_tc->finalized) {
        tp_debug_print("Can't create blend when segment lengths are finalized\n");
        return BLEND_NONE;
    }

    tp_debug_print("Motion types: prev_tc = %u, tc = %u\n",
            prev_tc->motion_type,tc->motion_type);
    //If not linear blends, we can't easily compute an arc
    if ((prev_tc->motion_type == TC_LINEAR) && (tc->motion_type == TC_LINEAR)) {
        return BLEND_LINE_LINE;
    } else if (prev_tc->motion_type == TC_LINEAR && tc->motion_type == TC_CIRCULAR) {
        return BLEND_LINE_ARC;
    } else if (prev_tc->motion_type == TC_CIRCULAR && tc->motion_type == TC_LINEAR) {
        return BLEND_ARC_LINE;
    } else if (prev_tc->motion_type == TC_CIRCULAR && tc->motion_type == TC_CIRCULAR) {
        return BLEND_ARC_ARC;
    } else {
        return BLEND_NONE;
    }
}


/**
 * Based on the nth and (n-1)th segment, find a safe final velocity for the (n-1)th segment.
 * This function also caps the target velocity if velocity ramping is enabled. If we
 * don't do this, then the linear segments (with higher tangential
 * acceleration) will speed up and slow down to reach their target velocity,
 * creating "humps" in the velocity profile.
 */
STATIC int tpComputeOptimalVelocity(TP_STRUCT const * const tp, TC_STRUCT * const tc, TC_STRUCT * const prev1_tc) {
    //Calculate the maximum starting velocity vs_back of segment tc, given the
    //trajectory parameters
    double acc_this = tcGetTangentialMaxAccel(tc);

    // Find the reachable velocity of tc, moving backwards in time
    double vs_back = pmSqrt(pmSq(tc->finalvel) + 2.0 * acc_this * tc->target);
    // Find the reachable velocity of prev1_tc, moving forwards in time

    double vf_limit_this = tc->maxvel;
    double vf_limit_prev = prev1_tc->maxvel;
    if (prev1_tc->kink_vel >=0  && prev1_tc->term_cond == TC_TERM_COND_TANGENT) {
        // Only care about kink_vel with tangent segments
        vf_limit_prev = fmin(vf_limit_prev, prev1_tc->kink_vel);
    }
    //Limit the PREVIOUS velocity by how much we can overshoot into
    double vf_limit = fmin(vf_limit_this, vf_limit_prev);

    if (vs_back >= vf_limit ) {
        //If we've hit the requested velocity, then prev_tc is definitely a "peak"
        vs_back = vf_limit;
        prev1_tc->optimization_state = TC_OPTIM_AT_MAX;
        tp_debug_print("found peak due to v_limit %f\n", vf_limit);
    }

    //Limit tc's target velocity to avoid creating "humps" in the velocity profile
    prev1_tc->finalvel = vs_back;

    //Reduce max velocity to match sample rate
    double sample_maxvel = tc->target / (tp->cycleTime * TP_MIN_SEGMENT_CYCLES);
    tc->maxvel = fmin(tc->maxvel, sample_maxvel);

    tp_info_print(" prev1_tc-> fv = %f, tc->fv = %f\n",
            prev1_tc->finalvel, tc->finalvel);

    return TP_ERR_OK;
}


/**
 * Do "rising tide" optimization to find allowable final velocities for each queued segment.
 * Walk along the queue from the back to the front. Based on the "current"
 * segment's final velocity, calculate the previous segment's maximum allowable
 * final velocity. The depth we walk along the queue is controlled by the
 * TP_LOOKAHEAD_DEPTH constant for now. The process safetly aborts early due to
 * a short queue or other conflicts.
 */
STATIC int tpRunOptimization(TP_STRUCT * const tp) {
    // Pointers to the "current", previous, and 2nd previous trajectory
    // components. Current in this context means the segment being optimized,
    // NOT the currently excecuting segment.

    TC_STRUCT *tc;
    TC_STRUCT *prev1_tc;

    int ind, x;
    int len = tcqLen(&tp->queue);
    //TODO make lookahead depth configurable from the INI file

    int hit_peaks = 0;
    // Flag that says we've hit at least 1 non-tangent segment
    bool hit_non_tangent = false;

    /* Starting at the 2nd to last element in the queue, work backwards towards
     * the front. We can't do anything with the very last element because its
     * length may change if a new line is added to the queue.*/

    for (x = 1; x < emcmotConfig->arcBlendOptDepth + 2; ++x) {
        tp_info_print("==== Optimization step %d ====\n",x);

        // Update the pointers to the trajectory segments in use
        ind = len-x;
        tc = tcqItem(&tp->queue, ind);
        prev1_tc = tcqItem(&tp->queue, ind-1);

        if ( !prev1_tc || !tc) {
            tp_debug_print(" Reached end of queue in optimization\n");
            return TP_ERR_OK;
        }

        // stop optimizing if we hit a non-tangent segment (final velocity
        // stays zero)
        if (prev1_tc->term_cond != TC_TERM_COND_TANGENT) {
            if (hit_non_tangent) {
                // 2 or more non-tangent segments means we're past where the optimizer can help
                tp_debug_print("Found 2nd non-tangent segment, stopping optimization\n");
                return TP_ERR_OK;
            } else  {
                tp_debug_print("Found first non-tangent segment, contining\n");
                hit_non_tangent = true;
                continue;
            }
        }

        double progress_ratio = prev1_tc->progress / prev1_tc->target;
        // can safely decelerate to halfway point of segment from 25% of segment
        double cutoff_ratio = BLEND_DIST_FRACTION / 2.0;

        if (progress_ratio >= cutoff_ratio) {
            tp_debug_print("segment %d has moved past %f percent progress, cannot blend safely!\n",
                    ind-1, cutoff_ratio * 100.0);
            return TP_ERR_OK;
        }

        //Somewhat pedantic check for other conditions that would make blending unsafe
        if (prev1_tc->splitting || prev1_tc->blending_next) {
            tp_debug_print("segment %d is already blending, cannot optimize safely!\n",
                    ind-1);
            return TP_ERR_OK;
        }

        tp_info_print("  current term = %u, type = %u, id = %u, accel_mode = %d\n",
                tc->term_cond, tc->motion_type, tc->id, tc->accel_mode);
        tp_info_print("  prev term = %u, type = %u, id = %u, accel_mode = %d\n",
                prev1_tc->term_cond, prev1_tc->motion_type, prev1_tc->id, prev1_tc->accel_mode);

        if (tc->atspeed) {
            //Assume worst case that we have a stop at this point. This may cause a
            //slight hiccup, but the alternative is a sudden hard stop.
            tp_debug_print("Found atspeed at id %d\n",tc->id);
            tc->finalvel = 0.0;
        }

        if (!tc->finalized) {
            tp_debug_print("Segment %d, type %d not finalized, continuing\n",tc->id,tc->motion_type);
            // use worst-case final velocity that allows for up to 1/2 of a segment to be consumed.

            prev1_tc->finalvel = fmin(prev1_tc->maxvel, tpCalculateOptimizationInitialVel(tp,tc));

            // Fixes acceleration violations when last segment is not finalized, and previous segment is tangent.
            if (prev1_tc->kink_vel >=0  && prev1_tc->term_cond == TC_TERM_COND_TANGENT) {
              prev1_tc->finalvel = fmin(prev1_tc->finalvel, prev1_tc->kink_vel);
            }
            tc->finalvel = 0.0;
        } else {
            tpComputeOptimalVelocity(tp, tc, prev1_tc);
        }

        tc->active_depth = x - 2 - hit_peaks;
#ifdef TP_OPTIMIZATION_LAZY
        if (tc->optimization_state == TC_OPTIM_AT_MAX) {
            hit_peaks++;
        }
        if (hit_peaks > TP_OPTIMIZATION_CUTOFF) {
            return TP_ERR_OK;
        }
#endif

    }
    tp_debug_print("Reached optimization depth limit\n");
    return TP_ERR_OK;
}


/**
 * Check for tangency between the current segment and previous segment.
 * If the current and previous segment are tangent, then flag the previous
 * segment as tangent, and limit the current segment's velocity by the sampling
 * rate.
 */
STATIC int tpSetupTangent(TP_STRUCT const * const tp,
        TC_STRUCT * const prev_tc, TC_STRUCT * const tc) {
    if (!tc || !prev_tc) {
        tp_debug_print("missing tc or prev tc in tangent check\n");
        return TP_ERR_FAIL;
    }
    //If we have ABCUVW movement, then don't check for tangency
    if (tcRotaryMotionCheck(tc) || tcRotaryMotionCheck(prev_tc)) {
        tp_debug_print("found rotary axis motion\n");
        return TP_ERR_FAIL;
    }

    if (emcmotConfig->arcBlendOptDepth < 2) {
        tp_debug_print("Optimization depth %d too low for tangent optimization\n",
                emcmotConfig->arcBlendOptDepth);
        return TP_ERR_FAIL;
    }

    if (prev_tc->term_cond == TC_TERM_COND_STOP) {
        tp_debug_print("Found exact stop condition\n");
        return TP_ERR_FAIL;
    }

    PmCartesian prev_tan, this_tan;

    int res_endtan = tcGetEndTangentUnitVector(prev_tc, &prev_tan);
    int res_starttan = tcGetStartTangentUnitVector(tc, &this_tan);
    if (res_endtan || res_starttan) {
        tp_debug_print("Got %d and %d from tangent vector calc\n",
                res_endtan, res_starttan);
    }

    tp_debug_print("prev tangent vector: %f %f %f\n", prev_tan.x, prev_tan.y, prev_tan.z);
    tp_debug_print("this tangent vector: %f %f %f\n", this_tan.x, this_tan.y, this_tan.z);

    // Assume small angle approximation here
    const double SHARP_CORNER_DEG = 2.0;
    const double SHARP_CORNER_EPSILON = pmSq(PM_PI * ( SHARP_CORNER_DEG / 180.0));
    if (pmCartCartAntiParallel(&prev_tan, &this_tan, SHARP_CORNER_EPSILON))
    {
        tp_debug_print("Found sharp corner\n");
        tcSetTermCond(prev_tc, tc, TC_TERM_COND_STOP);
        return TP_ERR_FAIL;
    }

    // Calculate instantaneous acceleration required for change in direction
    // from v1 to v2, assuming constant speed
    double v_max1 = tcGetMaxTargetVel(prev_tc, getMaxFeedScale(prev_tc));
    double v_max2 = tcGetMaxTargetVel(tc, getMaxFeedScale(tc));
    // Note that this is a minimum since the velocity at the intersection must
    // be the slower of the two segments not to violate constraints.
    double v_max = fmin(v_max1, v_max2);
    tp_debug_print("tangent v_max = %f\n",v_max);

    // Account for acceleration past final velocity during a split cycle
    // (e.g. next segment starts accelerating again so the average velocity is higher at the end of the split cycle)
    double a_inst = v_max / tp->cycleTime + tc->maxaccel;
    // Set up worst-case final velocity
    // Compute the actual magnitude of acceleration required given the tangent directions
    // Do this by assuming that we decelerate to a stop on the previous segment,
    // and simultaneously accelerate up to the maximum speed on the next one.
    PmCartesian acc1, acc2, acc_diff;
    pmCartScalMult(&prev_tan, a_inst, &acc1);
    pmCartScalMult(&this_tan, a_inst, &acc2);
    pmCartCartSub(&acc2,&acc1,&acc_diff);

    //TODO store this in TP struct instead?
    PmCartesian acc_bound;
    tpGetMachineAccelBounds(&acc_bound);

    PmCartesian acc_scale;
    findAccelScale(&acc_diff,&acc_bound,&acc_scale);
    tp_debug_print("acc_diff: %f %f %f\n",
            acc_diff.x,
            acc_diff.y,
            acc_diff.z);
    tp_debug_print("acc_scale: %f %f %f\n",
            acc_scale.x,
            acc_scale.y,
            acc_scale.z);

    //FIXME this ratio is arbitrary, should be more easily tunable
    double acc_scale_max = pmCartAbsMax(&acc_scale);
    //KLUDGE lumping a few calculations together here
    if (prev_tc->motion_type == TC_CIRCULAR || tc->motion_type == TC_CIRCULAR) {
        acc_scale_max /= BLEND_ACC_RATIO_TANGENTIAL;
    }

    // Controls the tradeoff between reduction of final velocity, and reduction of allowed segment acceleration
    // TODO: this should ideally depend on some function of segment length and acceleration for better optimization
    const double kink_ratio = tpGetTangentKinkRatio();

    if (acc_scale_max < kink_ratio) {
        tp_debug_print(" Kink acceleration within %g, using tangent blend\n", kink_ratio);
        tcSetTermCond(prev_tc, tc, TC_TERM_COND_TANGENT);
        tcSetKinkProperties(prev_tc, tc, v_max, acc_scale_max);
        return TP_ERR_OK;
    } else {
        tcSetKinkProperties(prev_tc, tc, v_max * kink_ratio / acc_scale_max, kink_ratio);
        tp_debug_print("Kink acceleration scale %f above %f, kink vel = %f, blend arc may be faster\n",
                acc_scale_max,
                kink_ratio,
                prev_tc->kink_vel);
        // NOTE: acceleration will be reduced later if tangent blend is used
        return TP_ERR_NO_ACTION;
    }
}

static bool tpCreateBlendIfPossible(
        TP_STRUCT *tp,
        TC_STRUCT *prev_tc,
        TC_STRUCT *tc,
        TC_STRUCT *blend_tc)
{
    tp_err_t res_create = TP_ERR_FAIL;
    blend_type_t blend_requested = tpCheckBlendArcType(prev_tc, tc);

    switch (blend_requested) {
        case BLEND_LINE_LINE:
            res_create = tpCreateLineLineBlend(tp, prev_tc, tc, blend_tc);
            break;
        case BLEND_LINE_ARC:
            res_create = tpCreateLineArcBlend(tp, prev_tc, tc, blend_tc);
            break;
        case BLEND_ARC_LINE:
            res_create = tpCreateArcLineBlend(tp, prev_tc, tc, blend_tc);
            break;
        case BLEND_ARC_ARC:
            res_create = tpCreateArcArcBlend(tp, prev_tc, tc, blend_tc);
            break;
        case BLEND_NONE:
        default:
            tp_debug_print("intersection type not recognized, aborting arc\n");
            res_create = TP_ERR_FAIL;
            break;
    }

    return res_create == TP_ERR_OK;
}


/**
 * Handle creating a blend arc when a new line segment is about to enter the queue.
 * This function handles the checks, setup, and calculations for creating a new
 * blend arc. Essentially all of the blend arc functions are called through
 * here to isolate the process.
 */
STATIC tc_blend_type_t tpHandleBlendArc(TP_STRUCT * const tp, TC_STRUCT * const tc) {

    tp_debug_print("*****************************************\n** Handle Blend Arc **\n");

    TC_STRUCT *prev_tc;
    prev_tc = tcqLast(&tp->queue);

    //If the previous segment has already started, then don't create a blend
    //arc for the next pair.
    // TODO May be able to lift this restriction if we can ensure that we leave
    // 1 timestep's worth of distance in prev_tc
    if ( !prev_tc) {
        tp_debug_print(" queue empty\n");
        return NO_BLEND;
    }
    if (prev_tc->progress > prev_tc->target / 2.0) {
        tp_debug_print(" prev_tc progress (%f) is too large, aborting blend arc\n", prev_tc->progress);
        return NO_BLEND;
    }

    // Check for tangency between segments and handle any errors
    // TODO possibly refactor this into a macro?
    int res_tan = tpSetupTangent(tp, prev_tc, tc);
    switch (res_tan) {
        // Abort blend arc creation in these cases
        case TP_ERR_FAIL:
            tp_debug_print(" tpSetupTangent failed, aborting blend arc\n");
        case TP_ERR_OK:
            return res_tan;
        case TP_ERR_NO_ACTION:
        default:
            //Continue with creation
            break;
    }

    TC_STRUCT blend_tc = {0};

    tc_blend_type_t blend_used = NO_BLEND;

    bool arc_blend_ok = tpCreateBlendIfPossible(tp, prev_tc, tc, &blend_tc);

    if (arc_blend_ok) {
        //Need to do this here since the length changed
        blend_used = ARC_BLEND;
        tpAddSegmentToQueue(tp, &blend_tc, false);
    } else {
        // If blend arc creation failed early on, catch it here and find the best blend
        blend_used = tpChooseBestBlend(tp, prev_tc, tc, NULL) ;
    }

    return blend_used;
}

//TODO final setup steps as separate functions
//
/**
 * Add a straight line to the tc queue.
 * end of the previous move to the new end specified here at the
 * currently-active accel and vel settings from the tp struct.
 */
<<<<<<< HEAD
int tpAddLine(TP_STRUCT * const tp, EmcPose end, int canon_motion_type, double vel, double
        ini_maxvel, double acc, unsigned char enables, char atspeed, int indexer_jnum) {
=======
int tpAddLine(TP_STRUCT * const tp, EmcPose end, int canon_motion_type,
	      double vel, double ini_maxvel, double acc, unsigned char enables,
	      char atspeed, int indexrotary, struct state_tag_t tag)
{
>>>>>>> 8a2fd3d2

    if (tpErrorCheck(tp) < 0) {
        return TP_ERR_FAIL;
    }
    tp_info_print("== AddLine ==\n");

    // Initialize new tc struct for the line segment
    TC_STRUCT tc = {0};
    tcInit(&tc,
            TC_LINEAR,
            canon_motion_type,
            tp->cycleTime,
            enables,
            atspeed);
    tc.tag = tag;

    // Setup any synced IO for this move
    tpSetupSyncedIO(tp, &tc);

    // Copy over state data from the trajectory planner
    tcSetupState(&tc, tp);

    // Copy in motion parameters
    tcSetupMotion(&tc,
            vel,
            ini_maxvel,
            acc);

    // Setup line geometry
    pmLine9Init(&tc.coords.line,
            &tp->goalPos,
            &end);
    tc.target = pmLine9Target(&tc.coords.line);
    if (tc.target < TP_POS_EPSILON) {
        rtapi_print_msg(RTAPI_MSG_DBG,"failed to create line id %d, zero-length segment\n",tp->nextId);
        return TP_ERR_ZERO_LENGTH;
    }
    tc.nominal_length = tc.target;
    tcClampVelocityByLength(&tc);

    // For linear move, set joint corresponding to a locking indexer axis
    tc.indexer_jnum = indexer_jnum;

    //TODO refactor this into its own function
    TC_STRUCT *prev_tc;
    prev_tc = tcqLast(&tp->queue);
    tpCheckCanonType(prev_tc, &tc);
    if (emcmotConfig->arcBlendEnable){
        tpHandleBlendArc(tp, &tc);
    }
    tcFinalizeLength(prev_tc);
    tcFlagEarlyStop(prev_tc, &tc);

    int retval = tpAddSegmentToQueue(tp, &tc, true);
    //Run speed optimization (will abort safely if there are no tangent segments)
    tpRunOptimization(tp);

    return retval;
}


/**
 * Adds a circular (circle, arc, helix) move from the end of the
 * last move to this new position.
 *
 * @param end is the xyz/abc point of the destination.
 *
 * see pmCircleInit for further details on how arcs are specified. Note that
 * degenerate arcs/circles are not allowed. We are guaranteed to have a move in
 * xyz so the target is always the circle/arc/helical length.
 */
int tpAddCircle(TP_STRUCT * const tp,
        EmcPose end,
        PmCartesian center,
        PmCartesian normal,
        int turn,
        int canon_motion_type,
        double vel,
        double ini_maxvel,
        double acc,
        unsigned char enables,
        char atspeed,
        struct state_tag_t tag)
{
    if (tpErrorCheck(tp)<0) {
        return TP_ERR_FAIL;
    }

    tp_info_print("== AddCircle ==\n");
    tp_debug_print("ini_maxvel = %f\n",ini_maxvel);

    TC_STRUCT tc = {0};

    tcInit(&tc,
            TC_CIRCULAR,
            canon_motion_type,
            tp->cycleTime,
            enables,
            atspeed);
    tc.tag = tag;
    // Setup any synced IO for this move
    tpSetupSyncedIO(tp, &tc);

    // Copy over state data from the trajectory planner
    tcSetupState(&tc, tp);

    // Setup circle geometry
    int res_init = pmCircle9Init(&tc.coords.circle,
            &tp->goalPos,
            &end,
            &center,
            &normal,
            turn);

    if (res_init) return res_init;

    // Update tc target with existing circular segment
    tc.target = pmCircle9Target(&tc.coords.circle);
    if (tc.target < TP_POS_EPSILON) {
        return TP_ERR_ZERO_LENGTH;
    }
    tp_debug_print("tc.target = %f\n",tc.target);
    tc.nominal_length = tc.target;

    // Copy in motion parameters
    tcSetupMotion(&tc,
            vel,
            ini_maxvel,
            acc);

    //Reduce max velocity to match sample rate
    tcClampVelocityByLength(&tc);

    TC_STRUCT *prev_tc;
    prev_tc = tcqLast(&tp->queue);

    tpCheckCanonType(prev_tc, &tc);
    if (emcmotConfig->arcBlendEnable){
        tpHandleBlendArc(tp, &tc);
        findSpiralArcLengthFit(&tc.coords.circle.xyz, &tc.coords.circle.fit);
    }
    tcFinalizeLength(prev_tc);
    tcFlagEarlyStop(prev_tc, &tc);

    int retval = tpAddSegmentToQueue(tp, &tc, true);

    tpRunOptimization(tp);
    return retval;
}


/**
 * Adjusts blend velocity and acceleration to safe limits.
 * If we are blending between tc and nexttc, then we need to figure out what a
 * safe blend velocity is based on the known trajectory parameters. This
 * function updates the TC_STRUCT data with a safe blend velocity.
 *
 * @note This function will compute the parabolic blend start / end velocities
 * regardless of the current terminal condition (useful for planning).
 */
STATIC int tpComputeBlendVelocity(
        TC_STRUCT const *tc,
        TC_STRUCT const *nexttc,
        double target_vel_this,
        double target_vel_next,
        double *v_blend_this,
        double *v_blend_next,
        double *v_blend_net)
{
    /* Pre-checks for valid pointers */
    if (!nexttc || !tc || !v_blend_this || !v_blend_next ) {
        return TP_ERR_FAIL;
    }

    double acc_this = tcGetTangentialMaxAccel(tc);
    double acc_next = tcGetTangentialMaxAccel(nexttc);

    double v_reachable_this = fmin(tpCalculateTriangleVel(tc), target_vel_this);
    double v_reachable_next = fmin(tpCalculateTriangleVel(nexttc), target_vel_next);

    /* Compute the maximum allowed blend time for each segment.
     * This corresponds to the minimum acceleration that will just barely reach
     * max velocity as we are 1/2 done the segment.
     */

    double t_max_this = tc->target / v_reachable_this;
    double t_max_next = nexttc->target / v_reachable_next;
    double t_max_reachable = fmin(t_max_this, t_max_next);

    // How long the blend phase would be at maximum acceleration
    double t_min_blend_this = v_reachable_this / acc_this;
    double t_min_blend_next = v_reachable_next / acc_next;

    double t_max_blend = fmax(t_min_blend_this, t_min_blend_next);
    // The longest blend time we can get that's still within the 1/2 segment restriction
    double t_blend = fmin(t_max_reachable, t_max_blend);

    // Now, use this blend time to find the best acceleration / velocity for each segment
    *v_blend_this = fmin(v_reachable_this, t_blend * acc_this);
    *v_blend_next = fmin(v_reachable_next, t_blend * acc_next);

    double theta;

    PmCartesian v1, v2;

    tcGetEndAccelUnitVector(tc, &v1);
    tcGetStartAccelUnitVector(nexttc, &v2);
    findIntersectionAngle(&v1, &v2, &theta);

    double cos_theta = cos(theta);

    if (tc->tolerance > 0) {
        /* see diagram blend.fig.  T (blend tolerance) is given, theta
         * is calculated from dot(s1, s2)
         *
         * blend criteria: we are decelerating at the end of segment s1
         * and we pass distance d from the end.
         * find the corresponding velocity v when passing d.
         *
         * in the drawing note d = 2T/cos(theta)
         *
         * when v1 is decelerating at a to stop, v = at, t = v/a
         * so required d = .5 a (v/a)^2
         *
         * equate the two expressions for d and solve for v
         */
        double tblend_vel;
        /* Minimum value of cos(theta) to prevent numerical instability */
        const double min_cos_theta = cos(PM_PI / 2.0 - TP_MIN_ARC_ANGLE);
        if (cos_theta > min_cos_theta) {
            tblend_vel = 2.0 * pmSqrt(acc_this * tc->tolerance / cos_theta);
            *v_blend_this = fmin(*v_blend_this, tblend_vel);
            *v_blend_next = fmin(*v_blend_next, tblend_vel);
        }
    }
    if (v_blend_net) {
        /*
         * Find net velocity in the direction tangent to the blend.
         * When theta ~ 0, net velocity in tangent direction is very small.
         * When the segments are nearly tangent (theta ~ pi/2), the blend
         * velocity is almost entirely in the tangent direction.
         */
        *v_blend_net = sin(theta) * (*v_blend_this + *v_blend_next) / 2.0;
    }

    return TP_ERR_OK;
}

STATIC double estimateParabolicBlendPerformance(
        TP_STRUCT const *tp,
        TC_STRUCT const *tc,
        TC_STRUCT const *nexttc)
{
    double v_this = 0.0, v_next = 0.0;

    // Use maximum possible target velocity to get best-case performance
    double target_vel_this = tpGetMaxTargetVel(tp, tc);
    double target_vel_next = tpGetMaxTargetVel(tp, nexttc);

    double v_net = 0.0;
    tpComputeBlendVelocity(tc, nexttc, target_vel_this, target_vel_next, &v_this, &v_next, &v_net);

    return v_net;
}



/**
 * Calculate distance update from velocity and acceleration.
 */
STATIC int tcUpdateDistFromAccel(TC_STRUCT * const tc, double acc, double vel_desired, int reverse_run)
{
    // If the resulting velocity is less than zero, than we're done. This
    // causes a small overshoot, but in practice it is very small.
    double v_next = tc->currentvel + acc * tc->cycle_time;
    // update position in this tc using trapezoidal integration
    // Note that progress can be greater than the target after this step.
    if (v_next < 0.0) {
        v_next = 0.0;
        //KLUDGE: the trapezoidal planner undershoots by half a cycle time, so
        //forcing the endpoint here is necessary. However, velocity undershoot
        //also occurs during pausing and stopping, which can happen far from
        //the end. If we could "cruise" to the endpoint within a cycle at our
        //current speed, then assume that we want to be at the end.
        if (tcGetDistanceToGo(tc,reverse_run) < (tc->currentvel *  tc->cycle_time)) {
            tc->progress = tcGetTarget(tc,reverse_run);
        }
    } else {
        double displacement = (v_next + tc->currentvel) * 0.5 * tc->cycle_time;
        // Account for reverse run (flip sign if need be)
        double disp_sign = reverse_run ? -1 : 1;
        tc->progress += (disp_sign * displacement);

        //Progress has to be within the allowable range
        tc->progress = bisaturate(tc->progress, tcGetTarget(tc, TC_DIR_FORWARD), tcGetTarget(tc, TC_DIR_REVERSE));
    }
    tc->currentvel = v_next;

    // Check if we can make the desired velocity
    tc->on_final_decel = (fabs(vel_desired - tc->currentvel) < TP_VEL_EPSILON) && (acc < 0.0);

    return TP_ERR_OK;
}

STATIC void tpDebugCycleInfo(TP_STRUCT const * const tp, TC_STRUCT const * const tc, TC_STRUCT const * const nexttc, double acc) {
#ifdef TC_DEBUG
    // Find maximum allowed velocity from feed and machine limits
    double tc_target_vel = tpGetRealTargetVel(tp, tc);
    // Store a copy of final velocity
    double tc_finalvel = tpGetRealFinalVel(tp, tc, nexttc);

    /* Debug Output */
    tc_debug_print("tc state: vr = %f, vf = %f, maxvel = %f\n",
            tc_target_vel, tc_finalvel, tc->maxvel);
    tc_debug_print("          currentvel = %f, fs = %f, tc = %f, term = %d\n",
            tc->currentvel, tpGetFeedScale(tp,tc), tc->cycle_time, tc->term_cond);
    tc_debug_print("          acc = %f, T = %f, DTG = %.12g\n", acc,
            tcGetTarget(tc,tp->reverse_run), tcGetDistanceToGo(tc,tp->reverse_run));
    tc_debug_print("          reverse_run = %d\n", tp->reverse_run);
    tc_debug_print("          motion type %d\n", tc->motion_type);

    if (tc->on_final_decel) {
        rtapi_print(" on final decel\n");
    }
#endif
}

/**
 * Compute updated position and velocity for a timestep based on a trapezoidal
 * motion profile.
 * @param tc trajectory segment being processed.
 *
 * Creates the trapezoidal velocity profile based on the segment's velocity and
 * acceleration limits. The formula has been tweaked slightly to allow a
 * non-zero velocity at the instant the target is reached.
 */
void tpCalculateTrapezoidalAccel(TP_STRUCT const * const tp, TC_STRUCT * const tc, TC_STRUCT const * const nexttc,
        double * const acc, double * const vel_desired)
{
    tc_debug_print("using trapezoidal acceleration\n");

    // Find maximum allowed velocity from feed and machine limits
    double tc_target_vel = tpGetRealTargetVel(tp, tc);
    // Store a copy of final velocity
    double tc_finalvel = tpGetRealFinalVel(tp, tc, nexttc);

#ifdef TP_PEDANTIC
    if (tc_finalvel > 0.0 && tc->term_cond != TC_TERM_COND_TANGENT) {
        rtapi_print_msg(RTAPI_MSG_ERR, "Final velocity of %f with non-tangent segment!\n",tc_finalvel);
        tc_finalvel = 0.0;
    }
#endif

    /* Calculations for desired velocity based on trapezoidal profile */
    double dx = tcGetDistanceToGo(tc, tp->reverse_run);
    double maxaccel = tcGetTangentialMaxAccel(tc);

    double discr_term1 = pmSq(tc_finalvel);
    double discr_term2 = maxaccel * (2.0 * dx - tc->currentvel * tc->cycle_time);
    double tmp_adt = maxaccel * tc->cycle_time * 0.5;
    double discr_term3 = pmSq(tmp_adt);

    double discr = discr_term1 + discr_term2 + discr_term3;

    // Descriminant is a little more complicated with final velocity term. If
    // descriminant < 0, we've overshot (or are about to). Do the best we can
    // in this situation
#ifdef TP_PEDANTIC
    if (discr < 0.0) {
        rtapi_print_msg(RTAPI_MSG_ERR,
                "discriminant %f < 0 in velocity calculation!\n", discr);
    }
#endif
    //Start with -B/2 portion of quadratic formula
    double maxnewvel = -tmp_adt;

    //If the discriminant term brings our velocity above zero, add it to the total
    //We can ignore the calculation otherwise because negative velocities are clipped to zero
    if (discr > discr_term3) {
        maxnewvel += pmSqrt(discr);
    }

    // Find bounded new velocity based on target velocity
    // Note that we use a separate variable later to check if we're on final decel
    double newvel = saturate(maxnewvel, tc_target_vel);

    // Calculate acceleration needed to reach newvel, bounded by machine maximum
    double dt = fmax(tc->cycle_time, TP_TIME_EPSILON);
    double maxnewaccel = (newvel - tc->currentvel) / dt;
    *acc = saturate(maxnewaccel, maxaccel);
    *vel_desired = maxnewvel;
}

/**
 * Calculate "ramp" acceleration for a cycle.
 */
STATIC int tpCalculateRampAccel(TP_STRUCT const * const tp,
        TC_STRUCT * const tc,
        TC_STRUCT const * const nexttc,
        double * const acc,
        double * const vel_desired)
{
    tc_debug_print("using ramped acceleration\n");
    // displacement remaining in this segment
    double dx = tcGetDistanceToGo(tc, tp->reverse_run);

    if (!tc->blending_next) {
        tc->vel_at_blend_start = tc->currentvel;
    }

    double vel_final = tpGetRealFinalVel(tp, tc, nexttc);

    /* Check if the final velocity is too low to properly ramp up.*/
    if (vel_final < TP_VEL_EPSILON) {
        tp_debug_print(" vel_final %f too low for velocity ramping\n", vel_final);
        return TP_ERR_FAIL;
    }

    double vel_avg = (tc->currentvel + vel_final) / 2.0;

    // Calculate time remaining in this segment assuming constant acceleration
    double dt = 1e-16;
    if (vel_avg > TP_VEL_EPSILON) {
        dt = fmax( dx / vel_avg, 1e-16);
    }

    // Calculate velocity change between final and current velocity
    double dv = vel_final - tc->currentvel;

    // Estimate constant acceleration required
    double acc_final = dv / dt;

    // Saturate estimated acceleration against maximum allowed by segment
    double acc_max = tcGetTangentialMaxAccel(tc);

    // Output acceleration and velocity for position update
    *acc = saturate(acc_final, acc_max);
    *vel_desired = vel_final;

    return TP_ERR_OK;
}

void tpToggleDIOs(TC_STRUCT * const tc) {

    int i=0;
    if (tc->syncdio.anychanged != 0) { // we have DIO's to turn on or off
        for (i=0; i < emcmotConfig->numDIO; i++) {
            if (!(tc->syncdio.dio_mask & (1 << i))) continue;
            if (tc->syncdio.dios[i] > 0) emcmotDioWrite(i, 1); // turn DIO[i] on
            if (tc->syncdio.dios[i] < 0) emcmotDioWrite(i, 0); // turn DIO[i] off
        }
        for (i=0; i < emcmotConfig->numAIO; i++) {
            if (!(tc->syncdio.aio_mask & (1 << i))) continue;
            emcmotAioWrite(i, tc->syncdio.aios[i]); // set AIO[i]
        }
        tc->syncdio.anychanged = 0; //we have turned them all on/off, nothing else to do for this TC the next time
    }
}


/**
 * Handle special cases for rigid tapping.
 * This function deals with updating the goal position and spindle position
 * during a rigid tap cycle. In particular, the target and spindle goal need to
 * be carefully handled since we're reversing direction.
 */
STATIC void tpUpdateRigidTapState(TP_STRUCT const * const tp,
        TC_STRUCT * const tc) {

    static double old_spindlepos;
    double new_spindlepos = emcmotStatus->spindle_status[tp->spindle.spindle_num].spindleRevs;
    if (emcmotStatus->spindle_status[tp->spindle.spindle_num].direction < 0)
    	new_spindlepos = -new_spindlepos;

    switch (tc->coords.rigidtap.state) {
        case TAPPING:
            tc_debug_print("TAPPING\n");
            if (tc->progress >= tc->coords.rigidtap.reversal_target) {
                // command reversal
            	emcmotStatus->spindle_status[tp->spindle.spindle_num].speed *= -1.0 * tc->coords.rigidtap.reversal_scale;
                tc->coords.rigidtap.state = REVERSING;
            }
            break;
        case REVERSING:
            tc_debug_print("REVERSING\n");
            if (new_spindlepos < old_spindlepos) {
                PmCartesian start, end;
                PmCartLine *aux = &tc->coords.rigidtap.aux_xyz;
                // we've stopped, so set a new target at the original position
                tc->coords.rigidtap.spindlerevs_at_reversal = new_spindlepos + tp->spindle.offset;

                pmCartLinePoint(&tc->coords.rigidtap.xyz, tc->progress, &start);
                end = tc->coords.rigidtap.xyz.start;
                pmCartLineInit(aux, &start, &end);
                rtapi_print_msg(RTAPI_MSG_DBG, "old target = %f", tc->target);
                tc->coords.rigidtap.reversal_target = aux->tmag;
                tc->target = aux->tmag + 10. * tc->uu_per_rev;
                tc->progress = 0.0;
                rtapi_print_msg(RTAPI_MSG_DBG, "new target = %f", tc->target);

                tc->coords.rigidtap.state = RETRACTION;
            }
            old_spindlepos = new_spindlepos;
            tc_debug_print("Spindlepos = %f\n", new_spindlepos);
            break;
        case RETRACTION:
            tc_debug_print("RETRACTION\n");
            if (tc->progress >= tc->coords.rigidtap.reversal_target) {
            	emcmotStatus->spindle_status[tp->spindle.spindle_num].speed *= -1 / tc->coords.rigidtap.reversal_scale;
                tc->coords.rigidtap.state = FINAL_REVERSAL;
            }
            break;
        case FINAL_REVERSAL:
            tc_debug_print("FINAL_REVERSAL\n");
            if (new_spindlepos > old_spindlepos) {
                PmCartesian start, end;
                PmCartLine *aux = &tc->coords.rigidtap.aux_xyz;
                pmCartLinePoint(aux, tc->progress, &start);
                end = tc->coords.rigidtap.xyz.start;
                pmCartLineInit(aux, &start, &end);
                tc->target = aux->tmag;
                tc->progress = 0.0;
                //No longer need spindle sync at this point
                tc->synchronized = 0;
                tc->target_vel = tc->maxvel;

                tc->coords.rigidtap.state = FINAL_PLACEMENT;
            }
            old_spindlepos = new_spindlepos;
            break;
        case FINAL_PLACEMENT:
            tc_debug_print("FINAL_PLACEMENT\n");
            // this is a regular move now, it'll stop at target above.
            break;
    }
}


/**
 * Update emcMotStatus with information about trajectory motion.
 * Based on the specified trajectory segment tc, read its progress and status
 * flags. Then, update the emcmotStatus structure with this information.
 */
STATIC int tpUpdateMovementStatus(TP_STRUCT * const tp, TC_STRUCT const * const tc ) {


    if (!tp) {
        return TP_ERR_FAIL;
    }

    if (!tc) {
        // Assume that we have no active segment, so we should clear out the status fields
        emcmotStatus->distance_to_go = 0;
        emcmotStatus->enables_queued = emcmotStatus->enables_new;
        emcmotStatus->requested_vel = 0;
        emcmotStatus->current_vel = 0;
        emcPoseZero(&emcmotStatus->dtg);

        tp->motionType = 0;
        tp->activeDepth = 0;
        return TP_ERR_STOPPED;
    }

    EmcPose tc_pos;
    tcGetEndpoint(tc, &tc_pos);

    tc_debug_print("tc id = %u canon_type = %u mot type = %u\n",
            tc->id, tc->canon_motion_type, tc->motion_type);
    tp->motionType = tc->canon_motion_type;
    tp->activeDepth = tc->active_depth;
    emcmotStatus->distance_to_go = tc->target - tc->progress;
    emcmotStatus->enables_queued = tc->enables;
    // report our line number to the guis
    tp->execId = tc->id;
    emcmotStatus->requested_vel = tc->reqvel;
    emcmotStatus->current_vel = tc->currentvel;

    emcPoseSub(&tc_pos, &tp->currentPos, &emcmotStatus->dtg);
    return TP_ERR_OK;
}


/**
 * Do a parabolic blend by updating the nexttc.
 * Perform the actual blending process by updating the target velocity for the
 * next segment, then running a cycle update.
 */
STATIC void tpUpdateBlend(TP_STRUCT * const tp, TC_STRUCT * const tc,
        TC_STRUCT * const nexttc) {

    if (!nexttc) {
        return;
    }
    double save_vel = nexttc->target_vel;

    if (tpGetFeedScale(tp, nexttc) > TP_VEL_EPSILON) {
        double dv = tc->vel_at_blend_start - tc->currentvel;
        double vel_start = fmax(tc->vel_at_blend_start, TP_VEL_EPSILON);
        // Clip the ratio at 1 and 0
        double blend_progress = fmax(fmin(dv / vel_start, 1.0), 0.0);
        double blend_scale = tc->vel_at_blend_start / tc->blend_vel;
        nexttc->target_vel = blend_progress * nexttc->blend_vel * blend_scale;
        // Mark the segment as blending so we handle the new target velocity properly
        nexttc->is_blending = true;
    } else {
        // Drive the target velocity to zero since we're stopping
        nexttc->target_vel = 0.0;
    }

    tpUpdateCycle(tp, nexttc, NULL);
    //Restore the original target velocity
    nexttc->target_vel = save_vel;
}


/**
 * Cleanup if tc is not valid (empty queue).
 * If the program ends, or we hit QUEUE STARVATION, do a soft reset on the trajectory planner.
 * TODO merge with tpClear?
 */
STATIC void tpHandleEmptyQueue(TP_STRUCT * const tp)
{

    tcqInit(&tp->queue);
    tp->goalPos = tp->currentPos;
    tp->done = 1;
    tp->depth = tp->activeDepth = 0;
    tp->aborting = 0;
    tp->execId = 0;
    tp->motionType = 0;

    tpUpdateMovementStatus(tp, NULL);

    tpResume(tp);
}

/** Wrapper function to unlock rotary axes */
STATIC void tpSetRotaryUnlock(int axis, int unlock) {
    emcmotSetRotaryUnlock(axis, unlock);
}

/** Wrapper function to check rotary axis lock */
STATIC int tpGetRotaryIsUnlocked(int axis) {
    return emcmotGetRotaryIsUnlocked(axis);
}


/**
 * Cleanup after a trajectory segment is complete.
 * If the current move is complete and we're not waiting on the spindle for
 * const this move, then pop if off the queue and perform cleanup operations.
 * Finally, get the next move in the queue.
 */
STATIC int tpCompleteSegment(TP_STRUCT * const tp,
        TC_STRUCT * const tc) {

    if (tp->spindle.waiting_for_atspeed == tc->id) {
        return TP_ERR_FAIL;
    }

    // if we're synced, and this move is ending, save the
    // spindle position so the next synced move can be in
    // the right place.
    if(tc->synchronized != TC_SYNC_NONE) {
        tp->spindle.offset += tc->target / tc->uu_per_rev;
    } else {
        tp->spindle.offset = 0.0;
    }

    if(tc->indexer_jnum != -1) {
        // this was an indexing move, so before we remove it we must
        // relock the joint for the locking indexer axis
        tpSetRotaryUnlock(tc->indexer_jnum, 0);
        // if it is now locked, fall through and remove the finished move.
        // otherwise, just come back later and check again
        if(tpGetRotaryIsUnlocked(tc->indexer_jnum)) {
            return TP_ERR_FAIL;
        }
    }

    //Clear status flags associated since segment is done
    //TODO stuff into helper function?
    tc->active = 0;
    tc->remove = 0;
    tc->is_blending = 0;
    tc->splitting = 0;
    tc->cycle_time = tp->cycleTime;
    //Velocities are by definition zero for a non-active segment
    tc->currentvel = 0.0;
    tc->term_vel = 0.0;
    //TODO make progress to match target?
    // done with this move
    if (tp->reverse_run) {
        tcqBackStep(&tp->queue);
        tp_debug_print("Finished reverse run of tc id %d\n", tc->id);
    } else {
        int res_pop = tcqPop(&tp->queue);
        if (res_pop) rtapi_print_msg(RTAPI_MSG_ERR,"Got error %d from tcqPop!\n", res_pop);
        tp_debug_print("Finished tc id %d\n", tc->id);
    }

    return TP_ERR_OK;
}


/**
 * Handle an abort command.
 * Based on the current motion state, handle the consequences of an abort command.
 */
STATIC tp_err_t tpHandleAbort(TP_STRUCT * const tp, TC_STRUCT * const tc,
        TC_STRUCT * const nexttc) {

    if(!tp->aborting) {
        //Don't need to do anything if not aborting
        return TP_ERR_NO_ACTION;
    }
    //If the motion has stopped, then it's safe to reset the TP struct.
    if( MOTION_ID_VALID(tp->spindle.waiting_for_index) ||
            MOTION_ID_VALID(tp->spindle.waiting_for_atspeed) ||
            (tc->currentvel == 0.0 && (!nexttc || nexttc->currentvel == 0.0))) {
        tcqInit(&tp->queue);
        tp->goalPos = tp->currentPos;
        tp->done = 1;
        tp->depth = tp->activeDepth = 0;
        tp->aborting = 0;
        tp->execId = 0;
        tp->motionType = 0;
        tp->synchronized = 0;
        tp->reverse_run = 0;
        tp->spindle.waiting_for_index = MOTION_INVALID_ID;
        tp->spindle.waiting_for_atspeed = MOTION_INVALID_ID;
        tpResume(tp);
        return TP_ERR_STOPPED;
    }  //FIXME consistent error codes
    return TP_ERR_SLOWING;
}


/**
 * Check if the spindle has reached the required speed for a move.
 * Returns a "wait" code if the spindle needs to spin up before a move and it
 * has not reached the requested speed, or the spindle index has not been
 * detected.
 */
STATIC tp_err_t tpCheckAtSpeed(TP_STRUCT * const tp, TC_STRUCT * const tc)
{
	int s;
    // this is no longer the segment we were waiting_for_index for
    if (MOTION_ID_VALID(tp->spindle.waiting_for_index) && tp->spindle.waiting_for_index != tc->id)
    {
        rtapi_print_msg(RTAPI_MSG_ERR,
                "Was waiting for index on motion id %d, but reached id %d\n",
                tp->spindle.waiting_for_index, tc->id);
        tp->spindle.waiting_for_index = MOTION_INVALID_ID;
    }

    if (MOTION_ID_VALID(tp->spindle.waiting_for_atspeed) && tp->spindle.waiting_for_atspeed != tc->id)
    {

        rtapi_print_msg(RTAPI_MSG_ERR,
                "Was waiting for atspeed on motion id %d, but reached id %d\n",
                tp->spindle.waiting_for_atspeed, tc->id);
        tp->spindle.waiting_for_atspeed = MOTION_INVALID_ID;
    }

    if (MOTION_ID_VALID(tp->spindle.waiting_for_atspeed)) {
        for (s = 0; s < emcmotConfig->numSpindles; s++){
            if(!emcmotStatus->spindle_status[s].at_speed) {
                // spindle is still not at the right speed, so wait another cycle
                return TP_ERR_WAITING;
            }
        }
        // not waiting any more
        tp->spindle.waiting_for_atspeed = MOTION_INVALID_ID;
    }

    if (MOTION_ID_VALID(tp->spindle.waiting_for_index)) {
        if (emcmotStatus->spindle_status[tp->spindle.spindle_num].spindle_index_enable) {
            /* haven't passed index yet */
            return TP_ERR_WAITING;
        } else {
            rtapi_print_msg(RTAPI_MSG_DBG, "Index seen on spindle %d\n", tp->spindle.spindle_num);
            /* passed index, start the move */
            emcmotStatus->spindleSync = 1;
            tp->spindle.waiting_for_index = MOTION_INVALID_ID;
            tc->sync_accel = 1;
            tp->spindle.revs = 0;
        }
    }
    return TP_ERR_OK;
}

/**
 * "Activate" a segment being read for the first time.
 * This function handles initial setup of a new segment read off of the queue
 * for the first time.
 */
STATIC tp_err_t tpActivateSegment(TP_STRUCT * const tp, TC_STRUCT * const tc) {

    //Check if already active
    if (!tc || tc->active) {
        return TP_ERR_OK;
    }

    if (!tp) {
        return TP_ERR_MISSING_INPUT;
    }

    if (tp->reverse_run && (tc->motion_type == TC_RIGIDTAP || tc->synchronized != TC_SYNC_NONE)) {
        //Can't activate a segment with synced motion in reverse
        return TP_ERR_REVERSE_EMPTY;
    }

    /* Based on the INI setting for "cutoff frequency", this calculation finds
     * short segments that can have their acceleration be simple ramps, instead
     * of a trapezoidal motion. This leads to fewer jerk spikes, at a slight
     * performance cost.
     * */
    double cutoff_time = 1.0 / (fmax(emcmotConfig->arcBlendRampFreq, TP_TIME_EPSILON));

    double length = tcGetDistanceToGo(tc, tp->reverse_run);
    // Given what velocities we can actually reach, estimate the total time for the segment under ramp conditions
    double segment_time = 2.0 * length / (tc->currentvel + fmin(tc->finalvel,tpGetRealTargetVel(tp,tc)));


    if (segment_time < cutoff_time &&
            tc->canon_motion_type != EMC_MOTION_TYPE_TRAVERSE &&
            tc->term_cond == TC_TERM_COND_TANGENT &&
            tc->motion_type != TC_RIGIDTAP &&
            length != 0)
    {
        tp_debug_print("segment_time = %f, cutoff_time = %f, ramping\n",
                segment_time, cutoff_time);
        tc->accel_mode = TC_ACCEL_RAMP;
    }

    // Do at speed checks that only happen once
    int needs_atspeed = tc->atspeed ||
        (tc->synchronized == TC_SYNC_POSITION && !(emcmotStatus->spindleSync));

    if (needs_atspeed){
        int s;
        for (s = 0; s < emcmotConfig->numSpindles; s++){
            if (!emcmotStatus->spindle_status[s].at_speed) {
                tp->spindle.waiting_for_atspeed = tc->id;
                return TP_ERR_WAITING;
            }
        }
    }

    if (tc->indexer_jnum != -1) {
        // request that the joint for the locking indexer axis unlock
        tpSetRotaryUnlock(tc->indexer_jnum, 1);
        // if it is unlocked, fall through and start the move.
        // otherwise, just come back later and check again
        if (!tpGetRotaryIsUnlocked(tc->indexer_jnum))
            return TP_ERR_WAITING;
    }

    // Temporary debug message
    tp_debug_print("Activate tc id = %d target_vel = %f req_vel = %f final_vel = %f length = %f\n",
            tc->id,
            tc->target_vel,
            tc->reqvel,
            tc->finalvel,
            tc->target);

    tc->active = 1;
    //Do not change initial velocity here, since tangent blending already sets this up
    tp->motionType = tc->canon_motion_type;
    tc->blending_next = 0;
    tc->on_final_decel = 0;

    if (TC_SYNC_POSITION == tc->synchronized && !(emcmotStatus->spindleSync)) {
        tp_debug_print("Setting up position sync\n");
        // if we aren't already synced, wait
        tp->spindle.waiting_for_index = tc->id;
        // ask for an index reset
        emcmotStatus->spindle_status[tp->spindle.spindle_num].spindle_index_enable = 1;
        tp->spindle.offset = 0.0;
        rtapi_print_msg(RTAPI_MSG_DBG, "Waiting on sync. spindle_num %d..\n", tp->spindle.spindle_num);
        return TP_ERR_WAITING;
    }

    // Update the modal state displayed by the TP
    tp->execTag = tc->tag;

    return TP_ERR_OK;
}


/**
 * Run velocity mode synchronization.
 * Update requested velocity to follow the spindle's velocity (scaled by feed rate).
 */
STATIC void tpSyncVelocityMode(TP_STRUCT * const tp, TC_STRUCT * const tc, TC_STRUCT * const nexttc) {
    double speed = emcmotStatus->spindle_status[tp->spindle.spindle_num].spindleSpeedIn;
    double pos_error = fabs(speed) * tc->uu_per_rev;
    // Account for movement due to parabolic blending with next segment
    if(nexttc) {
        pos_error -= nexttc->progress;
    }
    tc->target_vel = pos_error;

    if (nexttc && nexttc->synchronized) {
        //If the next move is synchronized too, then match it's
        //requested velocity to the current move
        nexttc->target_vel = tc->target_vel;
    }
}


/**
 * Run position mode synchronization.
 * Updates requested velocity for a trajectory segment to track the spindle's position.
 */
STATIC void tpSyncPositionMode(TP_STRUCT * const tp, TC_STRUCT * const tc,
        TC_STRUCT * const nexttc ) {

    double spindle_pos = tpGetSignedSpindlePosition(&emcmotStatus->spindle_status[tp->spindle.spindle_num]);
    tp_debug_print("Spindle at %f\n",spindle_pos);
    double spindle_vel, target_vel;
    double oldrevs = tp->spindle.revs;

    if ((tc->motion_type == TC_RIGIDTAP) && (tc->coords.rigidtap.state == RETRACTION ||
                tc->coords.rigidtap.state == FINAL_REVERSAL)) {
            tp->spindle.revs = tc->coords.rigidtap.spindlerevs_at_reversal -
                spindle_pos;
    } else {
        tp->spindle.revs = spindle_pos;
    }

    double pos_desired = (tp->spindle.revs - tp->spindle.offset) * tc->uu_per_rev;
    double pos_error = pos_desired - tc->progress;

    if(nexttc) {
        pos_error -= nexttc->progress;
    }

    if(tc->sync_accel) {
        // detect when velocities match, and move the target accordingly.
        // acceleration will abruptly stop and we will be on our new target.
        // FIX: this is driven by TP cycle time, not the segment cycle time
        double dt = fmax(tp->cycleTime, TP_TIME_EPSILON);
        spindle_vel = tp->spindle.revs / ( dt * tc->sync_accel++);
        target_vel = spindle_vel * tc->uu_per_rev;
        if(tc->currentvel >= target_vel) {
            tc_debug_print("Hit accel target in pos sync\n");
            // move target so as to drive pos_error to 0 next cycle
            tp->spindle.offset = tp->spindle.revs - tc->progress / tc->uu_per_rev;
            tc->sync_accel = 0;
            tc->target_vel = target_vel;
        } else {
            tc_debug_print("accelerating in pos_sync\n");
            // beginning of move and we are behind: accel as fast as we can
            tc->target_vel = tc->maxvel;
        }
    } else {
        // we have synced the beginning of the move as best we can -
        // track position (minimize pos_error).
        tc_debug_print("tracking in pos_sync\n");
        double errorvel;
        spindle_vel = (tp->spindle.revs - oldrevs) / tp->cycleTime;
        target_vel = spindle_vel * tc->uu_per_rev;
        errorvel = pmSqrt(fabs(pos_error) * tcGetTangentialMaxAccel(tc));
        if(pos_error<0) {
            errorvel *= -1.0;
        }
        tc->target_vel = target_vel + errorvel;
    }

    //Finally, clip requested velocity at zero
    if (tc->target_vel < 0.0) {
        tc->target_vel = 0.0;
    }

    if (nexttc && nexttc->synchronized) {
        //If the next move is synchronized too, then match it's
        //requested velocity to the current move
        nexttc->target_vel = tc->target_vel;
    }
}


/**
 * Perform parabolic blending if needed between segments and handle status updates.
 * This isolates most of the parabolic blend stuff to make the code path
 * between tangent and parabolic blends easier to follow.
 */
STATIC int tpDoParabolicBlending(TP_STRUCT * const tp, TC_STRUCT * const tc,
        TC_STRUCT * const nexttc) {

    tc_debug_print("in DoParabolicBlend\n");
    tpUpdateBlend(tp,tc,nexttc);

    /* Status updates */
    //Decide which segment we're in depending on which is moving faster
    if(tc->currentvel > nexttc->currentvel) {
        tpUpdateMovementStatus(tp, tc);
    } else {
        tpToggleDIOs(nexttc);
        tpUpdateMovementStatus(tp, nexttc);
    }
#ifdef TP_SHOW_BLENDS
    // hack to show blends in axis
    tp->motionType = 0;
#endif

    //Update velocity status based on both tc and nexttc
    emcmotStatus->current_vel = tc->currentvel + nexttc->currentvel;

    return TP_ERR_OK;
}


/**
 * Do a complete update on one segment.
 * Handles the majority of updates on a single segment for the current cycle.
 */
STATIC int tpUpdateCycle(TP_STRUCT * const tp,
        TC_STRUCT * const tc, TC_STRUCT const * const nexttc) {

    //placeholders for position for this update
    EmcPose before;

    //Store the current position due to this TC
    tcGetPos(tc, &before);

    // Update the start velocity if we're not blending yet
    if (!tc->blending_next) {
        tc->vel_at_blend_start = tc->currentvel;
    }

    // Run cycle update with stored cycle time
    int res_accel = 1;
    double acc=0, vel_desired=0;
    
    // If the slowdown is not too great, use velocity ramping instead of trapezoidal velocity
    // Also, don't ramp up for parabolic blends
    if (tc->accel_mode && tc->term_cond == TC_TERM_COND_TANGENT) {
        res_accel = tpCalculateRampAccel(tp, tc, nexttc, &acc, &vel_desired);
    }

    // Check the return in case the ramp calculation failed, fall back to trapezoidal
    if (res_accel != TP_ERR_OK) {
        tpCalculateTrapezoidalAccel(tp, tc, nexttc, &acc, &vel_desired);
    }

    tcUpdateDistFromAccel(tc, acc, vel_desired, tp->reverse_run);
    tpDebugCycleInfo(tp, tc, nexttc, acc);

    //Check if we're near the end of the cycle and set appropriate changes
    tpCheckEndCondition(tp, tc, nexttc);

    EmcPose displacement;

    // Calculate displacement
    tcGetPos(tc, &displacement);
    emcPoseSelfSub(&displacement, &before);

    //Store displacement (checking for valid pose)
    int res_set = tpAddCurrentPos(tp, &displacement);

#ifdef TC_DEBUG
    double mag;
    emcPoseMagnitude(&displacement, &mag);
    tc_debug_print("cycle movement = %f\n", mag);
#endif

    return res_set;
}


/**
 * Send default values to status structure.
 */
STATIC int tpUpdateInitialStatus(TP_STRUCT const * const tp) {
    // Update queue length
    emcmotStatus->tcqlen = tcqLen(&tp->queue);
    // Set default value for requested speed
    emcmotStatus->requested_vel = 0.0;
    //FIXME test if we can do this safely
    emcmotStatus->current_vel = 0.0;
    return TP_ERR_OK;
}


/**
 * Flag a segment as needing a split cycle.
 * In addition to flagging a segment as splitting, do any preparations to store
 * data for the next cycle.
 */
STATIC inline int tcSetSplitCycle(TC_STRUCT * const tc, double split_time,
        double v_f)
{
    tp_debug_print("split time for id %d is %.16g\n", tc->id, split_time);
    if (tc->splitting != 0 && split_time > 0.0) {
        rtapi_print_msg(RTAPI_MSG_ERR,"already splitting on id %d with cycle time %.16g, dx = %.16g, split time %.12g\n",
                tc->id,
                tc->cycle_time,
                tc->target-tc->progress,
                split_time);
        return TP_ERR_FAIL;
    }
    tc->splitting = 1;
    tc->cycle_time = split_time;
    tc->term_vel = v_f;
    return 0;
}


/**
 * Check remaining time in a segment and calculate split cycle if necessary.
 * This function estimates how much time we need to complete the next segment.
 * If it's greater than one timestep, then we do nothing and carry on. If not,
 * then we flag the segment as "splitting", so that during the next cycle,
 * it handles the transition to the next segment.
 */
STATIC int tpCheckEndCondition(TP_STRUCT const * const tp, TC_STRUCT * const tc, TC_STRUCT const * const nexttc) {

    //Assume no split time unless we find otherwise
    tc->cycle_time = tp->cycleTime;
    //Initial guess at dt for next round
    double dx = tcGetDistanceToGo(tc, tp->reverse_run);
    tc_debug_print("tpCheckEndCondition: dx = %e\n",dx);

    if (dx <= TP_POS_EPSILON) {
        //If the segment is close to the target position, then we assume that it's done.
        tp_debug_print("close to target, dx = %.12f\n",dx);
        //Force progress to land exactly on the target to prevent numerical errors.
        tc->progress = tcGetTarget(tc, tp->reverse_run);

        if (!tp->reverse_run) {
            tcSetSplitCycle(tc, 0.0, tc->currentvel);
        }
        if (tc->term_cond == TC_TERM_COND_STOP || tc->term_cond == TC_TERM_COND_EXACT || tp->reverse_run) {
            tc->remove = 1;
        }
        return TP_ERR_OK;
    } else if (tp->reverse_run) {
        return TP_ERR_NO_ACTION;
    } else if (tc->term_cond == TC_TERM_COND_STOP || tc->term_cond == TC_TERM_COND_EXACT) {
        return TP_ERR_NO_ACTION;
    }


    double v_f = tpGetRealFinalVel(tp, tc, nexttc);
    double v_avg = (tc->currentvel + v_f) / 2.0;

    //Check that we have a non-zero "average" velocity between now and the
    //finish. If not, it means that we have to accelerate from a stop, which
    //will take longer than the minimum 2 timesteps that each segment takes, so
    //we're safely far form the end.

    //Get dt assuming that we can magically reach the final velocity at
    //the end of the move.
    //
    //KLUDGE: start with a value below the cutoff
    double dt = TP_TIME_EPSILON / 2.0;
    if (v_avg > TP_VEL_EPSILON) {
        //Get dt from distance and velocity (avoid div by zero)
        dt = fmax(dt, dx / v_avg);
    } else {
        if ( dx > (v_avg * tp->cycleTime) && dx > TP_POS_EPSILON) {
            tc_debug_print(" below velocity threshold, assuming far from end\n");
            return TP_ERR_NO_ACTION;
        }
    }

    //Calculate the acceleration this would take:

    double dv = v_f - tc->currentvel;
    double a_f = dv / dt;

    //If this is a valid acceleration, then we're done. If not, then we solve
    //for v_f and dt given the max acceleration allowed.
    double a_max = tcGetTangentialMaxAccel(tc);

    //If we exceed the maximum acceleration, then the dt estimate is too small.
    double a = a_f;
    int recalc = sat_inplace(&a, a_max);

    //Need to recalculate vf and above
    if (recalc) {
        tc_debug_print(" recalculating with a_f = %f, a = %f\n", a_f, a);
        double disc = pmSq(tc->currentvel / a) + 2.0 / a * dx;
        if (disc < 0) {
            //Should mean that dx is too big, i.e. we're not close enough
            tc_debug_print(" dx = %f, too large, not at end yet\n",dx);
            return TP_ERR_NO_ACTION;
        }

        if (disc < TP_TIME_EPSILON * TP_TIME_EPSILON) {
            tc_debug_print("disc too small, skipping sqrt\n");
            dt =  -tc->currentvel / a;
        } else if (a > 0) {
            tc_debug_print("using positive sqrt\n");
            dt = -tc->currentvel / a + pmSqrt(disc);
        } else {
            tc_debug_print("using negative sqrt\n");
            dt = -tc->currentvel / a - pmSqrt(disc);
        }

        tc_debug_print(" revised dt = %f\n", dt);
        //Update final velocity with actual result
        v_f = tc->currentvel + dt * a;
    }

    if (dt < TP_TIME_EPSILON) {
        //Close enough, call it done
        tc_debug_print("revised dt small, finishing tc\n");
        tc->progress = tcGetTarget(tc, tp->reverse_run);
        tcSetSplitCycle(tc, 0.0, v_f);
    } else if (dt < tp->cycleTime ) {
        tc_debug_print(" corrected v_f = %f, a = %f\n", v_f, a);
        tcSetSplitCycle(tc, dt, v_f);
    } else {
        tc_debug_print(" dt = %f, not at end yet\n",dt);
        return TP_ERR_NO_ACTION;
    }
    return TP_ERR_OK;
}


STATIC int tpHandleSplitCycle(TP_STRUCT * const tp, TC_STRUCT * const tc,
        TC_STRUCT * const nexttc)
{
    if (tc->remove) {
        //Don't need to update since this segment is flagged for removal
        return TP_ERR_NO_ACTION;
    }

    //Pose data to calculate movement due to finishing current TC
    EmcPose before;
    tcGetPos(tc, &before);

    tp_debug_print("tc id %d splitting\n",tc->id);
    //Shortcut tc update by assuming we arrive at end
    tc->progress = tcGetTarget(tc,tp->reverse_run);
    //Get displacement from prev. position
    EmcPose displacement;
    tcGetPos(tc, &displacement);
    emcPoseSelfSub(&displacement, &before);

    // Update tp's position (checking for valid pose)
    tpAddCurrentPos(tp, &displacement);

#ifdef TC_DEBUG
    double mag;
    emcPoseMagnitude(&displacement, &mag);
    tc_debug_print("cycle movement = %f\n",mag);
#endif

    // Trigger removal of current segment at the end of the cycle
    tc->remove = 1;

    if (!nexttc) {
        tp_debug_print("no nexttc in split cycle\n");
        return TP_ERR_OK;
    }

    switch (tc->term_cond) {
        case TC_TERM_COND_TANGENT:
            nexttc->cycle_time = tp->cycleTime - tc->cycle_time;
            nexttc->currentvel = tc->term_vel;
            tp_debug_print("Doing tangent split\n");
            break;
        case TC_TERM_COND_PARABOLIC:
            break;
        case TC_TERM_COND_STOP:
            break;
        case TC_TERM_COND_EXACT:
            break;
        default:
            rtapi_print_msg(RTAPI_MSG_ERR,"unknown term cond %d in segment %d\n",
                    tc->term_cond,
                    tc->id);
    }

    // Run split cycle update with remaining time in nexttc
    // KLUDGE: use next cycle after nextc to prevent velocity dip (functions fail gracefully w/ NULL)
    int queue_dir_step = tp->reverse_run ? -1 : 1;
    TC_STRUCT *next2tc = tcqItem(&tp->queue, queue_dir_step*2);

    tpUpdateCycle(tp, nexttc, next2tc);

    // Update status for the split portion
    // FIXME redundant tangent check, refactor to switch
    if (tc->cycle_time > nexttc->cycle_time && tc->term_cond == TC_TERM_COND_TANGENT) {
        //Majority of time spent in current segment
        tpToggleDIOs(tc);
        tpUpdateMovementStatus(tp, tc);
    } else {
        tpToggleDIOs(nexttc);
        tpUpdateMovementStatus(tp, nexttc);
    }

    return TP_ERR_OK;
}

STATIC int tpHandleRegularCycle(TP_STRUCT * const tp,
        TC_STRUCT * const tc,
        TC_STRUCT * const nexttc)
{
    if (tc->remove) {
        //Don't need to update since this segment is flagged for removal
        return TP_ERR_NO_ACTION;
    }
    //Run with full cycle time
    tc_debug_print("Normal cycle\n");
    tc->cycle_time = tp->cycleTime;
    tpUpdateCycle(tp, tc, nexttc);

    /* Parabolic blending */

    double v_this = 0.0, v_next = 0.0;

    // cap the blend velocity at the current requested speed (factoring in feed override)
    double target_vel_this = tpGetRealTargetVel(tp, tc);
    double target_vel_next = tpGetRealTargetVel(tp, nexttc);

    tpComputeBlendVelocity(tc, nexttc, target_vel_this, target_vel_next, &v_this, &v_next, NULL);
    tc->blend_vel = v_this;
    if (nexttc) {
        nexttc->blend_vel = v_next;
    }

    if (nexttc && tcIsBlending(tc)) {
        tpDoParabolicBlending(tp, tc, nexttc);
    } else {
        //Update status for a normal step
        tpToggleDIOs(tc);
        tpUpdateMovementStatus(tp, tc);
    }
    return TP_ERR_OK;
}


/**
 * Calculate an updated goal position for the next timestep.
 * This is the brains of the operation. It's called every TRAJ period and is
 * expected to set tp->currentPos to the new machine position. Lots of other
 * const tp fields (depth, done, etc) have to be twiddled to communicate the
 * status; I think those are spelled out here correctly and I can't clean it up
 * without breaking the API that the TP presents to motion.
 */
int tpRunCycle(TP_STRUCT * const tp, long period)
{
    //Pointers to current and next trajectory component
    TC_STRUCT *tc;
    TC_STRUCT *nexttc;

    /* Get pointers to current and relevant future segments. It's ok here if
     * future segments don't exist (NULL pointers) as we check for this later).
     */

    int queue_dir_step = tp->reverse_run ? -1 : 1;
    tc = tcqItem(&tp->queue, 0);
    nexttc = tcqItem(&tp->queue, queue_dir_step * 1);

    //Set GUI status to "zero" state
    tpUpdateInitialStatus(tp);

#ifdef TC_DEBUG
    //Hack debug output for timesteps
    // NOTE: need to track every timestep, even those where the trajectory planner is idle
    static double time_elapsed = 0;
    time_elapsed+=tp->cycleTime;
#endif

    //If we have a NULL pointer, then the queue must be empty, so we're done.
    if(!tc) {
        tpHandleEmptyQueue(tp);
        return TP_ERR_WAITING;
    }

    tc_debug_print("-------------------\n");


    /* If the queue empties enough, assume that the program is near the end.
     * This forces the last segment to be "finalized" to let the optimizer run.*/
    /*tpHandleLowQueue(tp);*/

    /* If we're aborting or pausing and the velocity has reached zero, then we
     * don't need additional planning and can abort here. */
    if (tpHandleAbort(tp, tc, nexttc) == TP_ERR_STOPPED) {
        return TP_ERR_STOPPED;
    }

    //Return early if we have a reason to wait (i.e. not ready for motion)
    if (tpCheckAtSpeed(tp, tc) != TP_ERR_OK){
        return TP_ERR_WAITING;
    }

    int res_activate = tpActivateSegment(tp, tc);
    if (res_activate != TP_ERR_OK ) {
        return res_activate;
    }

    // Preprocess rigid tap move (handles threading direction reversals)
    if (tc->motion_type == TC_RIGIDTAP) {
        tpUpdateRigidTapState(tp, tc);
    }

    /** If synchronized with spindle, calculate requested velocity to track
     * spindle motion.*/
    switch (tc->synchronized) {
        case TC_SYNC_NONE:
            emcmotStatus->spindleSync = 0;
            break;
        case TC_SYNC_VELOCITY:
            tp_debug_print("sync velocity\n");
            tpSyncVelocityMode(tp, tc, nexttc);
            break;
        case TC_SYNC_POSITION:
            tp_debug_print("sync position\n");
            tpSyncPositionMode(tp, tc, nexttc);
            break;
        default:
            tp_debug_print("unrecognized spindle sync state!\n");
            break;
    }

#ifdef TC_DEBUG
    EmcPose pos_before = tp->currentPos;
#endif


    tcClearFlags(tc);
    tcClearFlags(nexttc);
    // Update the current tc
    if (tc->splitting) {
        tpHandleSplitCycle(tp, tc, nexttc);
    } else {
        tpHandleRegularCycle(tp, tc, nexttc);
    }

#ifdef TC_DEBUG
    double mag;
    EmcPose disp;
    emcPoseSub(&tp->currentPos, &pos_before, &disp);
    emcPoseMagnitude(&disp, &mag);
    tc_debug_print("time: %.12e total movement = %.12e vel = %.12e\n",
            time_elapsed,
            mag, emcmotStatus->current_vel);

    tc_debug_print("tp_displacement = %.12e %.12e %.12e time = %.12e\n",
            disp.tran.x,
            disp.tran.y,
            disp.tran.z,
            time_elapsed);
#endif

    // If TC is complete, remove it from the queue.
    if (tc->remove) {
        tpCompleteSegment(tp, tc);
    }

    return TP_ERR_OK;
}

int tpSetSpindleSync(TP_STRUCT * const tp, int spindle, double sync, int mode) {
    if(sync) {
        if (mode) {
            tp->synchronized = TC_SYNC_VELOCITY;
        } else {
            tp->synchronized = TC_SYNC_POSITION;
        }
        tp->uu_per_rev = sync;
        tp->spindle.spindle_num = spindle;
    } else
        tp->synchronized = 0;

    return TP_ERR_OK;
}

int tpPause(TP_STRUCT * const tp)
{
    if (0 == tp) {
        return TP_ERR_FAIL;
    }
    tp->pausing = 1;
    return TP_ERR_OK;
}

int tpResume(TP_STRUCT * const tp)
{
    if (0 == tp) {
        return TP_ERR_FAIL;
    }
    tp->pausing = 0;
    return TP_ERR_OK;
}

int tpAbort(TP_STRUCT * const tp)
{
    if (0 == tp) {
        return TP_ERR_FAIL;
    }

    if (!tp->aborting) {
        /* const to abort, signal a pause and set our abort flag */
        tpPause(tp);
        tp->aborting = 1;
    }
    return tpClearDIOs(tp); //clears out any already cached DIOs
}

int tpGetMotionType(TP_STRUCT * const tp)
{
    return tp->motionType;
}

int tpGetPos(TP_STRUCT const * const tp, EmcPose * const pos)
{

    if (0 == tp) {
        ZERO_EMC_POSE((*pos));
        return TP_ERR_FAIL;
    } else {
        *pos = tp->currentPos;
    }

    return TP_ERR_OK;
}

int tpIsDone(TP_STRUCT * const tp)
{
    if (0 == tp) {
        return TP_ERR_OK;
    }

    return tp->done;
}

int tpQueueDepth(TP_STRUCT * const tp)
{
    if (0 == tp) {
        return TP_ERR_OK;
    }

    return tp->depth;
}

int tpActiveDepth(TP_STRUCT * const tp)
{
    if (0 == tp) {
        return TP_ERR_OK;
    }

    return tp->activeDepth;
}

int tpSetAout(TP_STRUCT * const tp, unsigned char index, double start, double end) {
    if (0 == tp) {
        return TP_ERR_FAIL;
    }
    tp->syncdio.anychanged = 1; //something has changed
    tp->syncdio.aio_mask |= (1 << index);
    tp->syncdio.aios[index] = start;
    return TP_ERR_OK;
}

int tpSetDout(TP_STRUCT * const tp, int index, unsigned char start, unsigned char end) {
    if (0 == tp) {
        return TP_ERR_FAIL;
    }
    tp->syncdio.anychanged = 1; //something has changed
    tp->syncdio.dio_mask |= (1 << index);
    if (start > 0)
        tp->syncdio.dios[index] = 1; // the end value can't be set from canon currently, and has the same value as start
    else
        tp->syncdio.dios[index] = -1;
    return TP_ERR_OK;
}

int tpSetRunDir(TP_STRUCT * const tp, tc_direction_t dir)
{
    // Can't change direction while moving
    if (tpIsMoving(tp)) {
        return TP_ERR_FAIL;
    }

    switch (dir) {
        case TC_DIR_FORWARD:
        case TC_DIR_REVERSE:
            tp->reverse_run = dir;
            return TP_ERR_OK;
        default:
            rtapi_print_msg(RTAPI_MSG_ERR,"Invalid direction flag in SetRunDir");
            return TP_ERR_FAIL;
    }
}

int tpIsMoving(TP_STRUCT const * const tp)
{

    //TODO may be better to explicitly check velocities on the first 2 segments, but this is messy
    if (emcmotStatus->current_vel >= TP_VEL_EPSILON ) {
        tp_debug_print("TP moving, current_vel = %.16g\n", emcmotStatus->current_vel);
        return true;
    } else if (tp->spindle.waiting_for_index != MOTION_INVALID_ID || tp->spindle.waiting_for_atspeed != MOTION_INVALID_ID) {
        tp_debug_print("TP moving, waiting for index or atspeed\n");
        return true;
    }
    return false;
}


// vim:sw=4:sts=4:et:<|MERGE_RESOLUTION|>--- conflicted
+++ resolved
@@ -698,20 +698,11 @@
  * segments together, however.
  */
 STATIC int tpInitBlendArcFromPrev(TP_STRUCT const * const tp,
-<<<<<<< HEAD
         TC_STRUCT const * const prev_tc,
         TC_STRUCT* const blend_tc,
         double vel,
         double ini_maxvel,
         double acc) {
-=======
-				  TC_STRUCT const * const prev_tc,
-				  TC_STRUCT* const blend_tc,
-				  double vel,
-				  double ini_maxvel,
-				  double acc)
-{
->>>>>>> 8a2fd3d2
 
 #ifdef TP_SHOW_BLENDS
     int canon_motion_type = EMC_MOTION_TYPE_ARC;
@@ -724,13 +715,9 @@
             canon_motion_type,
             tp->cycleTime,
             prev_tc->enables,
-<<<<<<< HEAD
             false); // NOTE: blend arc never needs the atspeed flag, since the previous line will have it (and cannot be consumed).
-=======
-            prev_tc->atspeed);
     //FIXME refactor into Init
     blend_tc->tag = prev_tc->tag;
->>>>>>> 8a2fd3d2
 
     // Copy over state data from TP
     tcSetupState(blend_tc, tp);
@@ -742,12 +729,7 @@
             acc);
 
     // Skip syncdio setup since this blend extends the previous line
-<<<<<<< HEAD
     blend_tc->syncdio = prev_tc->syncdio; //enqueue the list of DIOs that need toggling
-=======
-    blend_tc->syncdio =		// enqueue the list of DIOs
-	prev_tc->syncdio;	// that need toggling
->>>>>>> 8a2fd3d2
 
     // find "helix" length for target
     double length;
@@ -1475,19 +1457,15 @@
 /**
  * Adds a rigid tap cycle to the motion queue.
  */
-<<<<<<< HEAD
-int tpAddRigidTap(TP_STRUCT * const tp, EmcPose end, double vel, double ini_maxvel,
-        double acc, unsigned char enables, double scale) {
-=======
 int tpAddRigidTap(TP_STRUCT * const tp,
 		  EmcPose end,
 		  double vel,
 		  double ini_maxvel,
 		  double acc,
 		  unsigned char enables,
+		  double scale,
 		  struct state_tag_t tag)
 {
->>>>>>> 8a2fd3d2
     if (tpErrorCheck(tp)) {
         return TP_ERR_FAIL;
     }
@@ -1961,15 +1939,10 @@
  * end of the previous move to the new end specified here at the
  * currently-active accel and vel settings from the tp struct.
  */
-<<<<<<< HEAD
-int tpAddLine(TP_STRUCT * const tp, EmcPose end, int canon_motion_type, double vel, double
-        ini_maxvel, double acc, unsigned char enables, char atspeed, int indexer_jnum) {
-=======
 int tpAddLine(TP_STRUCT * const tp, EmcPose end, int canon_motion_type,
 	      double vel, double ini_maxvel, double acc, unsigned char enables,
-	      char atspeed, int indexrotary, struct state_tag_t tag)
-{
->>>>>>> 8a2fd3d2
+	      char atspeed, int indexer_jnum, struct state_tag_t tag)
+{
 
     if (tpErrorCheck(tp) < 0) {
         return TP_ERR_FAIL;
