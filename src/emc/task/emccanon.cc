/********************************************************************
* Description: emccanon.cc
*   Canonical definitions for 3-axis NC application
*
*   Derived from a work by Fred Proctor & Will Shackleford
*
* Author:
* License: GPL Version 2
* System: Linux
*    
* Copyright (c) 2004 All rights reserved.
********************************************************************/
/*

  Notes:

  Units
  -----
  Values are stored internally as mm and degree units, e.g, program
  offsets, end point, tool length offset.  These are "internal
  units". "External units" are the units used by the EMC motion planner.
  All lengths and units output by the interpreter are converted to
  internal units here, using FROM_PROG_LEN,ANG, and then
  TO_EXT_LEN(),ANG are called to convert these to external units.

  Tool Length Offsets
  -------------------
  The interpreter does not subtract off tool length offsets. It calls
  USE_TOOL_LENGTH_OFFSETS(length), which we record here and apply to
  all appropriate values subsequently.
  */

#include "config.h"
#include <stdio.h>
#include <stdarg.h>
#include <math.h>
#include <string.h>		// strncpy()
#include <ctype.h>		// isspace()
#include "emc.hh"		// EMC NML
#include "emc_nml.hh"
#include "canon.hh"
#include "canon_position.hh"		// data type for a machine position
#include "interpl.hh"		// interp_list
#include "emcglb.h"		// TRAJ_MAX_VELOCITY

//#define EMCCANON_DEBUG

//Simple compile-time debug macro
#ifdef EMCCANON_DEBUG
#define canon_debug(...) printf(__VA_ARGS__)
#else
#define canon_debug(...)
#endif

/*
  Origin offsets, length units, and active plane are all maintained
  here in this file. Controller runs in absolute mode, and does not
  have plane select concept.

  programOrigin is stored in mm always, and converted when set or read.
  When it's applied to positions, convert positions to mm units first
  and then add programOrigin.

  Units are then converted from mm to external units, as reported by
  the GET_EXTERNAL_LENGTH_UNITS() function.
  */

static CanonConfig_t canon;

<<<<<<< HEAD
static int debug_velacc = 0;
static const double tiny = 1e-7;
=======
static double xy_rotation = 0.;
static int rotary_unlock_for_traverse = -1;
>>>>>>> 885e48fc

#ifndef MIN
#define MIN(a,b) ((a)<(b)?(a):(b))
#endif

#ifndef MIN3
#define MIN3(a,b,c) (MIN(MIN((a),(b)),(c)))
#endif

#ifndef MAX
#define MAX(a,b) ((a)>(b)?(a):(b))
#endif

#ifndef MAX3
#define MAX3(a,b,c) (MAX(MAX((a),(b)),(c)))
#endif

#ifndef MAX4
#define MAX4(a,b,c,d) (MAX(MAX((a),(b)),MAX((c),(d))))
#endif

#ifndef MAX9
#define MAX9(a,b,c,d,e,f,g,h,i) (MAX3((MAX3(a,b,c)),(MAX3(d,e,f)),(MAX3(g,h,i))))
#endif

/* macros for converting internal (mm/deg) units to external units */
#define TO_EXT_LEN(mm) ((mm) * GET_EXTERNAL_LENGTH_UNITS())
#define TO_EXT_ANG(deg) ((deg) * GET_EXTERNAL_ANGLE_UNITS())

/* macros for converting external units to internal (mm/deg) units */
#define FROM_EXT_LEN(ext) ((ext) / GET_EXTERNAL_LENGTH_UNITS())
#define FROM_EXT_ANG(ext) ((ext) / GET_EXTERNAL_ANGLE_UNITS())

/* macros for converting internal (mm/deg) units to program units */
#define TO_PROG_LEN(mm) ((mm) / (canon.lengthUnits == CANON_UNITS_INCHES ? 25.4 : canon.lengthUnits == CANON_UNITS_CM ? 10.0 : 1.0))
#define TO_PROG_ANG(deg) (deg)

/* macros for converting program units to internal (mm/deg) units */
#define FROM_PROG_LEN(prog) ((prog) * (canon.lengthUnits == CANON_UNITS_INCHES ? 25.4 : canon.lengthUnits == CANON_UNITS_CM ? 10.0 : 1.0))
#define FROM_PROG_ANG(prog) (prog)

/* Certain axes are periodic.  Hardcode this for now */
#define IS_PERIODIC(axisnum) \
    ((axisnum) == 3 || (axisnum) == 4 || (axisnum) == 5)

// this doesn't quite work yet: disable
#undef IS_PERIODIC
#define IS_PERIODIC(axisnum) (0)

#define AXIS_PERIOD(axisnum) (IS_PERIODIC(axisnum) ? 360 : 0)

//KLUDGE kinematic data struct (instead of returning a single float value)
//FIXME This should really be refactored into a more general structure, but this
//means tearing up the getStraightXXX functions, which probably means
//converting to canon_position operators
struct VelData {
    double tmax;
    double vel;
    double dtot;
};

struct AccelData{
    double tmax;
    double acc;
    double dtot;
};

static PM_QUATERNION quat(1, 0, 0, 0);

static void flush_segments(void);

/*
  These decls were from the old 3-axis canon.hh, and refer functions
  defined here that are used for convenience but no longer have decls
  in the 6-axis canon.hh. So, we declare them here now.
*/
extern void CANON_ERROR(const char *fmt, ...) __attribute__((format(printf,1,2)));

#ifndef D2R
#define D2R(r) ((r)*M_PI/180.0)
#endif

static void rotate(double &x, double &y, double theta) {
    double xx, yy;
    double t = D2R(theta);
    xx = x, yy = y;
    x = xx * cos(t) - yy * sin(t); 
    y = xx * sin(t) + yy * cos(t);
}


/**
 * Implementation of planar rotation for a 3D vector.
 * This is basically a shortcut for "rotate" when the values are stored in a
 * cartesian vector.
 * The use of static "xy_rotation" is ugly here, but is at least consistent.
 */
static void to_rotated(PM_CARTESIAN &vec) {
    rotate(vec.x,vec.y,canon.xy_rotation);
}
#if 0
static void from_rotated(PM_CARTESIAN &vec) {
    rotate(vec.x,vec.y,-canon.xy_rotation);
}
#endif
static void rotate_and_offset(CANON_POSITION & pos) {

    pos += canon.g92Offset;

    rotate(pos.x, pos.y, canon.xy_rotation);

    pos += canon.g5xOffset;

    pos += canon.toolOffset;
}

static void rotate_and_offset_xyz(PM_CARTESIAN & xyz) {

    xyz += canon.g92Offset.xyz();

    rotate(xyz.x, xyz.y, canon.xy_rotation);

    xyz += canon.g5xOffset.xyz();

    xyz += PM_CARTESIAN(canon.toolOffset.tran.x,
			canon.toolOffset.tran.y,
			canon.toolOffset.tran.z);
}

static CANON_POSITION unoffset_and_unrotate_pos(const CANON_POSITION pos) {
    CANON_POSITION res;

    res = pos;

    res -= canon.toolOffset;
    
    res -= canon.g5xOffset;

    rotate(res.x, res.y, -canon.xy_rotation);

    res -= canon.g92Offset;

    return res;
}

static void rotate_and_offset_pos(double &x, double &y, double &z, double &a, double &b, double &c, double &u, double &v, double &w) {
    x += canon.g92Offset.x;
    y += canon.g92Offset.y;
    z += canon.g92Offset.z;
    a += canon.g92Offset.a;
    b += canon.g92Offset.b;
    c += canon.g92Offset.c;
    u += canon.g92Offset.u;
    v += canon.g92Offset.v;
    w += canon.g92Offset.w;

    rotate(x, y, canon.xy_rotation);

    x += canon.g5xOffset.x;
    y += canon.g5xOffset.y;
    z += canon.g5xOffset.z;
    a += canon.g5xOffset.a;
    b += canon.g5xOffset.b;
    c += canon.g5xOffset.c;
    u += canon.g5xOffset.u;
    v += canon.g5xOffset.v;
    w += canon.g5xOffset.w;

    x += canon.toolOffset.tran.x;
    y += canon.toolOffset.tran.y;
    z += canon.toolOffset.tran.z;
    a += canon.toolOffset.a;
    b += canon.toolOffset.b;
    c += canon.toolOffset.c;
    u += canon.toolOffset.u;
    v += canon.toolOffset.v;
    w += canon.toolOffset.w;
}


static CANON_POSITION unoffset_and_unrotate_pos(const EmcPose pos) {
    CANON_POSITION res(pos);
    return unoffset_and_unrotate_pos(res);
}

static void from_prog(double &x, double &y, double &z, double &a, double &b, double &c, double &u, double &v, double &w) {
    x = FROM_PROG_LEN(x);
    y = FROM_PROG_LEN(y);
    z = FROM_PROG_LEN(z);
    a = FROM_PROG_ANG(a);
    b = FROM_PROG_ANG(b);
    c = FROM_PROG_ANG(c);
    u = FROM_PROG_LEN(u);
    v = FROM_PROG_LEN(v);
    w = FROM_PROG_LEN(w);
}

static void from_prog(CANON_POSITION &pos) {
    pos.x = FROM_PROG_LEN(pos.x);
    pos.y = FROM_PROG_LEN(pos.y);
    pos.z = FROM_PROG_LEN(pos.z);
    pos.a = FROM_PROG_ANG(pos.a);
    pos.b = FROM_PROG_ANG(pos.b);
    pos.c = FROM_PROG_ANG(pos.c);
    pos.u = FROM_PROG_LEN(pos.u);
    pos.v = FROM_PROG_LEN(pos.v);
    pos.w = FROM_PROG_LEN(pos.w);
}

static void from_prog_len(PM_CARTESIAN &vec) {
    vec.x = FROM_PROG_LEN(vec.x);
    vec.y = FROM_PROG_LEN(vec.y);
    vec.z = FROM_PROG_LEN(vec.z);
}
#if 0
static void to_ext(double &x, double &y, double &z, double &a, double &b, double &c, double &u, double &v, double &w) {
    x = TO_EXT_LEN(x);
    y = TO_EXT_LEN(y);
    z = TO_EXT_LEN(z);
    a = TO_EXT_ANG(a);
    b = TO_EXT_ANG(b);
    c = TO_EXT_ANG(c);
    u = TO_EXT_LEN(u);
    v = TO_EXT_LEN(v);
    w = TO_EXT_LEN(w);
}

static void to_ext(CANON_POSITION & pos) {
    pos.x=TO_EXT_LEN(pos.x);
    pos.y=TO_EXT_LEN(pos.y);
    pos.z=TO_EXT_LEN(pos.z);
    pos.a=TO_EXT_ANG(pos.a);
    pos.b=TO_EXT_ANG(pos.b);
    pos.c=TO_EXT_ANG(pos.c);
    pos.u=TO_EXT_LEN(pos.u);
    pos.v=TO_EXT_LEN(pos.v);
    pos.w=TO_EXT_LEN(pos.w);
}
#endif

static PM_CARTESIAN to_ext_len(const PM_CARTESIAN & pos) {
    PM_CARTESIAN ret;
    ret.x = TO_EXT_LEN(pos.x);
    ret.y = TO_EXT_LEN(pos.y);
    ret.z = TO_EXT_LEN(pos.z);
    return ret;
}

static EmcPose to_ext_pose(double x, double y, double z, double a, double b, double c, double u, double v, double w) {
    EmcPose result;
    result.tran.x = TO_EXT_LEN(x);
    result.tran.y = TO_EXT_LEN(y);
    result.tran.z = TO_EXT_LEN(z);
    result.a = TO_EXT_ANG(a);
    result.b = TO_EXT_ANG(b);
    result.c = TO_EXT_ANG(c);
    result.u = TO_EXT_LEN(u);
    result.v = TO_EXT_LEN(v);
    result.w = TO_EXT_LEN(w);
    return result;
}

static EmcPose to_ext_pose(const CANON_POSITION & pos) {
    EmcPose result;
    result.tran.x = TO_EXT_LEN(pos.x);
    result.tran.y = TO_EXT_LEN(pos.y);
    result.tran.z = TO_EXT_LEN(pos.z);
    result.a = TO_EXT_ANG(pos.a);
    result.b = TO_EXT_ANG(pos.b);
    result.c = TO_EXT_ANG(pos.c);
    result.u = TO_EXT_LEN(pos.u);
    result.v = TO_EXT_LEN(pos.v);
    result.w = TO_EXT_LEN(pos.w);
    return result;
}

static void to_prog(CANON_POSITION &e) {
    e.x = TO_PROG_LEN(e.x);
    e.y = TO_PROG_LEN(e.y);
    e.z = TO_PROG_LEN(e.z);
    e.a = TO_PROG_ANG(e.a);
    e.b = TO_PROG_ANG(e.b);
    e.c = TO_PROG_ANG(e.c);
    e.u = TO_PROG_LEN(e.u);
    e.v = TO_PROG_LEN(e.v);
    e.w = TO_PROG_LEN(e.w);
}

static int axis_valid(int n) {
    return emcStatus->motion.traj.axis_mask & (1<<n);
}

static void canonUpdateEndPoint(double x, double y, double z, 
                                double a, double b, double c,
                                double u, double v, double w)
{
    canon.endPoint.x = x;
    canon.endPoint.y = y;
    canon.endPoint.z = z;

    canon.endPoint.a = a;
    canon.endPoint.b = b;
    canon.endPoint.c = c;

    canon.endPoint.u = u;
    canon.endPoint.v = v;
    canon.endPoint.w = w;
}

static void canonUpdateEndPoint(const CANON_POSITION & pos)
{
    canon.endPoint = pos;
}

/* External call to update the canon end point.
   Called by emctask during skipping of lines (run-from-line) */
void CANON_UPDATE_END_POINT(double x, double y, double z, 
			    double a, double b, double c, 
			    double u, double v, double w)
{
    canonUpdateEndPoint(FROM_PROG_LEN(x),FROM_PROG_LEN(y),FROM_PROG_LEN(z),
    			FROM_PROG_ANG(a),FROM_PROG_ANG(b),FROM_PROG_ANG(c),
			FROM_PROG_LEN(u),FROM_PROG_LEN(v),FROM_PROG_LEN(w));
}

static double toExtVel(double vel) {
    if (canon.cartesian_move && !canon.angular_move) {
	return TO_EXT_LEN(vel);
    } else if (!canon.cartesian_move && canon.angular_move) {
	return TO_EXT_ANG(vel);
    } else if (canon.cartesian_move && canon.angular_move) {
	return TO_EXT_LEN(vel);
    } else { //seems this case was forgotten, neither linear, neither angular move (we are only sending vel)
	return TO_EXT_LEN(vel);
    }	
}

static double toExtAcc(double acc) { return toExtVel(acc); }

static void send_g5x_msg(int index) {
    flush_segments();

    /* append it to interp list so it gets updated at the right time, not at
       read-ahead time */
    EMC_TRAJ_SET_G5X set_g5x_msg;

    set_g5x_msg.g5x_index = index;

    set_g5x_msg.origin = to_ext_pose(canon.g5xOffset);

    for (int s = 0; s < emcStatus->motion.traj.spindles; s++){
        if(canon.spindle[s].css_maximum) {
            SET_SPINDLE_SPEED(s, canon.spindle[s].speed);
        }
    }
    interp_list.append(set_g5x_msg);
}

static void send_g92_msg(void) {
    flush_segments();

    /* append it to interp list so it gets updated at the right time, not at
       read-ahead time */
    EMC_TRAJ_SET_G92 set_g92_msg;

    set_g92_msg.origin = to_ext_pose(canon.g92Offset);

    for (int s = 0; s < emcStatus->motion.traj.spindles; s++){
        if(canon.spindle[s].css_maximum) {
            SET_SPINDLE_SPEED(s, canon.spindle[s].speed);
        }
    }
    interp_list.append(set_g92_msg);
}

void SET_XY_ROTATION(double t) {
    EMC_TRAJ_SET_ROTATION sr;
    sr.rotation = t;
    interp_list.append(sr);

    canon.xy_rotation = t;
}

void SET_G5X_OFFSET(int index,
                    double x, double y, double z,
                    double a, double b, double c,
                    double u, double v, double w)
{
    CANON_POSITION pos(x,y,z,a,b,c,u,v,w);
    from_prog(pos);
    /* convert to mm units */
    canon.g5xOffset = pos;

    send_g5x_msg(index);
}

void SET_G92_OFFSET(double x, double y, double z,
                    double a, double b, double c,
                    double u, double v, double w) {
    /* convert to mm units */
    CANON_POSITION pos(x,y,z,a,b,c,u,v,w);
    from_prog(pos);

    canon.g92Offset = pos;

    send_g92_msg();
}

void USE_LENGTH_UNITS(CANON_UNITS in_unit)
{
    canon.lengthUnits = in_unit;

    emcStatus->task.programUnits = in_unit;
}

/* Free Space Motion */
void SET_TRAVERSE_RATE(double rate)
{
    // nothing need be done here
}

void SET_FEED_MODE(int spindle, int mode) {
    flush_segments();
    canon.feed_mode = mode;
    canon.spindle_num = spindle;
    if(canon.feed_mode == 0) STOP_SPEED_FEED_SYNCH();
}

void SET_FEED_RATE(double rate)
{

    if(canon.feed_mode) {
	START_SPEED_FEED_SYNCH(canon.spindle_num, rate, 1);
	canon.linearFeedRate = rate;
    } else {
	/* convert from /min to /sec */
	rate /= 60.0;


	/* convert to traj units (mm & deg) if needed */
	double newLinearFeedRate = FROM_PROG_LEN(rate),
	       newAngularFeedRate = FROM_PROG_ANG(rate);

	if(newLinearFeedRate != canon.linearFeedRate
		|| newAngularFeedRate != canon.angularFeedRate)
	    flush_segments();

	canon.linearFeedRate = newLinearFeedRate;
	canon.angularFeedRate = newAngularFeedRate;
    }
}

void SET_FEED_REFERENCE(CANON_FEED_REFERENCE reference)
{
    // nothing need be done here
}

/**
 * Get the shortest linear axis displacement that the TP can handle as a discrete move.
 *
 * If this looks dirty, it's because it is. Canon runs in its own units, but
 * the TP uses user units. Therefore, the minimum displacement has to be
 * computed the same way, with the same threshold, or short moves do strange
 * things (accel violations or infinite pauses).
 *
 * @todo revisit this when the TP is overhauled to use a consistent set of internal units.
 */
static double getMinLinearDisplacement()
{
    return FROM_EXT_LEN(CART_FUZZ);
}

/**
 * Equivalent of getMinLinearDisplacement for rotary axes.
 */
static double getMinAngularDisplacement()
{
    return FROM_EXT_ANG(CART_FUZZ);
}

/**
 * Apply the minimum displacement check to each axis delta.
 *
 * Checks that the axis is valid / active, and looks up the appropriate minimum
 * displacement for the axis type and user units.
 */
static void applyMinDisplacement(double &dx,
                                 double &dy,
                                 double &dz,
                                 double &da,
                                 double &db,
                                 double &dc,
                                 double &du,
                                 double &dv,
                                 double &dw
                                 )
{
    const double tiny_linear = getMinLinearDisplacement();
    const double tiny_angular = getMinAngularDisplacement();
    if(!axis_valid(0) || dx < tiny_linear) dx = 0.0;
    if(!axis_valid(1) || dy < tiny_linear) dy = 0.0;
    if(!axis_valid(2) || dz < tiny_linear) dz = 0.0;
    if(!axis_valid(3) || da < tiny_angular) da = 0.0;
    if(!axis_valid(4) || db < tiny_linear) db = 0.0;
    if(!axis_valid(5) || dc < tiny_linear) dc = 0.0;
    if(!axis_valid(6) || du < tiny_linear) du = 0.0;
    if(!axis_valid(7) || dv < tiny_linear) dv = 0.0;
    if(!axis_valid(8) || dw < tiny_linear) dw = 0.0;
}


/**
 * Get the limiting acceleration for a displacement from the current position to the given position.
 * returns a single acceleration that is the minimum of all axis accelerations.
 */
static AccelData getStraightAcceleration(double x, double y, double z,
                               double a, double b, double c,
                               double u, double v, double w)
{
    double dx, dy, dz, du, dv, dw, da, db, dc;
    double tx, ty, tz, tu, tv, tw, ta, tb, tc;
    AccelData out;

    out.acc = 0.0; // if a move to nowhere
    out.tmax = 0.0;
    out.dtot = 0.0;

    // Compute absolute travel distance for each axis:
    dx = fabs(x - canon.endPoint.x);
    dy = fabs(y - canon.endPoint.y);
    dz = fabs(z - canon.endPoint.z);
    da = fabs(a - canon.endPoint.a);
    db = fabs(b - canon.endPoint.b);
    dc = fabs(c - canon.endPoint.c);
    du = fabs(u - canon.endPoint.u);
    dv = fabs(v - canon.endPoint.v);
    dw = fabs(w - canon.endPoint.w);

    applyMinDisplacement(dx, dy, dz, da, db, dc, du, dv, dw);

    if(debug_velacc) 
        printf("getStraightAcceleration dx %g dy %g dz %g da %g db %g dc %g du %g dv %g dw %g ", 
               dx, dy, dz, da, db, dc, du, dv, dw);

    // Figure out what kind of move we're making.  This is used to determine
    // the units of vel/acc.
    if (dx <= 0.0 && dy <= 0.0 && dz <= 0.0 &&
        du <= 0.0 && dv <= 0.0 && dw <= 0.0) {
	canon.cartesian_move = 0;
    } else {
	canon.cartesian_move = 1;
    }
    if (da <= 0.0 && db <= 0.0 && dc <= 0.0) {
	canon.angular_move = 0;
    } else {
	canon.angular_move = 1;
    }

    // Pure linear move:
    if (canon.cartesian_move && !canon.angular_move) {
	tx = dx? (dx / FROM_EXT_LEN(emcAxisGetMaxAcceleration(0))): 0.0;
	ty = dy? (dy / FROM_EXT_LEN(emcAxisGetMaxAcceleration(1))): 0.0;
	tz = dz? (dz / FROM_EXT_LEN(emcAxisGetMaxAcceleration(2))): 0.0;
	tu = du? (du / FROM_EXT_LEN(emcAxisGetMaxAcceleration(6))): 0.0;
	tv = dv? (dv / FROM_EXT_LEN(emcAxisGetMaxAcceleration(7))): 0.0;
	tw = dw? (dw / FROM_EXT_LEN(emcAxisGetMaxAcceleration(8))): 0.0;
        out.tmax = MAX3(tx, ty ,tz);
        out.tmax = MAX4(tu, tv, tw, out.tmax);

        if(dx || dy || dz)
            out.dtot = sqrt(dx * dx + dy * dy + dz * dz);
        else
            out.dtot = sqrt(du * du + dv * dv + dw * dw);
        
	if (out.tmax > 0.0) {
	    out.acc = out.dtot / out.tmax;
	}
    }
    // Pure angular move:
    else if (!canon.cartesian_move && canon.angular_move) {
	ta = da? (da / FROM_EXT_ANG(emcAxisGetMaxAcceleration(3))): 0.0;
	tb = db? (db / FROM_EXT_ANG(emcAxisGetMaxAcceleration(4))): 0.0;
	tc = dc? (dc / FROM_EXT_ANG(emcAxisGetMaxAcceleration(5))): 0.0;
        out.tmax = MAX3(ta, tb, tc);

	out.dtot = sqrt(da * da + db * db + dc * dc);
	if (out.tmax > 0.0) {
	    out.acc = out.dtot / out.tmax;
	}
    }
    // Combination angular and linear move:
    else if (canon.cartesian_move && canon.angular_move) {
	tx = dx? (dx / FROM_EXT_LEN(emcAxisGetMaxAcceleration(0))): 0.0;
	ty = dy? (dy / FROM_EXT_LEN(emcAxisGetMaxAcceleration(1))): 0.0;
	tz = dz? (dz / FROM_EXT_LEN(emcAxisGetMaxAcceleration(2))): 0.0;
	ta = da? (da / FROM_EXT_ANG(emcAxisGetMaxAcceleration(3))): 0.0;
	tb = db? (db / FROM_EXT_ANG(emcAxisGetMaxAcceleration(4))): 0.0;
	tc = dc? (dc / FROM_EXT_ANG(emcAxisGetMaxAcceleration(5))): 0.0;
	tu = du? (du / FROM_EXT_LEN(emcAxisGetMaxAcceleration(6))): 0.0;
	tv = dv? (dv / FROM_EXT_LEN(emcAxisGetMaxAcceleration(7))): 0.0;
	tw = dw? (dw / FROM_EXT_LEN(emcAxisGetMaxAcceleration(8))): 0.0;
        out.tmax = MAX9(tx, ty, tz,
                    ta, tb, tc,
                    tu, tv, tw);

    if(debug_velacc)
        printf("getStraightAcceleration t^2 tx %g ty %g tz %g ta %g tb %g tc %g tu %g tv %g tw %g\n", 
               tx, ty, tz, ta, tb, tc, tu, tv, tw);
/*  According to NIST IR6556 Section 2.1.2.5 Paragraph A
    a combnation move is handled like a linear move, except
    that the angular axes are allowed sufficient time to
    complete their motion coordinated with the motion of
    the linear axes.
*/
        if(dx || dy || dz)
            out.dtot = sqrt(dx * dx + dy * dy + dz * dz);
        else
            out.dtot = sqrt(du * du + dv * dv + dw * dw);

	if (out.tmax > 0.0) {
	    out.acc = out.dtot / out.tmax;
	}
    }
    if(debug_velacc) 
        printf("cartesian %d ang %d acc %g\n", canon.cartesian_move, canon.angular_move, out.acc);
    return out;
}

static AccelData getStraightAcceleration(CANON_POSITION pos)
{

    return getStraightAcceleration(pos.x,
            pos.y,
            pos.z,
            pos.a,
            pos.b,
            pos.c,
            pos.u,
            pos.v,
            pos.w);
}

static VelData getStraightVelocity(double x, double y, double z,
			   double a, double b, double c,
                           double u, double v, double w)
{
    double dx, dy, dz, da, db, dc, du, dv, dw;
    double tx, ty, tz, ta, tb, tc, tu, tv, tw;
    VelData out;

/* If we get a move to nowhere (!canon.cartesian_move && !canon.angular_move)
   we might as well go there at the canon.linearFeedRate...
*/
    out.vel = canon.linearFeedRate;
    out.tmax = 0;
    out.dtot = 0;

    // Compute absolute travel distance for each axis:
    dx = fabs(x - canon.endPoint.x);
    dy = fabs(y - canon.endPoint.y);
    dz = fabs(z - canon.endPoint.z);
    da = fabs(a - canon.endPoint.a);
    db = fabs(b - canon.endPoint.b);
    dc = fabs(c - canon.endPoint.c);
    du = fabs(u - canon.endPoint.u);
    dv = fabs(v - canon.endPoint.v);
    dw = fabs(w - canon.endPoint.w);

    applyMinDisplacement(dx, dy, dz, da, db, dc, du, dv, dw);

    if(debug_velacc) 
        printf("getStraightVelocity dx %g dy %g dz %g da %g db %g dc %g du %g dv %g dw %g\n",
               dx, dy, dz, da, db, dc, du, dv, dw);

    // Figure out what kind of move we're making:
    if (dx <= 0.0 && dy <= 0.0 && dz <= 0.0 &&
        du <= 0.0 && dv <= 0.0 && dw <= 0.0) {
	canon.cartesian_move = 0;
    } else {
	canon.cartesian_move = 1;
    }
    if (da <= 0.0 && db <= 0.0 && dc <= 0.0) {
	canon.angular_move = 0;
    } else {
	canon.angular_move = 1;
    }

    // Pure linear move:
    if (canon.cartesian_move && !canon.angular_move) {
	tx = dx? fabs(dx / FROM_EXT_LEN(emcAxisGetMaxVelocity(0))): 0.0;
	ty = dy? fabs(dy / FROM_EXT_LEN(emcAxisGetMaxVelocity(1))): 0.0;
	tz = dz? fabs(dz / FROM_EXT_LEN(emcAxisGetMaxVelocity(2))): 0.0;
	tu = du? fabs(du / FROM_EXT_LEN(emcAxisGetMaxVelocity(6))): 0.0;
	tv = dv? fabs(dv / FROM_EXT_LEN(emcAxisGetMaxVelocity(7))): 0.0;
	tw = dw? fabs(dw / FROM_EXT_LEN(emcAxisGetMaxVelocity(8))): 0.0;
        out.tmax = MAX3(tx, ty ,tz);
        out.tmax = MAX4(tu, tv, tw, out.tmax);

        if(dx || dy || dz)
            out.dtot = sqrt(dx * dx + dy * dy + dz * dz);
        else
            out.dtot = sqrt(du * du + dv * dv + dw * dw);

        if (out.tmax <= 0.0) {
            out.vel = canon.linearFeedRate;
        } else {
            out.vel = out.dtot / out.tmax;
        }
    }
    // Pure angular move:
    else if (!canon.cartesian_move && canon.angular_move) {
	ta = da? fabs(da / FROM_EXT_ANG(emcAxisGetMaxVelocity(3))): 0.0;
	tb = db? fabs(db / FROM_EXT_ANG(emcAxisGetMaxVelocity(4))): 0.0;
	tc = dc? fabs(dc / FROM_EXT_ANG(emcAxisGetMaxVelocity(5))): 0.0;
        out.tmax = MAX3(ta, tb, tc);

	out.dtot = sqrt(da * da + db * db + dc * dc);
	if (out.tmax <= 0.0) {
	    out.vel = canon.angularFeedRate;
	} else {
	    out.vel = out.dtot / out.tmax;
	}
    }
    // Combination angular and linear move:
    else if (canon.cartesian_move && canon.angular_move) {
	tx = dx? fabs(dx / FROM_EXT_LEN(emcAxisGetMaxVelocity(0))): 0.0;
	ty = dy? fabs(dy / FROM_EXT_LEN(emcAxisGetMaxVelocity(1))): 0.0;
	tz = dz? fabs(dz / FROM_EXT_LEN(emcAxisGetMaxVelocity(2))): 0.0;
	ta = da? fabs(da / FROM_EXT_ANG(emcAxisGetMaxVelocity(3))): 0.0;
	tb = db? fabs(db / FROM_EXT_ANG(emcAxisGetMaxVelocity(4))): 0.0;
	tc = dc? fabs(dc / FROM_EXT_ANG(emcAxisGetMaxVelocity(5))): 0.0;
	tu = du? fabs(du / FROM_EXT_LEN(emcAxisGetMaxVelocity(6))): 0.0;
	tv = dv? fabs(dv / FROM_EXT_LEN(emcAxisGetMaxVelocity(7))): 0.0;
	tw = dw? fabs(dw / FROM_EXT_LEN(emcAxisGetMaxVelocity(8))): 0.0;
        out.tmax = MAX9(tx, ty, tz,
                    ta, tb, tc,
                    tu, tv, tw);

        if(debug_velacc)
            printf("getStraightVelocity times tx %g ty %g tz %g ta %g tb %g tc %g tu %g tv %g tw %g\n",
                    tx, ty, tz, ta, tb, tc, tu, tv, tw);

/*  According to NIST IR6556 Section 2.1.2.5 Paragraph A
    a combnation move is handled like a linear move, except
    that the angular axes are allowed sufficient time to
    complete their motion coordinated with the motion of
    the linear axes.
*/
        if(dx || dy || dz)
            out.dtot = sqrt(dx * dx + dy * dy + dz * dz);
        else
            out.dtot = sqrt(du * du + dv * dv + dw * dw);

        if (out.tmax <= 0.0) {
            out.vel = canon.linearFeedRate;
        } else {
            out.vel = out.dtot / out.tmax;
        }
    }
    if(debug_velacc) 
        printf("cartesian %d ang %d vel %g\n", canon.cartesian_move, canon.angular_move, out.vel);
    return out;
}

static VelData getStraightVelocity(CANON_POSITION pos)
{

    return getStraightVelocity(pos.x,
            pos.y,
            pos.z,
            pos.a,
            pos.b,
            pos.c,
            pos.u,
            pos.v,
            pos.w);
}

#include <vector>
struct pt { double x, y, z, a, b, c, u, v, w; int line_no;};

static std::vector<struct pt> chained_points;

static void flush_segments(void) {
    if(chained_points.empty()) return;

    struct pt &pos = chained_points.back();

    double x = pos.x, y = pos.y, z = pos.z;
    double a = pos.a, b = pos.b, c = pos.c;
    double u = pos.u, v = pos.v, w = pos.w;
    
    int line_no = pos.line_no;

#ifdef SHOW_JOINED_SEGMENTS
    for(unsigned int i=0; i != chained_points.size(); i++) { printf("."); }
    printf("\n");
#endif

    VelData linedata = getStraightVelocity(x, y, z, a, b, c, u, v, w);
    double vel = linedata.vel;

    if (canon.cartesian_move && !canon.angular_move) {
        if (vel > canon.linearFeedRate) {
            vel = canon.linearFeedRate;
        }
    } else if (!canon.cartesian_move && canon.angular_move) {
        if (vel > canon.angularFeedRate) {
            vel = canon.angularFeedRate;
        }
    } else if (canon.cartesian_move && canon.angular_move) {
        if (vel > canon.linearFeedRate) {
            vel = canon.linearFeedRate;
        }
    }


    EMC_TRAJ_LINEAR_MOVE linearMoveMsg;
    linearMoveMsg.feed_mode = canon.feed_mode;

    // now x, y, z, and b are in absolute mm or degree units
    linearMoveMsg.end.tran.x = TO_EXT_LEN(x);
    linearMoveMsg.end.tran.y = TO_EXT_LEN(y);
    linearMoveMsg.end.tran.z = TO_EXT_LEN(z);

    linearMoveMsg.end.u = TO_EXT_LEN(u);
    linearMoveMsg.end.v = TO_EXT_LEN(v);
    linearMoveMsg.end.w = TO_EXT_LEN(w);

    // fill in the orientation
    linearMoveMsg.end.a = TO_EXT_ANG(a);
    linearMoveMsg.end.b = TO_EXT_ANG(b);
    linearMoveMsg.end.c = TO_EXT_ANG(c);

    linearMoveMsg.vel = toExtVel(vel);
    linearMoveMsg.ini_maxvel = toExtVel(linedata.vel);
    AccelData lineaccdata = getStraightAcceleration(x, y, z, a, b, c, u, v, w);
    double acc = lineaccdata.acc;
    linearMoveMsg.acc = toExtAcc(acc);

    linearMoveMsg.type = EMC_MOTION_TYPE_FEED;
    linearMoveMsg.indexrotary = -1;
    if ((vel && acc) || canon.spindle[canon.spindle_num].synched) {
        interp_list.set_line_number(line_no);
        interp_list.append(linearMoveMsg);
    }
    canonUpdateEndPoint(x, y, z, a, b, c, u, v, w);

    chained_points.clear();
}

static void get_last_pos(double &lx, double &ly, double &lz) {
    if(chained_points.empty()) {
        lx = canon.endPoint.x;
        ly = canon.endPoint.y;
        lz = canon.endPoint.z;
    } else {
        struct pt &pos = chained_points.back();
        lx = pos.x;
        ly = pos.y;
        lz = pos.z;
    }
}

static bool
linkable(double x, double y, double z, 
         double a, double b, double c, 
         double u, double v, double w) {
    struct pt &pos = chained_points.back();
    if(canon.motionMode != CANON_CONTINUOUS || canon.naivecamTolerance == 0)
        return false;
    //FIXME make this length controlled elsewhere?
    if(chained_points.size() > 100) return false;

    //If ABCUVW motion, then the tangent calculation fails?
    // TODO is there a fundamental reason that we can't handle 9D motion here?
    if(a != pos.a) return false;
    if(b != pos.b) return false;
    if(c != pos.c) return false;
    if(u != pos.u) return false;
    if(v != pos.v) return false;
    if(w != pos.w) return false;

    if(x==canon.endPoint.x && y==canon.endPoint.y && z==canon.endPoint.z) return false;
    
    for(std::vector<struct pt>::iterator it = chained_points.begin();
            it != chained_points.end(); it++) {
        PM_CARTESIAN M(x-canon.endPoint.x, y-canon.endPoint.y, z-canon.endPoint.z),
                     B(canon.endPoint.x, canon.endPoint.y, canon.endPoint.z),
                     P(it->x, it->y, it->z);
        double t0 = dot(M, P-B) / dot(M, M);
        if(t0 < 0) t0 = 0;
        if(t0 > 1) t0 = 1;

        double D = mag(P - (B + t0 * M));
        if(D > canon.naivecamTolerance) return false;
    }
    return true;
}

static void
see_segment(int line_number,
	    double x, double y, double z, 
            double a, double b, double c,
            double u, double v, double w) {
    bool changed_abc = (a != canon.endPoint.a)
        || (b != canon.endPoint.b)
        || (c != canon.endPoint.c);

    bool changed_uvw = (u != canon.endPoint.u)
        || (v != canon.endPoint.v)
        || (w != canon.endPoint.w);

    if(!chained_points.empty() && !linkable(x, y, z, a, b, c, u, v, w)) {
        flush_segments();
    }
    pt pos = {x, y, z, a, b, c, u, v, w, line_number};
    chained_points.push_back(pos);
    if(changed_abc || changed_uvw) {
        flush_segments();
    }
}

void FINISH() {
    flush_segments();
}

void STRAIGHT_TRAVERSE(int line_number,
                       double x, double y, double z,
		       double a, double b, double c,
                       double u, double v, double w)
{
    double vel, acc;

    flush_segments();

    EMC_TRAJ_LINEAR_MOVE linearMoveMsg;

    linearMoveMsg.feed_mode = 0;
    if (canon.rotary_unlock_for_traverse != -1)
        linearMoveMsg.type = EMC_MOTION_TYPE_INDEXROTARY;
    else
        linearMoveMsg.type = EMC_MOTION_TYPE_TRAVERSE;

    from_prog(x,y,z,a,b,c,u,v,w);
    rotate_and_offset_pos(x,y,z,a,b,c,u,v,w);

    VelData veldata = getStraightVelocity(x, y, z, a, b, c, u, v, w);
    AccelData accdata = getStraightAcceleration(x, y, z, a, b, c, u, v, w);

    vel = veldata.vel;
    acc = accdata.acc;

    linearMoveMsg.end = to_ext_pose(x,y,z,a,b,c,u,v,w);
    linearMoveMsg.vel = linearMoveMsg.ini_maxvel = toExtVel(vel);
    linearMoveMsg.acc = toExtAcc(acc);
    linearMoveMsg.indexrotary = canon.rotary_unlock_for_traverse;

    int old_feed_mode = canon.feed_mode;
    if(canon.feed_mode)
	STOP_SPEED_FEED_SYNCH();

    if(vel && acc)  {
        interp_list.set_line_number(line_number);
        interp_list.append(linearMoveMsg);
    }

    if(old_feed_mode)
	START_SPEED_FEED_SYNCH(canon.spindle_num, canon.linearFeedRate, 1);

    canonUpdateEndPoint(x, y, z, a, b, c, u, v, w);
}

void STRAIGHT_FEED(int line_number,
                   double x, double y, double z, 
                   double a, double b, double c,
                   double u, double v, double w)
{
    EMC_TRAJ_LINEAR_MOVE linearMoveMsg;
    linearMoveMsg.feed_mode = canon.feed_mode;

    from_prog(x,y,z,a,b,c,u,v,w);
    rotate_and_offset_pos(x,y,z,a,b,c,u,v,w);
    see_segment(line_number, x, y, z, a, b, c, u, v, w);
}


void RIGID_TAP(int line_number, double x, double y, double z, double scale)
{
    double ini_maxvel,acc;
    EMC_TRAJ_RIGID_TAP rigidTapMsg;
    double unused=0;

    from_prog(x,y,z,unused,unused,unused,unused,unused,unused);
    rotate_and_offset_pos(x,y,z,unused,unused,unused,unused,unused,unused);

    VelData veldata = getStraightVelocity(x, y, z, 
                              canon.endPoint.a, canon.endPoint.b, canon.endPoint.c, 
                              canon.endPoint.u, canon.endPoint.v, canon.endPoint.w);
    ini_maxvel = veldata.vel;
    
    AccelData accdata = getStraightAcceleration(x, y, z, 
                                  canon.endPoint.a, canon.endPoint.b, canon.endPoint.c,
                                  canon.endPoint.u, canon.endPoint.v, canon.endPoint.w);
    acc = accdata.acc;
    
    rigidTapMsg.pos = to_ext_pose(x,y,z,
                                 canon.endPoint.a, canon.endPoint.b, canon.endPoint.c,
                                 canon.endPoint.u, canon.endPoint.v, canon.endPoint.w);

    rigidTapMsg.vel = toExtVel(ini_maxvel);
    rigidTapMsg.ini_maxvel = toExtVel(ini_maxvel);
    rigidTapMsg.acc = toExtAcc(acc);
    rigidTapMsg.scale = scale;
    flush_segments();

    if(ini_maxvel && acc)  {
        interp_list.set_line_number(line_number);
        interp_list.append(rigidTapMsg);
    }

    // don't move the endpoint because after this move, we are back where we started
}


/*
  STRAIGHT_PROBE is exactly the same as STRAIGHT_FEED, except that it
  uses a probe message instead of a linear move message.
*/

void STRAIGHT_PROBE(int line_number,
                    double x, double y, double z, 
                    double a, double b, double c,
                    double u, double v, double w,
                    unsigned char probe_type)
{
    double ini_maxvel, vel, acc;
    EMC_TRAJ_PROBE probeMsg;

    from_prog(x,y,z,a,b,c,u,v,w);
    rotate_and_offset_pos(x,y,z,a,b,c,u,v,w);

    flush_segments();

    VelData veldata = getStraightVelocity(x, y, z, a, b, c, u, v, w);
    ini_maxvel = vel = veldata.vel;

    if (canon.cartesian_move && !canon.angular_move) {
	if (vel > canon.linearFeedRate) {
	    vel = canon.linearFeedRate;
	}
    } else if (!canon.cartesian_move && canon.angular_move) {
	if (vel > canon.angularFeedRate) {
	    vel = canon.angularFeedRate;
	}
    } else if (canon.cartesian_move && canon.angular_move) {
	if (vel > canon.linearFeedRate) {
	    vel = canon.linearFeedRate;
	}
    }

    AccelData accdata = getStraightAcceleration(x, y, z, a, b, c, u, v, w);
    acc = accdata.acc;

    probeMsg.vel = toExtVel(vel);
    probeMsg.ini_maxvel = toExtVel(ini_maxvel);
    probeMsg.acc = toExtAcc(acc);

    probeMsg.type = EMC_MOTION_TYPE_PROBING;
    probeMsg.probe_type = probe_type;

    probeMsg.pos = to_ext_pose(x,y,z,a,b,c,u,v,w);

    if(vel && acc)  {
        interp_list.set_line_number(line_number);
        interp_list.append(probeMsg);
    }
    canonUpdateEndPoint(x, y, z, a, b, c, u, v, w);
}

/* Machining Attributes */

void SET_MOTION_CONTROL_MODE(CANON_MOTION_MODE mode, double tolerance)
{
    EMC_TRAJ_SET_TERM_COND setTermCondMsg;

    flush_segments();

    canon.motionMode = mode;
    canon.motionTolerance =  FROM_PROG_LEN(tolerance);

    switch (mode) {
    case CANON_CONTINUOUS:
        setTermCondMsg.cond = EMC_TRAJ_TERM_COND_BLEND;
        setTermCondMsg.tolerance = TO_EXT_LEN(canon.motionTolerance);
        break;
    case CANON_EXACT_PATH:
        setTermCondMsg.cond = EMC_TRAJ_TERM_COND_EXACT;
        break;

    case CANON_EXACT_STOP:
    default:
        setTermCondMsg.cond = EMC_TRAJ_TERM_COND_STOP;
        break;
    }

    interp_list.append(setTermCondMsg);
}

void SET_NAIVECAM_TOLERANCE(double tolerance)
{
    canon.naivecamTolerance =  FROM_PROG_LEN(tolerance);
}

void SELECT_PLANE(CANON_PLANE in_plane)
{
    canon.activePlane = in_plane;
}

void SET_CUTTER_RADIUS_COMPENSATION(double radius)
{
    // nothing need be done here
}

void START_CUTTER_RADIUS_COMPENSATION(int side)
{
    // nothing need be done here
}

void STOP_CUTTER_RADIUS_COMPENSATION()
{
    // nothing need be done here
}



void START_SPEED_FEED_SYNCH(int spindle, double feed_per_revolution, bool velocity_mode)
{
    flush_segments();
    EMC_TRAJ_SET_SPINDLESYNC spindlesyncMsg;
    spindlesyncMsg.spindle = spindle;
    spindlesyncMsg.feed_per_revolution = TO_EXT_LEN(FROM_PROG_LEN(feed_per_revolution));
    spindlesyncMsg.velocity_mode = velocity_mode;
    interp_list.append(spindlesyncMsg);
    canon.spindle[spindle].synched = 1;
}

void STOP_SPEED_FEED_SYNCH()
{
    flush_segments();
    EMC_TRAJ_SET_SPINDLESYNC spindlesyncMsg;
    spindlesyncMsg.feed_per_revolution = 0.0;
    spindlesyncMsg.velocity_mode = false;
    interp_list.append(spindlesyncMsg);
    canon.spindle[canon.spindle_num].synched = 0;
}

/* Machining Functions */
static double chord_deviation(double sx, double sy, double ex, double ey, double cx, double cy, int rotation, double &mx, double &my) {
    double th1 = atan2(sy-cy, sx-cx),
           th2 = atan2(ey-cy, ex-cx),
           r = hypot(sy-cy, sx-cx),
           dth = th2 - th1;

    if(rotation < 0) {
        if(dth >= -1e-5) th2 -= 2*M_PI;
        // in the edge case where atan2 gives you -pi and pi, a second iteration is needed
        // to get these in the right order
        dth = th2 - th1;
        if(dth >= -1e-5) th2 -= 2*M_PI;
    } else {
        if(dth <= 1e-5) th2 += 2*M_PI;
        dth = th2 - th1;
        if(dth <= 1e-5) th2 += 2*M_PI;
    }

    double included = fabs(th2 - th1);
    double mid = (th2 + th1) / 2;
    mx = cx + r * cos(mid);
    my = cy + r * sin(mid);
    double dev = r * (1 - cos(included/2));
    return dev;
}

/* Spline and NURBS additional functions; */

static double max(double a, double b) {
    if(a < b) return b;
    return a;
}
static void unit(double *x, double *y) {
    double h = hypot(*x, *y);
    if(h != 0) { *x/=h; *y/=h; }
}

static void
arc(int lineno, double x0, double y0, double x1, double y1, double dx, double dy) {
    double small = 0.000001;
    double x = x1-x0, y=y1-y0;
    double den = 2 * (y*dx - x*dy);
    CANON_POSITION p = unoffset_and_unrotate_pos(canon.endPoint);
    to_prog(p);
    if (fabs(den) > small) {
        double r = -(x*x+y*y)/den;
        double i = dy*r, j = -dx*r;
        double cx = x0+i, cy=y0+j;
        ARC_FEED(lineno, x1, y1, cx, cy, r<0 ? 1 : -1,
                 p.z, p.a, p.b, p.c, p.u, p.v, p.w);
    } else { 
        STRAIGHT_FEED(lineno, x1, y1, p.z, p.a, p.b, p.c, p.u, p.v, p.w);
    }
}

static int
biarc(int lineno, double p0x, double p0y, double tsx, double tsy,
      double p4x, double p4y, double tex, double tey, double r=1.0) {
    unit(&tsx, &tsy);
    unit(&tex, &tey);

    double vx = p0x - p4x, vy = p0y - p4y;
    double c = vx*vx + vy*vy;
    double b = 2 * (vx * (r*tsx + tex) + vy * (r*tsy + tey));
    double a = 2 * r * (tsx * tex + tsy * tey - 1);

    double discr = b*b - 4*a*c;
    if(discr < 0) return 0;

    double disq = sqrt(discr);
    double beta1 = (-b-disq) / 2 / a;
    double beta2 = (-b+disq) / 2 / a;

    if(beta1 > 0 && beta2 > 0)
      return 0;
    double beta = max(beta1, beta2);
    double alpha = beta * r;
    double ab = alpha + beta;
    double p1x = p0x + alpha * tsx, p1y = p0y + alpha * tsy,
         p3x = p4x - beta * tex, p3y = p4y - beta * tey,
         p2x = (p1x*beta + p3x*alpha) / ab,
         p2y = (p1y*beta + p3y*alpha) / ab;
    double tmx = p3x-p2x, tmy = p3y-p2y;
    unit(&tmx, &tmy);

    arc(lineno, p0x, p0y, p2x, p2y, tsx, tsy);
    arc(lineno, p2x, p2y, p4x, p4y, tmx, tmy);
    return 1;
}


/* Canon calls */

void NURBS_FEED(int lineno, std::vector<CONTROL_POINT> nurbs_control_points, unsigned int k) {
    flush_segments();

    unsigned int n = nurbs_control_points.size() - 1;
    double umax = n - k + 2;
    unsigned int div = nurbs_control_points.size()*4;
    std::vector<unsigned int> knot_vector = knot_vector_creator(n, k);	
    PLANE_POINT P0, P0T, P1, P1T;

    P0 = nurbs_point(0,k,nurbs_control_points,knot_vector);
    P0T = nurbs_tangent(0, k, nurbs_control_points, knot_vector);

    for(unsigned int i=1; i<=div; i++) {
	double u = umax * i / div;
        P1 = nurbs_point(u,k,nurbs_control_points,knot_vector);
	P1T = nurbs_tangent(u,k,nurbs_control_points,knot_vector);
        biarc(lineno, P0.X,P0.Y, P0T.X,P0T.Y, P1.X,P1.Y, P1T.X,P1T.Y);
        P0 = P1;
        P0T = P1T;
    }
    knot_vector.clear();
}


/**
 * Simple circular shift function for PM_CARTESIAN type.
 * Cycle around axes without changing the individual values. A circshift of -1
 * makes the X value become the new Y, Y become the Z, and Z become the new X.
 */
static PM_CARTESIAN circshift(PM_CARTESIAN & vec, int steps)
{
    int X=0,Y=1,Z=2;

    int s = 3;
    // Use mod to cycle indices around by steps
    X = (X + steps + s) % s;
    Y = (Y + steps + s) % s;
    Z = (Z + steps + s) % s;
    return PM_CARTESIAN(vec[X],vec[Y],vec[Z]);
}

#if 0
static CANON_POSITION get_axis_max_velocity()
{
    CANON_POSITION maxvel;
    maxvel.x = axis_valid(0) ? FROM_EXT_LEN(emcAxisGetMaxVelocity(0)) : 0.0;
    maxvel.y = axis_valid(1) ? FROM_EXT_LEN(emcAxisGetMaxVelocity(1)) : 0.0;
    maxvel.z = axis_valid(2) ? FROM_EXT_LEN(emcAxisGetMaxVelocity(2)) : 0.0;

    maxvel.a = axis_valid(3) ? FROM_EXT_ANG(emcAxisGetMaxVelocity(3)) : 0.0;
    maxvel.b = axis_valid(4) ? FROM_EXT_ANG(emcAxisGetMaxVelocity(4)) : 0.0;
    maxvel.c = axis_valid(5) ? FROM_EXT_ANG(emcAxisGetMaxVelocity(5)) : 0.0;

    maxvel.u = axis_valid(6) ? FROM_EXT_LEN(emcAxisGetMaxVelocity(6)) : 0.0;
    maxvel.v = axis_valid(7) ? FROM_EXT_LEN(emcAxisGetMaxVelocity(7)) : 0.0;
    maxvel.w = axis_valid(8) ? FROM_EXT_LEN(emcAxisGetMaxVelocity(8)) : 0.0;
    return maxvel;
}

static CANON_POSITION get_axis_max_acceleration()
{
    CANON_POSITION maxacc;
    maxacc.x = axis_valid(0) ? FROM_EXT_LEN(emcAxisGetMaxAcceleration(0)) : 0.0;
    maxacc.y = axis_valid(1) ? FROM_EXT_LEN(emcAxisGetMaxAcceleration(1)) : 0.0;
    maxacc.z = axis_valid(2) ? FROM_EXT_LEN(emcAxisGetMaxAcceleration(2)) : 0.0;

    maxacc.a = axis_valid(3) ? FROM_EXT_ANG(emcAxisGetMaxAcceleration(3)) : 0.0;
    maxacc.b = axis_valid(4) ? FROM_EXT_ANG(emcAxisGetMaxAcceleration(4)) : 0.0;
    maxacc.c = axis_valid(5) ? FROM_EXT_ANG(emcAxisGetMaxAcceleration(5)) : 0.0;

    maxacc.u = axis_valid(6) ? FROM_EXT_LEN(emcAxisGetMaxAcceleration(6)) : 0.0;
    maxacc.v = axis_valid(7) ? FROM_EXT_LEN(emcAxisGetMaxAcceleration(7)) : 0.0;
    maxacc.w = axis_valid(8) ? FROM_EXT_LEN(emcAxisGetMaxAcceleration(8)) : 0.0;
    return maxacc;
}

static double axis_motion_time(const CANON_POSITION & start, const CANON_POSITION & end)
{

    CANON_POSITION disp = end - start;
    CANON_POSITION times; 
    CANON_POSITION maxvel = get_axis_max_velocity();

    canon_debug(" in axis_motion_time\n");
    // For active axes, find the time required to reach the displacement in each axis
    int ind = 0;
    for (ind = 0; ind < 9; ++ind) {
        double v = maxvel[ind];
        if (v > 0.0) {
            times[ind] = fabs(disp[ind]) / v;
        } else {
            times[ind]=0;
        }
        canon_debug("  ind = %d, maxvel = %f, disp = %f, time = %f\n", ind, v, disp[ind], times[ind]);
    }

    return times.max();
}

// NOTE: not exactly times, comment TODO
static double axis_acc_time(const CANON_POSITION & start, const CANON_POSITION & end)
{

    CANON_POSITION disp = end - start;
    CANON_POSITION times; 
    CANON_POSITION maxacc = get_axis_max_acceleration();

    for (int i = 0; i < 9; ++i) {
        double a = maxacc[i];
        if (a > 0.0) {
            times[i] = fabs(disp[i]) / a;
        } else {
            times[i]=0;
        }
    }

    return times.max();
}
#endif

void ARC_FEED(int line_number,
              double first_end, double second_end,
	      double first_axis, double second_axis, int rotation,
	      double axis_end_point, 
              double a, double b, double c,
              double u, double v, double w)
{

    EMC_TRAJ_CIRCULAR_MOVE circularMoveMsg;
    EMC_TRAJ_LINEAR_MOVE linearMoveMsg;

    canon_debug("line = %d\n", line_number);
    canon_debug("first_end = %f, second_end = %f\n", first_end,second_end);

    if( canon.activePlane == CANON_PLANE_XY && canon.motionMode == CANON_CONTINUOUS) {
        double mx, my;
        double lx, ly, lz;
        double unused;

        get_last_pos(lx, ly, lz);

        double fe=FROM_PROG_LEN(first_end), se=FROM_PROG_LEN(second_end), ae=FROM_PROG_LEN(axis_end_point);
        double fa=FROM_PROG_LEN(first_axis), sa=FROM_PROG_LEN(second_axis);
        rotate_and_offset_pos(fe, se, ae, unused, unused, unused, unused, unused, unused);
        rotate_and_offset_pos(fa, sa, unused, unused, unused, unused, unused, unused, unused);
        if (chord_deviation(lx, ly, fe, se, fa, sa, rotation, mx, my) < canon.naivecamTolerance) {
            a = FROM_PROG_ANG(a);
            b = FROM_PROG_ANG(b);
            c = FROM_PROG_ANG(c);
            u = FROM_PROG_LEN(u);
            v = FROM_PROG_LEN(v);
            w = FROM_PROG_LEN(w);

            rotate_and_offset_pos(unused, unused, unused, a, b, c, u, v, w);
            see_segment(line_number, mx, my,
                        (lz + ae)/2, 
                        (canon.endPoint.a + a)/2, 
                        (canon.endPoint.b + b)/2, 
                        (canon.endPoint.c + c)/2, 
                        (canon.endPoint.u + u)/2, 
                        (canon.endPoint.v + v)/2, 
                        (canon.endPoint.w + w)/2);
            see_segment(line_number, fe, se, ae, a, b, c, u, v, w);
            return;
        }
    }

    linearMoveMsg.feed_mode = canon.feed_mode;
    circularMoveMsg.feed_mode = canon.feed_mode;
    flush_segments();

    // Start by defining 3D points for the motion end and center.
    PM_CARTESIAN end_cart(first_end, second_end, axis_end_point);
    PM_CARTESIAN center_cart(first_axis, second_axis, axis_end_point);
    PM_CARTESIAN normal_cart(0.0,0.0,1.0);
    PM_CARTESIAN plane_x(1.0,0.0,0.0);
    PM_CARTESIAN plane_y(0.0,1.0,0.0);


    canon_debug("start = %f %f %f\n",
            canon.endPoint.x,
            canon.endPoint.y,
            canon.endPoint.z);
    canon_debug("end = %f %f %f\n",
            end_cart.x,
            end_cart.y,
            end_cart.z);
    canon_debug("center = %f %f %f\n",
            center_cart.x,
            center_cart.y,
            center_cart.z);

    // Rearrange the X Y Z coordinates in the correct order based on the active plane (XY, YZ, or XZ)
    // KLUDGE CANON_PLANE is 1-indexed, hence the subtraction here to make a 0-index value
    int shift_ind = 0;
    switch(canon.activePlane) {
        case CANON_PLANE_XY:
            shift_ind = 0;
            break;
        case CANON_PLANE_XZ:
            shift_ind = -2;
            break;
        case CANON_PLANE_YZ:
            shift_ind = -1;
            break;
    }

    canon_debug("active plane is %d, shift_ind is %d\n",canon.activePlane,shift_ind);
    end_cart = circshift(end_cart, shift_ind);
    center_cart = circshift(center_cart, shift_ind);
    normal_cart = circshift(normal_cart, shift_ind);
    plane_x = circshift(plane_x, shift_ind);
    plane_y = circshift(plane_y, shift_ind);

    canon_debug("normal = %f %f %f\n",
            normal_cart.x,
            normal_cart.y,
            normal_cart.z);

    canon_debug("plane_x = %f %f %f\n",
            plane_x.x,
            plane_x.y,
            plane_x.z);

    canon_debug("plane_y = %f %f %f\n",
            plane_y.x,
            plane_y.y,
            plane_y.z);
    // Define end point in PROGRAM units and convert to CANON
    CANON_POSITION endpt(0,0,0,a,b,c,u,v,w);
    from_prog(endpt);

    // Store permuted XYZ end position
    from_prog_len(end_cart);
    endpt.set_xyz(end_cart);

    // Convert to CANON units
    from_prog_len(center_cart);

    // Rotate and offset the new end point to be in the same coordinate system as the current end point
    rotate_and_offset(endpt);
    rotate_and_offset_xyz(center_cart);
    rotate_and_offset_xyz(end_cart);
    // Also rotate the basis vectors
    to_rotated(plane_x);
    to_rotated(plane_y);
    to_rotated(normal_cart);

    canon_debug("end = %f %f %f\n",
            end_cart.x,
            end_cart.y,
            end_cart.z);

    canon_debug("endpt = %f %f %f\n",
            endpt.x,
            endpt.y,
            endpt.z);
    canon_debug("center = %f %f %f\n",
            center_cart.x,
            center_cart.y,
            center_cart.z);

    canon_debug("normal = %f %f %f\n",
            normal_cart.x,
            normal_cart.y,
            normal_cart.z);
    // Note that the "start" point is already rotated and offset

    // Define displacement vectors from center to end and center to start (3D)
    PM_CARTESIAN end_rel = end_cart - center_cart;
    PM_CARTESIAN start_rel = canon.endPoint.xyz() - center_cart;

    // Project each displacement onto the active plane
    double p_end_1 = dot(end_rel,plane_x);
    double p_end_2 = dot(end_rel,plane_y);
    double p_start_1 = dot(start_rel,plane_x);
    double p_start_2 = dot(start_rel,plane_y);

    canon_debug("planar end = %f %f\n", p_end_1, p_end_2);
    canon_debug("planar start = %f %f\n", p_start_1, p_start_2);

    canon_debug("rotation = %d\n",rotation);

    // Use the "X" (1) and Y" (2) components of the planar projections to get
    // the starting and ending angle. Note that atan2 arguments are atan2(Y,X).
    double theta_start = atan2(p_start_2, p_start_1);
    double theta_end= atan2(p_end_2,p_end_1);
    double start_radius = hypot(p_start_1, p_start_2);
    double end_radius = hypot(p_end_1, p_end_2);
    canon_debug("radius = %f\n",start_radius);
    canon_debug("raw values: theta_end = %.17e, theta_start = %.17e\n", theta_end, theta_start);

    // Correct for angle wrap so that theta_end - theta_start > 0
    int is_clockwise = rotation < 0;

    // FIXME should be a constant in canon.hh or elsewhere
    const double min_arc_angle = 1e-12;

    if (is_clockwise) {
        if((theta_end + min_arc_angle) >= theta_start) theta_end -= M_PI * 2.0;
    } else {
        if((theta_end - min_arc_angle) <= theta_start) theta_end += M_PI * 2.0;
    }

    canon_debug("theta_end = %f, theta_start = %f\n", theta_end, theta_start);

    /*
       mapping of rotation to full turns:

       rotation full COUNTERCLOCKWISE turns (- implies clockwise)
       -------- -----
              0 none (linear move)
              1 0
              2 1
             -1 0
             -2 -1 */

    // Compute the number of FULL turns in addition to the principal angle
    int full_turns = 0;
    if (rotation > 1) {
        full_turns = rotation - 1;
    }
    if (rotation < -1) {
        full_turns = rotation + 1;
    }

    double angle = theta_end - theta_start;
    double full_angle = angle + 2.0 * M_PI * (double)full_turns;
    canon_debug("angle = %f\n", angle);
    canon_debug("full turns = %d\n", full_turns);

	canon_debug("full_angle = %.17e\n", full_angle);

    //Use total angle to get spiral properties
    double spiral = end_radius - start_radius;
    double dr = spiral / fabs(full_angle);
    double min_radius = fmin(start_radius, end_radius);
    double effective_radius = sqrt(dr*dr + min_radius*min_radius);

    // KLUDGE: assumes 0,1,2 for X Y Z
    // Find normal axis
    int norm_axis_ind = (2 - shift_ind) % 3;
    // Find maximum velocities and accelerations for planar axes
    int axis1 = (norm_axis_ind + 1) % 3;
    int axis2 = (norm_axis_ind + 2) % 3;

    canon_debug("axis1 = %d, axis2 = %d\n",axis1, axis2);

    // Get planar velocity bounds
    double v1 = FROM_EXT_LEN(emcAxisGetMaxVelocity(axis1));
    double v2 = FROM_EXT_LEN(emcAxisGetMaxVelocity(axis2));

    // Get planar acceleration bounds
    double a1 = FROM_EXT_LEN(emcAxisGetMaxAcceleration(axis1));
    double a2 = FROM_EXT_LEN(emcAxisGetMaxAcceleration(axis2));
    double v_max_axes = MIN(v1, v2);
    double a_max_axes = MIN(a1, a2);

    if(canon.xy_rotation && canon.activePlane != CANON_PLANE_XY) {
        // also consider the third plane's constraint, which may get
        // involved since we're rotated.

        int axis3 = (norm_axis_ind + 3) % 3;
        if (axis_valid(axis3)) {
            double v3 = FROM_EXT_LEN(emcAxisGetMaxVelocity(axis3));
            double a3 = FROM_EXT_LEN(emcAxisGetMaxAcceleration(axis3));
            v_max_axes = MIN(v3, v_max_axes);
            a_max_axes = MIN(a3, a_max_axes);
        }
    }

    //FIXME allow tangential acceleration like in TP
    double a_max_normal = a_max_axes * sqrt(3.0)/2.0;
    canon_debug("a_max_axes = %f\n", a_max_axes);

    // Compute the centripetal acceleration
    double v_max_radial = sqrt(a_max_normal * effective_radius);
    canon_debug("v_max_radial = %f\n", v_max_radial);

    // Restrict our maximum velocity in-plane if need be
    double v_max_planar = MIN(v_max_radial, v_max_axes);
    canon_debug("v_max_planar = %f\n", v_max_planar);

    // Find the equivalent maximum velocity for a linear displacement
    // This accounts for speed restrictions due to helical and other axes
    VelData veldata = getStraightVelocity(endpt);

    // Compute spiral length, first by the minimum circular arc length
    double circular_length = min_radius * fabs(full_angle);
    // Then by linear approximation of the spiral arc length function of angle
    // TODO use quadratic approximation
    double spiral_length = hypot(circular_length, spiral);

    // Compute length along normal axis and total XYZ arc length
    double axis_len = dot(end_cart - canon.endPoint.xyz(), normal_cart);
    double total_xyz_length = hypot(spiral_length, axis_len);

    // Next, compute the minimum time that we must take to complete the segment. 
    // The motion computation gives us min time needed for the helical and auxiliary axes
    double t_max_motion = veldata.tmax;
    // Assumes worst case that velocity can be in any direction in the plane, so
    // we assume tangential velocity is always less than the planar velocity limit.
    // The spiral time is the min time needed to stay under the planar velocity limit.
    double t_max_spiral = spiral_length / v_max_planar;

    // Now, compute actual XYZ max velocity from this min time and the total arc length
    double t_max = fmax(t_max_motion, t_max_spiral);

    double v_max = total_xyz_length / t_max;
    canon_debug("v_max = %f\n", v_max);


//COMPUTE ACCEL
    
    // Use "straight" acceleration measure to compute acceleration bounds due
    // to non-circular components (helical axis, other axes)
    AccelData accdata = getStraightAcceleration(endpt);

    double tt_max_motion = accdata.tmax;
    double tt_max_spiral = spiral_length / a_max_axes;
    double tt_max = fmax(tt_max_motion, tt_max_spiral);

    // a_max could be higher than a_max_axes, but the projection onto the
    // circle plane and helical axis will still be within limits
    double a_max = total_xyz_length / tt_max;

    // Limit velocity by maximum
    double vel = MIN(canon.linearFeedRate, v_max);
    canon_debug("current F = %f\n",canon.linearFeedRate);
    canon_debug("vel = %f\n",vel);

    canon_debug("v_max = %f\n",v_max);
    canon_debug("a_max = %f\n",a_max);

    canon.cartesian_move = 1;

    if (rotation == 0) {
        // linear move
        // FIXME (Rob) Am I missing something? the P word should never be zero,
        // or we wouldn't be calling ARC_FEED
        linearMoveMsg.end = to_ext_pose(endpt);
        linearMoveMsg.type = EMC_MOTION_TYPE_ARC;
        linearMoveMsg.vel = toExtVel(vel);
        linearMoveMsg.ini_maxvel = toExtVel(v_max);
        linearMoveMsg.acc = toExtAcc(a_max);
        linearMoveMsg.indexrotary = -1;
        if(vel && a_max){
            interp_list.set_line_number(line_number);
            interp_list.append(linearMoveMsg);
        }
    } else {
        circularMoveMsg.end = to_ext_pose(endpt);

        // Convert internal center and normal to external units
        circularMoveMsg.center = to_ext_len(center_cart);
        circularMoveMsg.normal = to_ext_len(normal_cart);

        if (rotation > 0)
            circularMoveMsg.turn = rotation - 1;
        else
            // reverse turn
            circularMoveMsg.turn = rotation;

        circularMoveMsg.type = EMC_MOTION_TYPE_ARC;

        circularMoveMsg.vel = toExtVel(vel);
        circularMoveMsg.ini_maxvel = toExtVel(v_max);
        circularMoveMsg.acc = toExtAcc(a_max);

        //FIXME what happens if accel or vel is zero?
        // The end point is still updated, but nothing is added to the interp list
        // seems to be a crude way to indicate a zero length segment?
        if(vel && a_max) {
            interp_list.set_line_number(line_number);
            interp_list.append(circularMoveMsg);
        }
    }
    // update the end point
    canonUpdateEndPoint(endpt);
}


void DWELL(double seconds)
{
    EMC_TRAJ_DELAY delayMsg;

    flush_segments();

    delayMsg.delay = seconds;

    interp_list.append(delayMsg);
}

/* Spindle Functions */
void SPINDLE_RETRACT_TRAVERSE()
{
    /*! \todo FIXME-- unimplemented */
}

void SET_SPINDLE_MODE(int spindle, double css_max) {
   canon.spindle[spindle].css_maximum = fabs(css_max);
}

void START_SPINDLE_CLOCKWISE(int s, int wait_for_atspeed)
{
    EMC_SPINDLE_ON emc_spindle_on_msg;

    flush_segments();
    canon.spindle[s].dir = 1;
    emc_spindle_on_msg.spindle = s;
    if(canon.spindle[s].css_maximum) {
        if(canon.lengthUnits == CANON_UNITS_INCHES){
            canon.spindle[s].css_factor = 12 / (2 * M_PI) * canon.spindle[s].speed * TO_EXT_LEN(25.4);
        } else {
            canon.spindle[s].css_factor = 1000 / (2 * M_PI) * canon.spindle[s].speed * TO_EXT_LEN(1);
		}
		emc_spindle_on_msg.speed = canon.spindle[s].dir * canon.spindle[s].css_maximum;
		emc_spindle_on_msg.factor = canon.spindle[s].dir * canon.spindle[s].css_factor;
		emc_spindle_on_msg.xoffset = TO_EXT_LEN(canon.g5xOffset.x + canon.g92Offset.x + canon.toolOffset.tran.x);
    } else {
        emc_spindle_on_msg.speed = canon.spindle[s].dir * canon.spindle[s].speed;
     //   canon.css_numerator = 0; FIXME: Do we need this?
    }
    emc_spindle_on_msg.wait_for_spindle_at_speed = wait_for_atspeed;
    interp_list.append(emc_spindle_on_msg);
}

void START_SPINDLE_COUNTERCLOCKWISE(int s, int wait_for_atspeed)
{
    EMC_SPINDLE_ON emc_spindle_on_msg;

    flush_segments();
    canon.spindle[s].dir = -1;
    emc_spindle_on_msg.spindle = s;
    if(canon.spindle[s].css_maximum) {
        if(canon.lengthUnits == CANON_UNITS_INCHES){
            canon.spindle[s].css_factor = 12 / (2 * M_PI) * canon.spindle[s].speed * TO_EXT_LEN(25.4);
        } else {
            canon.spindle[s].css_factor = 1000 / (2 * M_PI) * canon.spindle[s].speed * TO_EXT_LEN(1);
		}
		emc_spindle_on_msg.speed = canon.spindle[s].dir * canon.spindle[s].css_maximum;
		emc_spindle_on_msg.factor = canon.spindle[s].dir * canon.spindle[s].css_factor;
		emc_spindle_on_msg.xoffset = TO_EXT_LEN(canon.g5xOffset.x + canon.g92Offset.x + canon.toolOffset.tran.x);
    } else {
        emc_spindle_on_msg.speed = canon.spindle[s].dir * canon.spindle[s].speed;
     //   canon.css_numerator = 0; FIXME: Do we need this?
    }
    emc_spindle_on_msg.wait_for_spindle_at_speed = wait_for_atspeed;
    interp_list.append(emc_spindle_on_msg);
}

void SET_SPINDLE_SPEED(int s, double r)
{
    // speed is in RPMs everywhere

	canon.spindle[s].speed = fabs(r); // interp will never send negative anyway ...

    EMC_SPINDLE_SPEED emc_spindle_speed_msg;

    flush_segments();

    emc_spindle_speed_msg.spindle = s;
    if(canon.spindle[s].css_maximum) {
		if(canon.lengthUnits == CANON_UNITS_INCHES){
			canon.spindle[s].css_factor = 12 / (2 * M_PI) * canon.spindle[s].speed * TO_EXT_LEN(25.4);
		} else {
			canon.spindle[s].css_factor = 1000 / (2 * M_PI) * canon.spindle[s].speed * TO_EXT_LEN(1);
		}
		emc_spindle_speed_msg.speed =  canon.spindle[s].dir * canon.spindle[s].css_maximum;
		emc_spindle_speed_msg.factor =  canon.spindle[s].dir * canon.spindle[s].css_factor;
		emc_spindle_speed_msg.xoffset = TO_EXT_LEN(canon.g5xOffset.x + canon.g92Offset.x + canon.toolOffset.tran.x);
	} else {
        emc_spindle_speed_msg.speed = canon.spindle[s].dir * canon.spindle[s].speed;
		//   canon.css_numerator = 0; FIXME: Do we need this?
    }
    interp_list.append(emc_spindle_speed_msg);
}

void STOP_SPINDLE_TURNING(int s)
{
    EMC_SPINDLE_OFF emc_spindle_off_msg;

    flush_segments();
    emc_spindle_off_msg.spindle = s;
    interp_list.append(emc_spindle_off_msg);
    // Added by atp 6/1/18 not sure this is right. There is a problem that the _second_ S word starts the spindle without M3/M4
    canon.spindle[s].dir = 0;
}

void SPINDLE_RETRACT()
{
    /*! \todo FIXME-- unimplemented */
}

void ORIENT_SPINDLE(int s, double orientation, int mode)
{
    EMC_SPINDLE_ORIENT o;

    flush_segments();
    o.spindle = s;
    o.orientation = orientation;
    o.mode = mode;
    interp_list.append(o);
}

void WAIT_SPINDLE_ORIENT_COMPLETE(int s, double timeout)
{
    EMC_SPINDLE_WAIT_ORIENT_COMPLETE o;

    flush_segments();
    o.spindle = s;
    o.timeout = timeout;
    interp_list.append(o);
}

void USE_SPINDLE_FORCE(void)
{
    /*! \todo FIXME-- unimplemented */
}

void LOCK_SPINDLE_Z(void)
{
    /*! \todo FIXME-- unimplemented */
}

void USE_NO_SPINDLE_FORCE(void)
{
    /*! \todo FIXME-- unimplemented */
}

/* Tool Functions */

/* this is called with distances in external (machine) units */
void SET_TOOL_TABLE_ENTRY(int pocket, int toolno, EmcPose offset, double diameter,
                          double frontangle, double backangle, int orientation) {
    EMC_TOOL_SET_OFFSET o;
    flush_segments();
    o.pocket = pocket;
    o.toolno = toolno;
    o.offset = offset;
    o.diameter = diameter;
    o.frontangle = frontangle;
    o.backangle = backangle;
    o.orientation = orientation;
    interp_list.append(o);
}

/*
  EMC has no tool length offset. To implement it, we save it here,
  and apply it when necessary
  */
void USE_TOOL_LENGTH_OFFSET(EmcPose offset)
{
    EMC_TRAJ_SET_OFFSET set_offset_msg;

    flush_segments();

    /* convert to mm units for internal canonical use */
    canon.toolOffset.tran.x = FROM_PROG_LEN(offset.tran.x);
    canon.toolOffset.tran.y = FROM_PROG_LEN(offset.tran.y);
    canon.toolOffset.tran.z = FROM_PROG_LEN(offset.tran.z);
    canon.toolOffset.a = FROM_PROG_ANG(offset.a);
    canon.toolOffset.b = FROM_PROG_ANG(offset.b);
    canon.toolOffset.c = FROM_PROG_ANG(offset.c);
    canon.toolOffset.u = FROM_PROG_LEN(offset.u);
    canon.toolOffset.v = FROM_PROG_LEN(offset.v);
    canon.toolOffset.w = FROM_PROG_LEN(offset.w);

    /* append it to interp list so it gets updated at the right time, not at
       read-ahead time */
    set_offset_msg.offset.tran.x = TO_EXT_LEN(canon.toolOffset.tran.x);
    set_offset_msg.offset.tran.y = TO_EXT_LEN(canon.toolOffset.tran.y);
    set_offset_msg.offset.tran.z = TO_EXT_LEN(canon.toolOffset.tran.z);
    set_offset_msg.offset.a = TO_EXT_ANG(canon.toolOffset.a);
    set_offset_msg.offset.b = TO_EXT_ANG(canon.toolOffset.b);
    set_offset_msg.offset.c = TO_EXT_ANG(canon.toolOffset.c);
    set_offset_msg.offset.u = TO_EXT_LEN(canon.toolOffset.u);
    set_offset_msg.offset.v = TO_EXT_LEN(canon.toolOffset.v);
    set_offset_msg.offset.w = TO_EXT_LEN(canon.toolOffset.w);

    for (int s = 0; s < emcStatus->motion.traj.spindles; s++){
        if(canon.spindle[s].css_maximum) {
            SET_SPINDLE_SPEED(s, canon.spindle[s].speed);
        }
    }
    interp_list.append(set_offset_msg);
}

/* issued at very start of an M6 command. Notification. */
void START_CHANGE()
{
    EMC_TOOL_START_CHANGE emc_start_change_msg;

    flush_segments();

    interp_list.append(emc_start_change_msg);
}

/* CHANGE_TOOL results from M6 */
void CHANGE_TOOL(int slot)
{
    EMC_TRAJ_LINEAR_MOVE linearMoveMsg;
    linearMoveMsg.feed_mode = canon.feed_mode;
    EMC_TOOL_LOAD load_tool_msg;

    flush_segments();

    /* optional move to tool change position.  This
     * is a mess because we really want a configurable chain
     * of events to happen when a tool change is called for.
     * Since they'll probably involve motion, we can't just
     * do it in HAL.  This is basic support for making one
     * move to a particular coordinate before the tool change
     * is called.  */
    
    if (have_tool_change_position) {
        double vel, acc, x, y, z, a, b, c, u, v, w;

        x = FROM_EXT_LEN(tool_change_position.tran.x);
        y = FROM_EXT_LEN(tool_change_position.tran.y);
        z = FROM_EXT_LEN(tool_change_position.tran.z);
        a = canon.endPoint.a;
        b = canon.endPoint.b;
        c = canon.endPoint.c;
        u = canon.endPoint.u;
        v = canon.endPoint.v;
        w = canon.endPoint.w;

        if (have_tool_change_position > 3) {
            a = FROM_EXT_ANG(tool_change_position.a);
            b = FROM_EXT_ANG(tool_change_position.b);
            c = FROM_EXT_ANG(tool_change_position.c);
        }

        if (have_tool_change_position > 6) {
            u = FROM_EXT_LEN(tool_change_position.u);
            v = FROM_EXT_LEN(tool_change_position.v);
            w = FROM_EXT_LEN(tool_change_position.w);
        }

        VelData veldata = getStraightVelocity(x, y, z, a, b, c, u, v, w);
        AccelData accdata = getStraightAcceleration(x, y, z, a, b, c, u, v, w);
        vel = veldata.vel;
        acc = accdata.acc;

        linearMoveMsg.end = to_ext_pose(x, y, z, a, b, c, u, v, w);

        linearMoveMsg.vel = linearMoveMsg.ini_maxvel = toExtVel(vel);
        linearMoveMsg.acc = toExtAcc(acc);
        linearMoveMsg.type = EMC_MOTION_TYPE_TOOLCHANGE;
	linearMoveMsg.feed_mode = 0;
        linearMoveMsg.indexrotary = -1;

	int old_feed_mode = canon.feed_mode;
	if(canon.feed_mode)
	    STOP_SPEED_FEED_SYNCH();

        if(vel && acc) 
            interp_list.append(linearMoveMsg);

	if(old_feed_mode)
	    START_SPEED_FEED_SYNCH(canon.spindle_num, canon.linearFeedRate, 1);

        canonUpdateEndPoint(x, y, z, a, b, c, u, v, w);
    }

    /* regardless of optional moves above, we'll always send a load tool
       message */
    interp_list.append(load_tool_msg);
}

/* SELECT_POCKET results from Tn */
void SELECT_POCKET(int slot , int tool)
{
    EMC_TOOL_PREPARE prep_for_tool_msg;

    prep_for_tool_msg.pocket = slot;
    prep_for_tool_msg.tool = tool;

    interp_list.append(prep_for_tool_msg);
}

/* CHANGE_TOOL_NUMBER results from M61 */
void CHANGE_TOOL_NUMBER(int pocket_number)
{
    EMC_TOOL_SET_NUMBER emc_tool_set_number_msg;
    
    emc_tool_set_number_msg.tool = pocket_number;

    interp_list.append(emc_tool_set_number_msg);
}


/* Misc Functions */

void CLAMP_AXIS(CANON_AXIS axis)
{
    /*! \todo FIXME-- unimplemented */
}

/*
  setString and addString initializes or adds src to dst, never exceeding
  dst's maxlen chars.
*/

static char *setString(char *dst, const char *src, int maxlen)
{
    dst[0] = 0;
    strncat(dst, src, maxlen - 1);
    dst[maxlen - 1] = 0;
    return dst;
}

static char *addString(char *dst, const char *src, int maxlen)
{
    int dstlen = strlen(dst);
    int srclen = strlen(src);
    int actlen;

    if (srclen >= maxlen - dstlen) {
	actlen = maxlen - dstlen - 1;
	dst[maxlen - 1] = 0;
    } else {
	actlen = srclen;
    }

    strncat(dst, src, actlen);

    return dst;
}

/*
  The probe file is opened with a hot-comment (PROBEOPEN <filename>),
  and the results of each probed point are written to that file.
  The file is closed with a (PROBECLOSE) comment.
*/

static FILE *probefile = NULL;

void COMMENT(const char *comment)
{
    // nothing need be done here, but you can play tricks with hot comments

    char msg[LINELEN];
    char probefilename[LINELEN];
    const char *ptr;

    // set RPY orientation for subsequent moves
    if (!strncmp(comment, "RPY", strlen("RPY"))) {
	PM_RPY rpy;
	// it's RPY <R> <P> <Y>
	if (3 !=
	    sscanf(comment, "%*s %lf %lf %lf", &rpy.r, &rpy.p, &rpy.y)) {
	    // print current orientation
	    printf("rpy = %f %f %f, quat = %f %f %f %f\n",
		   rpy.r, rpy.p, rpy.y, quat.s, quat.x, quat.y, quat.z);
	} else {
	    // set and print orientation
	    quat = rpy;
	    printf("rpy = %f %f %f, quat = %f %f %f %f\n",
		   rpy.r, rpy.p, rpy.y, quat.s, quat.x, quat.y, quat.z);
	}
	return;
    }
    // open probe output file
    if (!strncmp(comment, "PROBEOPEN", strlen("PROBEOPEN"))) {
	// position ptr to first char after PROBEOPEN
	ptr = &comment[strlen("PROBEOPEN")];
	// and step over white space to name, or NULL
	while (isspace(*ptr)) {
	    ptr++;
	}
	setString(probefilename, ptr, LINELEN);
	if (NULL == (probefile = fopen(probefilename, "wt"))) {
	    // pop up a warning message
	    setString(msg, "can't open probe file ", LINELEN);
	    addString(msg, probefilename, LINELEN);
	    MESSAGE(msg);
	    probefile = NULL;
	}
	return;
    }
    // close probe output file
    if (!strncmp(comment, "PROBECLOSE", strlen("PROBECLOSE"))) {
	if (probefile != NULL) {
	    fclose(probefile);
	    probefile = NULL;
	}
	return;
    }

    return;
}

// refers to feed rate
void DISABLE_FEED_OVERRIDE()
{
    EMC_TRAJ_SET_FO_ENABLE set_fo_enable_msg;
    flush_segments();
    
    set_fo_enable_msg.mode = 0;
    interp_list.append(set_fo_enable_msg);
}

void ENABLE_FEED_OVERRIDE()
{
    EMC_TRAJ_SET_FO_ENABLE set_fo_enable_msg;
    flush_segments();
    
    set_fo_enable_msg.mode = 1;
    interp_list.append(set_fo_enable_msg);
}


//refers to adaptive feed override (HAL input, useful for EDM for example)
void DISABLE_ADAPTIVE_FEED()
{
    EMC_MOTION_ADAPTIVE emcmotAdaptiveMsg;
    flush_segments();

    emcmotAdaptiveMsg.status = 0;
    interp_list.append(emcmotAdaptiveMsg);
}

void ENABLE_ADAPTIVE_FEED()
{
    EMC_MOTION_ADAPTIVE emcmotAdaptiveMsg;
    flush_segments();

    emcmotAdaptiveMsg.status = 1;
    interp_list.append(emcmotAdaptiveMsg);
}

//refers to spindle speed
void DISABLE_SPEED_OVERRIDE(int spindle)
{
    EMC_TRAJ_SET_SO_ENABLE set_so_enable_msg;
    flush_segments();
    
    set_so_enable_msg.mode = 0;
    set_so_enable_msg.spindle = spindle;
    interp_list.append(set_so_enable_msg);
}


void ENABLE_SPEED_OVERRIDE(int spindle)
{
    EMC_TRAJ_SET_SO_ENABLE set_so_enable_msg;
    flush_segments();
    
    set_so_enable_msg.mode = 1;
    set_so_enable_msg.spindle = spindle;
    interp_list.append(set_so_enable_msg);
}

void ENABLE_FEED_HOLD()
{
    EMC_TRAJ_SET_FH_ENABLE set_feed_hold_msg;
    flush_segments();
    
    set_feed_hold_msg.mode = 1;
    interp_list.append(set_feed_hold_msg);
}

void DISABLE_FEED_HOLD()
{
    EMC_TRAJ_SET_FH_ENABLE set_feed_hold_msg;
    flush_segments();
    
    set_feed_hold_msg.mode = 0;
    interp_list.append(set_feed_hold_msg);
}

void FLOOD_OFF()
{
    EMC_COOLANT_FLOOD_OFF flood_off_msg;

    flush_segments();

    interp_list.append(flood_off_msg);
}

void FLOOD_ON()
{
    EMC_COOLANT_FLOOD_ON flood_on_msg;

    flush_segments();

    interp_list.append(flood_on_msg);
}

void MESSAGE(char *s)
{
    EMC_OPERATOR_DISPLAY operator_display_msg;

    flush_segments();
    operator_display_msg.id = 0;
    strncpy(operator_display_msg.display, s, LINELEN);
    operator_display_msg.display[LINELEN - 1] = 0;
    interp_list.append(operator_display_msg);
}

static FILE *logfile = NULL;

void LOG(char *s) {
    flush_segments();
    if(logfile) { fprintf(logfile, "%s\n", s); fflush(logfile); }
    fprintf(stderr, "LOG(%s)\n", s);

}

void LOGOPEN(char *name) {
    if(logfile) fclose(logfile);
    logfile = fopen(name, "wt");
    fprintf(stderr, "LOGOPEN(%s) -> %p\n", name, logfile);
}

void LOGAPPEND(char *name) {
    if(logfile) fclose(logfile);
    logfile = fopen(name, "at");
    fprintf(stderr, "LOGAPPEND(%s) -> %p\n", name, logfile);
}


void LOGCLOSE() {
    if(logfile) fclose(logfile);
    logfile = NULL;
    fprintf(stderr, "LOGCLOSE()\n");
}

void MIST_OFF()
{
    EMC_COOLANT_MIST_OFF mist_off_msg;

    flush_segments();

    interp_list.append(mist_off_msg);
}

void MIST_ON()
{
    EMC_COOLANT_MIST_ON mist_on_msg;

    flush_segments();

    interp_list.append(mist_on_msg);
}

void PALLET_SHUTTLE()
{
    /*! \todo FIXME-- unimplemented */
}

void TURN_PROBE_OFF()
{
    // don't do anything-- this is called when the probing is done
}

void TURN_PROBE_ON()
{
    EMC_TRAJ_CLEAR_PROBE_TRIPPED_FLAG clearMsg;

    interp_list.append(clearMsg);
}

void UNCLAMP_AXIS(CANON_AXIS axis)
{
    /*! \todo FIXME-- unimplemented */
}

/* Program Functions */

void PROGRAM_STOP()
{
    /* 
       implement this as a pause. A resume will cause motion to proceed. */
    EMC_TASK_PLAN_PAUSE pauseMsg;

    flush_segments();

    interp_list.append(pauseMsg);
}

void SET_BLOCK_DELETE(bool state)
{
    canon.block_delete = state; //state == ON, means we don't interpret lines starting with "/"
}

bool GET_BLOCK_DELETE()
{
    return canon.block_delete; //state == ON, means we  don't interpret lines starting with "/"
}


void SET_OPTIONAL_PROGRAM_STOP(bool state)
{
    canon.optional_program_stop = state; //state == ON, means we stop
}

bool GET_OPTIONAL_PROGRAM_STOP()
{
    return canon.optional_program_stop; //state == ON, means we stop
}

void OPTIONAL_PROGRAM_STOP()
{
    EMC_TASK_PLAN_OPTIONAL_STOP stopMsg;

    flush_segments();

    interp_list.append(stopMsg);
}

void PROGRAM_END()
{
    flush_segments();

    EMC_TASK_PLAN_END endMsg;

    interp_list.append(endMsg);
}

double GET_EXTERNAL_TOOL_LENGTH_XOFFSET()
{
    return TO_PROG_LEN(canon.toolOffset.tran.x);
}

double GET_EXTERNAL_TOOL_LENGTH_YOFFSET()
{
    return TO_PROG_LEN(canon.toolOffset.tran.y);
}

double GET_EXTERNAL_TOOL_LENGTH_ZOFFSET()
{
    return TO_PROG_LEN(canon.toolOffset.tran.z);
}

double GET_EXTERNAL_TOOL_LENGTH_AOFFSET()
{
    return TO_PROG_ANG(canon.toolOffset.a);
}

double GET_EXTERNAL_TOOL_LENGTH_BOFFSET()
{
    return TO_PROG_ANG(canon.toolOffset.b);
}

double GET_EXTERNAL_TOOL_LENGTH_COFFSET()
{
    return TO_PROG_ANG(canon.toolOffset.c);
}

double GET_EXTERNAL_TOOL_LENGTH_UOFFSET()
{
    return TO_PROG_LEN(canon.toolOffset.u);
}

double GET_EXTERNAL_TOOL_LENGTH_VOFFSET()
{
    return TO_PROG_LEN(canon.toolOffset.v);
}

double GET_EXTERNAL_TOOL_LENGTH_WOFFSET()
{
    return TO_PROG_LEN(canon.toolOffset.w);
}

/*
  INIT_CANON()
  Initialize canonical local variables to defaults
  */
void INIT_CANON()
{
    double units;

    chained_points.clear();

    // initialize locals to original values
    canon.xy_rotation = 0.0;
    canon.rotary_unlock_for_traverse = -1;
    canon.feed_mode = 0;
    canon.g5xOffset.x = 0.0;
    canon.g5xOffset.y = 0.0;
    canon.g5xOffset.z = 0.0;
    canon.g5xOffset.a = 0.0;
    canon.g5xOffset.b = 0.0;
    canon.g5xOffset.c = 0.0;
    canon.g5xOffset.u = 0.0;
    canon.g5xOffset.v = 0.0;
    canon.g5xOffset.w = 0.0;
    canon.g92Offset.x = 0.0;
    canon.g92Offset.y = 0.0;
    canon.g92Offset.z = 0.0;
    canon.g92Offset.a = 0.0;
    canon.g92Offset.b = 0.0;
    canon.g92Offset.c = 0.0;
    canon.g92Offset.u = 0.0;
    canon.g92Offset.v = 0.0;
    canon.g92Offset.w = 0.0;
    SELECT_PLANE(CANON_PLANE_XY);
    canonUpdateEndPoint(0, 0, 0, 0, 0, 0, 0, 0, 0);
    SET_MOTION_CONTROL_MODE(CANON_CONTINUOUS, 0);
    SET_NAIVECAM_TOLERANCE(0);
    for (int s = 0; s < EMCMOT_MAX_SPINDLES; s++) {
        canon.spindle[s].speed = 0.0;
        canon.spindle[s].synched = 0;
    }
    canon.optional_program_stop = ON; //set enabled by default (previous EMC behaviour)
    canon.block_delete = ON; //set enabled by default (previous EMC behaviour)
    canon.cartesian_move = 0;
    canon.angular_move = 0;
    canon.linearFeedRate = 0.0;
    canon.angularFeedRate = 0.0;
    ZERO_EMC_POSE(canon.toolOffset);

    /* 
       to set the units, note that GET_EXTERNAL_LENGTH_UNITS() returns
       traj->linearUnits, which is already set from the .ini file in
       iniTraj(). This is a floating point number, in user units per mm. We
       can compare this against known values and set the symbolic values
       accordingly. If it doesn't match, we have an error. */
    units = GET_EXTERNAL_LENGTH_UNITS();
    if (fabs(units - 1.0 / 25.4) < 1.0e-3) {
	canon.lengthUnits = CANON_UNITS_INCHES;
    } else if (fabs(units - 1.0) < 1.0e-3) {
	canon.lengthUnits = CANON_UNITS_MM;
    } else {
	CANON_ERROR
	    ("non-standard length units, setting interpreter to mm");
	canon.lengthUnits = CANON_UNITS_MM;
    }
}

/* Sends error message */
void CANON_ERROR(const char *fmt, ...)
{
    va_list ap;
    EMC_OPERATOR_ERROR operator_error_msg;

    flush_segments();

    operator_error_msg.id = 0;
    if (fmt != NULL) {
	va_start(ap, fmt);
	vsnprintf(operator_error_msg.error,sizeof(operator_error_msg.error), fmt, ap);
	va_end(ap);
    } else {
	operator_error_msg.error[0] = 0;
    }

    interp_list.append(operator_error_msg);
}

/*
  GET_EXTERNAL_TOOL_TABLE(int pocket)

  Returns the tool table structure associated with pocket. Note that
  pocket can run from 0 (by definition, the spindle), to pocket CANON_POCKETS_MAX - 1.

  Tool table is always in machine units.

  */
CANON_TOOL_TABLE GET_EXTERNAL_TOOL_TABLE(int pocket)
{
    CANON_TOOL_TABLE retval;

    if (pocket < 0 || pocket >= CANON_POCKETS_MAX) {
	retval.toolno = -1;
        ZERO_EMC_POSE(retval.offset);
        retval.frontangle = 0.0;
        retval.backangle = 0.0;
	retval.diameter = 0.0;
        retval.orientation = 0;
    } else {
	retval = emcStatus->io.tool.toolTable[pocket];
    }

    return retval;
}

CANON_POSITION GET_EXTERNAL_POSITION()
{
    CANON_POSITION position;
    EmcPose pos;

    chained_points.clear();

    pos = emcStatus->motion.traj.position;

    if (GET_EXTERNAL_OFFSET_APPLIED() ) {
        EmcPose eoffset = GET_EXTERNAL_OFFSETS();
        pos.tran.x -= eoffset.tran.x;
        pos.tran.y -= eoffset.tran.y;
        pos.tran.z -= eoffset.tran.z;
        pos.a      -= eoffset.a;
        pos.b      -= eoffset.b;
        pos.c      -= eoffset.c;
        pos.u      -= eoffset.u;
        pos.v      -= eoffset.v;
        pos.w      -= eoffset.w;
    }

    // first update internal record of last position
    canonUpdateEndPoint(FROM_EXT_LEN(pos.tran.x), FROM_EXT_LEN(pos.tran.y), FROM_EXT_LEN(pos.tran.z),
                        FROM_EXT_ANG(pos.a), FROM_EXT_ANG(pos.b), FROM_EXT_ANG(pos.c),
                        FROM_EXT_LEN(pos.u), FROM_EXT_LEN(pos.v), FROM_EXT_LEN(pos.w));

    // now calculate position in program units, for interpreter
    position = unoffset_and_unrotate_pos(canon.endPoint);
    to_prog(position);

    return position;
}

CANON_POSITION GET_EXTERNAL_PROBE_POSITION()
{
    CANON_POSITION position;
    EmcPose pos;
    static CANON_POSITION last_probed_position;

    flush_segments();

    pos = emcStatus->motion.traj.probedPosition;

    // first update internal record of last position
    pos.tran.x = FROM_EXT_LEN(pos.tran.x);
    pos.tran.y = FROM_EXT_LEN(pos.tran.y);
    pos.tran.z = FROM_EXT_LEN(pos.tran.z);

    pos.a = FROM_EXT_ANG(pos.a);
    pos.b = FROM_EXT_ANG(pos.b);
    pos.c = FROM_EXT_ANG(pos.c);

    pos.u = FROM_EXT_LEN(pos.u);
    pos.v = FROM_EXT_LEN(pos.v);
    pos.w = FROM_EXT_LEN(pos.w);

    // now calculate position in program units, for interpreter
    position = unoffset_and_unrotate_pos(pos);
    to_prog(position);

    if (probefile != NULL) {
	if (last_probed_position != position) {
	    fprintf(probefile, "%f %f %f %f %f %f %f %f %f\n",
                    position.x, position.y, position.z,
                    position.a, position.b, position.c,
                    position.u, position.v, position.w);
	    last_probed_position = position;
	}
    }

    return position;
}

int GET_EXTERNAL_PROBE_TRIPPED_VALUE()
{
    return emcStatus->motion.traj.probe_tripped;
}

double GET_EXTERNAL_PROBE_VALUE()
{
    // only for analog non-contact probe, so force a 0
    return 0.0;
}

// feed rate wanted is in program units per minute
double GET_EXTERNAL_FEED_RATE()
{
    double feed;

    if (canon.feed_mode) {
        // We're in G95 "Units per Revolution" mode, so linearFeedRate
        // is the FPR and we should just return it, unchanged.
        feed = canon.linearFeedRate;
    } else {
        // We're in G94 "Units per Minute" mode so unhork linearFeedRate
        // before returning it, by converting from internal to program
        // units, and from "per second" to "per minute".
        feed = TO_PROG_LEN(canon.linearFeedRate);
        feed *= 60.0;
    }

    return feed;
}

// traverse rate wanted is in program units per minute
double GET_EXTERNAL_TRAVERSE_RATE()
{
    double traverse;

    // convert from external to program units
    traverse =
	TO_PROG_LEN(FROM_EXT_LEN(emcStatus->motion.traj.maxVelocity));

    // now convert from per-sec to per-minute
    traverse *= 60.0;

    return traverse;
}

double GET_EXTERNAL_LENGTH_UNITS(void)
{
    double u;

    u = emcStatus->motion.traj.linearUnits;

    if (u == 0) {
	CANON_ERROR("external length units are zero");
	return 1.0;
    } else {
	return u;
    }
}

double GET_EXTERNAL_ANGLE_UNITS(void)
{
    double u;

    u = emcStatus->motion.traj.angularUnits;

    if (u == 0) {
	CANON_ERROR("external angle units are zero");
	return 1.0;
    } else {
	return u;
    }
}

int GET_EXTERNAL_MIST()
{
    return emcStatus->io.coolant.mist;
}

int GET_EXTERNAL_FLOOD()
{
    return emcStatus->io.coolant.flood;
}

double GET_EXTERNAL_SPEED(int spindle)
{
    // speed is in RPMs everywhere
    return canon.spindle[spindle].speed;
}

CANON_DIRECTION GET_EXTERNAL_SPINDLE(int spindle)
{
    if (emcStatus->motion.spindle[spindle].speed == 0) {
	return CANON_STOPPED;
    }

    if (emcStatus->motion.spindle[spindle].speed >= 0.0) {
	return CANON_CLOCKWISE;
    }

    return CANON_COUNTERCLOCKWISE;
}

int GET_EXTERNAL_POCKETS_MAX()
{
    return CANON_POCKETS_MAX;
}

char _parameter_file_name[LINELEN];	/* Not static.Driver
					   writes */

void GET_EXTERNAL_PARAMETER_FILE_NAME(char *file_name,	/* string: to copy
							   file name into */
				      int max_size)
{				/* maximum number of characters to copy */
    // Paranoid checks
    if (0 == file_name)
	return;

    if (max_size < 0)
	return;

    if (strlen(_parameter_file_name) < ((size_t) max_size))
	strcpy(file_name, _parameter_file_name);
    else
	file_name[0] = 0;
}

double GET_EXTERNAL_POSITION_X(void)
{
    CANON_POSITION position;
    position = GET_EXTERNAL_POSITION();
    return position.x;
}

double GET_EXTERNAL_POSITION_Y(void)
{
    CANON_POSITION position;
    position = GET_EXTERNAL_POSITION();
    return position.y;
}

double GET_EXTERNAL_POSITION_Z(void)
{
    CANON_POSITION position;
    position = GET_EXTERNAL_POSITION();
    return position.z;
}

double GET_EXTERNAL_POSITION_A(void)
{
    CANON_POSITION position;
    position = GET_EXTERNAL_POSITION();
    return position.a;
}

double GET_EXTERNAL_POSITION_B(void)
{
    CANON_POSITION position;
    position = GET_EXTERNAL_POSITION();
    return position.b;
}

double GET_EXTERNAL_POSITION_C(void)
{
    CANON_POSITION position;
    position = GET_EXTERNAL_POSITION();
    return position.c;
}

double GET_EXTERNAL_POSITION_U(void)
{
    CANON_POSITION position;
    position = GET_EXTERNAL_POSITION();
    return position.u;
}

double GET_EXTERNAL_POSITION_V(void)
{
    CANON_POSITION position;
    position = GET_EXTERNAL_POSITION();
    return position.v;
}

double GET_EXTERNAL_POSITION_W(void)
{
    CANON_POSITION position;
    position = GET_EXTERNAL_POSITION();
    return position.w;
}

double GET_EXTERNAL_PROBE_POSITION_X(void)
{
    CANON_POSITION position;
    position = GET_EXTERNAL_PROBE_POSITION();
    return position.x;
}

double GET_EXTERNAL_PROBE_POSITION_Y(void)
{
    CANON_POSITION position;
    position = GET_EXTERNAL_PROBE_POSITION();
    return position.y;
}

double GET_EXTERNAL_PROBE_POSITION_Z(void)
{
    CANON_POSITION position;
    position = GET_EXTERNAL_PROBE_POSITION();
    return position.z;
}

double GET_EXTERNAL_PROBE_POSITION_A(void)
{
    CANON_POSITION position;
    position = GET_EXTERNAL_PROBE_POSITION();
    return position.a;
}

double GET_EXTERNAL_PROBE_POSITION_B(void)
{
    CANON_POSITION position;
    position = GET_EXTERNAL_PROBE_POSITION();
    return position.b;
}

double GET_EXTERNAL_PROBE_POSITION_C(void)
{
    CANON_POSITION position;
    position = GET_EXTERNAL_PROBE_POSITION();
    return position.c;
}

double GET_EXTERNAL_PROBE_POSITION_U(void)
{
    CANON_POSITION position;
    position = GET_EXTERNAL_PROBE_POSITION();
    return position.u;
}

double GET_EXTERNAL_PROBE_POSITION_V(void)
{
    CANON_POSITION position;
    position = GET_EXTERNAL_PROBE_POSITION();
    return position.v;
}

double GET_EXTERNAL_PROBE_POSITION_W(void)
{
    CANON_POSITION position;
    position = GET_EXTERNAL_PROBE_POSITION();
    return position.w;
}

CANON_MOTION_MODE GET_EXTERNAL_MOTION_CONTROL_MODE()
{
    return canon.motionMode;
}

double GET_EXTERNAL_MOTION_CONTROL_TOLERANCE()
{
    return TO_PROG_LEN(canon.motionTolerance);
}


CANON_UNITS GET_EXTERNAL_LENGTH_UNIT_TYPE()
{
    return canon.lengthUnits;
}

int GET_EXTERNAL_QUEUE_EMPTY(void)
{
    flush_segments();

    return emcStatus->motion.traj.queue == 0 ? 1 : 0;
}

// Returns the "home pocket" of the tool currently in the spindle, ie the
// pocket that the current tool was loaded from.  Returns 0 if there is no
// tool in the spindle.
int GET_EXTERNAL_TOOL_SLOT()
{
    int toolno = emcStatus->io.tool.toolInSpindle;
    int pocket;

    for (pocket = 1; pocket < CANON_POCKETS_MAX; pocket++) {
        if (emcStatus->io.tool.toolTable[pocket].toolno == toolno) {
            return pocket;
        }
    }

    return 0;  // no tool in spindle
}

// If the tool changer has prepped a pocket (after a Txxx command) and is
// ready to perform a tool change, return the currently prepped pocket
// number.  If the tool changer is idle (because no Txxx command has been
// run, or because an M6 tool change has completed), return -1.
int GET_EXTERNAL_SELECTED_TOOL_SLOT()
{
    return emcStatus->io.tool.pocketPrepped;
}

int GET_EXTERNAL_TC_FAULT()
{
    return emcStatus->io.fault;
}

int GET_EXTERNAL_TC_REASON()
{
    return emcStatus->io.reason;
}

int GET_EXTERNAL_FEED_OVERRIDE_ENABLE()
{
    return emcStatus->motion.traj.feed_override_enabled;
}

int GET_EXTERNAL_SPINDLE_OVERRIDE_ENABLE(int spindle)
{
    return emcStatus->motion.spindle[spindle].spindle_override_enabled;
}

int GET_EXTERNAL_ADAPTIVE_FEED_ENABLE()
{
    return emcStatus->motion.traj.adaptive_feed_enabled;
}

int GET_EXTERNAL_FEED_HOLD_ENABLE()
{
    return emcStatus->motion.traj.feed_hold_enabled;
}

int GET_EXTERNAL_AXIS_MASK() {
    return emcStatus->motion.traj.axis_mask;
}

int GET_EXTERNAL_OFFSET_APPLIED(void) {
    return emcGetExternalOffsetApplied();
}

EmcPose GET_EXTERNAL_OFFSETS() {
    return emcGetExternalOffsets();
}

CANON_PLANE GET_EXTERNAL_PLANE()
{
    return canon.activePlane;
}

/* returns current value of the digital input selected by index.*/
int GET_EXTERNAL_DIGITAL_INPUT(int index, int def)
{
    if ((index < 0) || (index >= EMCMOT_MAX_DIO))
	return -1;

    if (emcStatus->task.input_timeout == 1)
	return -1;

#ifdef INPUT_DEBUG
    printf("GET_EXTERNAL_DIGITAL_INPUT called\n di[%d]=%d \n timeout=%d \n",index,emcStatus->motion.synch_di[index],emcStatus->task.input_timeout);
#endif
    return (emcStatus->motion.synch_di[index] != 0) ? 1 : 0;
}

double GET_EXTERNAL_ANALOG_INPUT(int index, double def)
{
/* returns current value of the analog input selected by index.*/
#ifdef INPUT_DEBUG
    printf("GET_EXTERNAL_ANALOG_INPUT called\n ai[%d]=%g \n timeout=%d \n",index,emcStatus->motion.analog_input[index],emcStatus->task.input_timeout);
#endif
    if ((index < 0) || (index >= EMCMOT_MAX_AIO))
	return -1;

    if (emcStatus->task.input_timeout == 1)
	return -1;

    return emcStatus->motion.analog_input[index];
}


USER_DEFINED_FUNCTION_TYPE USER_DEFINED_FUNCTION[USER_DEFINED_FUNCTION_NUM]
    = { 0 };

int USER_DEFINED_FUNCTION_ADD(USER_DEFINED_FUNCTION_TYPE func, int num)
{
    if (num < 0 || num >= USER_DEFINED_FUNCTION_NUM) {
	return -1;
    }

    USER_DEFINED_FUNCTION[num] = func;

    return 0;
}

/*! \function SET_MOTION_OUTPUT_BIT

  sets a DIO pin
  this message goes to task, then to motion which sets the DIO 
  when the first motion starts.
  The pin gets set with value 1 at the begin of motion, and stays 1 at the end of motion
  (this behaviour can be changed if needed)
  
  warning: setting more then one for a motion segment will clear out the previous ones 
  (the TP doesn't implement a queue of these), 
  use SET_AUX_OUTPUT_BIT instead, that allows to set the value right away
*/
void SET_MOTION_OUTPUT_BIT(int index)
{
  EMC_MOTION_SET_DOUT dout_msg;

  flush_segments();

  dout_msg.index = index;
  dout_msg.start = 1;		// startvalue = 1
  dout_msg.end = 1;		// endvalue = 1, means it doesn't get reset after current motion
  dout_msg.now = 0;		// not immediate, but synched with motion (goes to the TP)

  interp_list.append(dout_msg);

  return;
}

/*! \function CLEAR_MOTION_OUTPUT_BIT

  clears a DIO pin
  this message goes to task, then to motion which clears the DIO 
  when the first motion starts.
  The pin gets set with value 0 at the begin of motion, and stays 0 at the end of motion
  (this behaviour can be changed if needed)
  
  warning: setting more then one for a motion segment will clear out the previous ones 
  (the TP doesn't implement a queue of these), 
  use CLEAR_AUX_OUTPUT_BIT instead, that allows to set the value right away
*/
void CLEAR_MOTION_OUTPUT_BIT(int index)
{
  EMC_MOTION_SET_DOUT dout_msg;

  flush_segments();

  dout_msg.index = index;
  dout_msg.start = 0;           // startvalue = 1
  dout_msg.end = 0;		// endvalue = 0, means it stays 0 after current motion
  dout_msg.now = 0;		// not immediate, but synched with motion (goes to the TP)

  interp_list.append(dout_msg);

  return;
}

/*! \function SET_AUX_OUTPUT_BIT

  sets a DIO pin
  this message goes to task, then to motion which sets the DIO 
  right away.
  The pin gets set with value 1 at the begin of motion, and stays 1 at the end of motion
  (this behaviour can be changed if needed)
  you can use any number of these, as the effect is imediate  
*/
void SET_AUX_OUTPUT_BIT(int index)
{

  EMC_MOTION_SET_DOUT dout_msg;

  flush_segments();

  dout_msg.index = index;
  dout_msg.start = 1;		// startvalue = 1
  dout_msg.end = 1;		// endvalue = 1, means it doesn't get reset after current motion
  dout_msg.now = 1;		// immediate, we don't care about synching for AUX

  interp_list.append(dout_msg);

  return;
}

/*! \function CLEAR_AUX_OUTPUT_BIT

  clears a DIO pin
  this message goes to task, then to motion which clears the DIO 
  right away.
  The pin gets set with value 0 at the begin of motion, and stays 0 at the end of motion
  (this behaviour can be changed if needed)
  you can use any number of these, as the effect is imediate  
*/
void CLEAR_AUX_OUTPUT_BIT(int index)
{
  EMC_MOTION_SET_DOUT dout_msg;

  flush_segments();

  dout_msg.index = index;
  dout_msg.start = 0;           // startvalue = 1
  dout_msg.end = 0;		// endvalue = 0, means it stays 0 after current motion
  dout_msg.now = 1;		// immediate, we don't care about synching for AUX

  interp_list.append(dout_msg);

  return;
}

/*! \function SET_MOTION_OUTPUT_VALUE

  sets a AIO value, not used by the RS274 Interp,
  not fully implemented in the motion controller either
*/
void SET_MOTION_OUTPUT_VALUE(int index, double value)
{
  EMC_MOTION_SET_AOUT aout_msg;

  flush_segments();

  aout_msg.index = index;	// which output
  aout_msg.start = value;	// start value
  aout_msg.end = value;		// end value
  aout_msg.now = 0;		// immediate=1, or synched when motion start=0

  interp_list.append(aout_msg);

  return;
}

/*! \function SET_AUX_OUTPUT_VALUE

  sets a AIO value, not used by the RS274 Interp,
  not fully implemented in the motion controller either
*/
void SET_AUX_OUTPUT_VALUE(int index, double value)
{
  EMC_MOTION_SET_AOUT aout_msg;

  flush_segments();

  aout_msg.index = index;	// which output
  aout_msg.start = value;	// start value
  aout_msg.end = value;		// end value
  aout_msg.now = 1;		// immediate=1, or synched when motion start=0

  interp_list.append(aout_msg);

  return;
}

/*! \function WAIT
   program execution and interpreting is stopped until the input selected by 
   index changed to the needed state (specified by wait_type).
   Return value: either wait_type if timeout didn't occur, or -1 otherwise. */

int WAIT(int index, /* index of the motion exported input */
         int input_type, /*DIGITAL_INPUT or ANALOG_INPUT */
	 int wait_type,  /* 0 - immediate, 1 - rise, 2 - fall, 3 - be high, 4 - be low */
	 double timeout) /* time to wait [in seconds], if the input didn't change the value -1 is returned */
{
  if (input_type == DIGITAL_INPUT) {
    if ((index < 0) || (index >= EMCMOT_MAX_DIO))
	return -1;
  } else if (input_type == ANALOG_INPUT) {
    if ((index < 0) || (index >= EMCMOT_MAX_AIO))
	return -1;
  }

 EMC_AUX_INPUT_WAIT wait_msg;
 
 flush_segments();
 
 wait_msg.index = index;
 wait_msg.input_type = input_type;
 wait_msg.wait_type = wait_type;
 wait_msg.timeout = timeout;
 
 interp_list.append(wait_msg);
 return 0;
}

int UNLOCK_ROTARY(int line_number, int joint_num) {
    EMC_TRAJ_LINEAR_MOVE m;
    // first, set up a zero length move to interrupt blending and get to final position
    m.type = EMC_MOTION_TYPE_TRAVERSE;
    m.feed_mode = 0;
    m.end = to_ext_pose(canon.endPoint.x, canon.endPoint.y, canon.endPoint.z,
                        canon.endPoint.a, canon.endPoint.b, canon.endPoint.c,
                        canon.endPoint.u, canon.endPoint.v, canon.endPoint.w);
    m.vel = m.acc = 1; // nonzero but otherwise doesn't matter
    m.indexrotary = -1;

    // issue it
    int old_feed_mode = canon.feed_mode;
    if(canon.feed_mode)
	STOP_SPEED_FEED_SYNCH();
    interp_list.set_line_number(line_number);
    interp_list.append(m);
    // no need to update endpoint
    if(old_feed_mode)
	START_SPEED_FEED_SYNCH(canon.spindle_num, canon.linearFeedRate, 1);

    // now, the next move is the real indexing move, so be ready
    canon.rotary_unlock_for_traverse = joint_num;
    return 0;
}

int LOCK_ROTARY(int line_number, int joint_num) {
    canon.rotary_unlock_for_traverse = -1;
    return 0;
}

/* PLUGIN_CALL queues a Python tuple for execution by task
 * the tuple is expected to be already pickled
 * The tuple format is: (callable,tupleargs,keywordargs)
 */
void PLUGIN_CALL(int len, const char *call)
{
    EMC_EXEC_PLUGIN_CALL call_msg;
    if (len > (int) sizeof(call_msg.call)) {
	// really should call it quits here, this is going to fail
	printf("PLUGIN_CALL: message size exceeded actual=%d max=%zd\n",len,sizeof(call_msg.call));
    }
    memset(call_msg.call, 0, sizeof(call_msg.call));
    memcpy(call_msg.call, call, len > (int) sizeof(call_msg.call) ? sizeof(call_msg.call) : len);
    call_msg.len = len;

    printf("canon: PLUGIN_CALL(arglen=%zd)\n",strlen(call));

    interp_list.append(call_msg);
}

void IO_PLUGIN_CALL(int len, const char *call)
{
    EMC_IO_PLUGIN_CALL call_msg;
    if (len > (int) sizeof(call_msg.call)) {
	// really should call it quits here, this is going to fail
	printf("IO_PLUGIN_CALL: message size exceeded actual=%d max=%zd\n",len,sizeof(call_msg.call));
    }
    memset(call_msg.call, 0, sizeof(call_msg.call));
    memcpy(call_msg.call, call, len > (int) sizeof(call_msg.call) ? sizeof(call_msg.call) : len);
    call_msg.len = len;

    printf("canon: IO_PLUGIN_CALL(arglen=%d)\n",len);

    interp_list.append(call_msg);
}<|MERGE_RESOLUTION|>--- conflicted
+++ resolved
@@ -67,13 +67,8 @@
 
 static CanonConfig_t canon;
 
-<<<<<<< HEAD
 static int debug_velacc = 0;
 static const double tiny = 1e-7;
-=======
-static double xy_rotation = 0.;
-static int rotary_unlock_for_traverse = -1;
->>>>>>> 885e48fc
 
 #ifndef MIN
 #define MIN(a,b) ((a)<(b)?(a):(b))
