--- conflicted
+++ resolved
@@ -2123,13 +2123,8 @@
         if(vel && acc)
             tag_and_send(linearMoveMsg, _tag);
 
-<<<<<<< HEAD
 	if(old_feed_mode)
 	    START_SPEED_FEED_SYNCH(canon.spindle_num, canon.linearFeedRate, 1);
-=======
-        if(old_feed_mode)
-            START_SPEED_FEED_SYNCH(canon.linearFeedRate, 1);
->>>>>>> 8a2fd3d2
 
         canonUpdateEndPoint(x, y, z, a, b, c, u, v, w);
     }
