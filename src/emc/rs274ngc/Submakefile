#BOOST_DEBUG_FLAGS= -DBOOST_DEBUG_PYTHON -g -O0
BOOST_DEBUG_FLAGS=

INCLUDES += emc/rs274ngc

LIBRS274SRCS := $(addprefix emc/rs274ngc/, \
	interp_arc.cc \
	interp_array.cc \
	interp_base.cc \
	interp_check.cc \
	interp_convert.cc \
	interp_queue.cc \
	interp_cycles.cc \
	interp_execute.cc \
	interp_find.cc \
	interp_internal.cc \
	interp_inverse.cc \
	interp_read.cc \
	interp_write.cc \
	interp_o_word.cc \
<<<<<<< HEAD
	interp_g7x.cc \
=======
	modal_state.cc \
>>>>>>> 8a2fd3d2
	nurbs_additional_functions.cc \
	interp_namedparams.cc \
	interp_python.cc \
	interp_remap.cc \
	interp_setup.cc \
	canonmodule.cc \
	pyparamclass.cc \
	pyemctypes.cc \
	pyinterp1.cc \
	pyblock.cc \
	pyarrays.cc \
	interpmodule.cc \
	rs274ngc_pre.cc \
	interp_inspection.cc)
USERSRCS += $(LIBRS274SRCS)

$(call TOOBJSDEPS, $(LIBRS274SRCS)) : EXTRAFLAGS=-fPIC $(BOOST_DEBUG_FLAGS)

TARGETS += ../lib/librs274.so ../lib/librs274.so.0

../lib/librs274.so.0: $(patsubst %.cc,objects/%.o,$(LIBRS274SRCS)) \
	../lib/liblinuxcncini.so ../lib/libpyplugin.so ../lib/liblinuxcnchal.so.0
	$(ECHO) Linking $(notdir $@)
	@mkdir -p ../lib
	@rm -f $@
	$(CXX) -g $(LDFLAGS) -Wl,-soname,$(notdir $@) -shared -o $@ $^ -lstdc++ $(BOOST_PYTHON_LIBS) -l$(LIBPYTHON) $(LIBDL)

$(patsubst ./emc/rs274ngc/%,../include/%,$(wildcard ./emc/rs274ngc/*.h)): ../include/%.h: ./emc/rs274ngc/%.h
	cp $^ $@
$(patsubst ./emc/rs274ngc/%,../include/%,$(wildcard ./emc/rs274ngc/*.hh)): ../include/%.hh: ./emc/rs274ngc/%.hh
	cp $^ $@

GCODEMODULESRCS := emc/rs274ngc/gcodemodule.cc
PYSRCS += $(GCODEMODULESRCS)

GCODEMODULE := ../lib/python/gcode.so
$(GCODEMODULE): $(call TOOBJS, $(GCODEMODULESRCS)) ../lib/librs274.so.0
	$(ECHO) Linking python module $(notdir $@)
	$(CXX) $(LDFLAGS) -shared -o $@ $^ -lstdc++


PYTARGETS += $(GCODEMODULE)<|MERGE_RESOLUTION|>--- conflicted
+++ resolved
@@ -18,11 +18,8 @@
 	interp_read.cc \
 	interp_write.cc \
 	interp_o_word.cc \
-<<<<<<< HEAD
 	interp_g7x.cc \
-=======
 	modal_state.cc \
->>>>>>> 8a2fd3d2
 	nurbs_additional_functions.cc \
 	interp_namedparams.cc \
 	interp_python.cc \
