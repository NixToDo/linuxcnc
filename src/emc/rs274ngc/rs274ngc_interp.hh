//    Copyright 2009-2011, various authors
//
//    This program is free software; you can redistribute it and/or modify
//    it under the terms of the GNU General Public License as published by
//    the Free Software Foundation; either version 2 of the License, or
//    (at your option) any later version.
//
//    This program is distributed in the hope that it will be useful,
//    but WITHOUT ANY WARRANTY; without even the implied warranty of
//    MERCHANTABILITY or FITNESS FOR A PARTICULAR PURPOSE.  See the
//    GNU General Public License for more details.
//
//    You should have received a copy of the GNU General Public License
//    along with this program; if not, write to the Free Software
//    Foundation, Inc., 59 Temple Place, Suite 330, Boston, MA  02111-1307  USA

#ifndef RS274NGC_INTERP_H
#define RS274NGC_INTERP_H
#include "rs274ngc.hh"
#include "interp_internal.hh"

class Interp : public InterpBase {

public:
 Interp();
 ~Interp();

/* Interface functions to call to tell the interpreter what to do.
   Return values indicate status of execution.
   These functions may change the state of the interpreter. */

// close the currently open NC code file
 int close();

// execute a line of NC code
 int execute(const char *command);
 int execute();

 int execute(const char *command, int line_no); //used for MDI calls to specify the pseudo MDI line number

// stop running
 int exit();

// get ready to run
 int init();

// load a tool table
 int load_tool_table();

// open a file of NC code
 int open(const char *filename);

// read the mdi or the next line of the open NC code file
 int read(const char *mdi);
 int read();

// reset yourself
 int reset();

// restore interpreter variables from a file
 int restore_parameters(const char *filename);

// save interpreter variables to file
 int save_parameters(const char *filename,
                                    const double parameters[]);

// synchronize your internal model with the external world
 int synch();

/* Interface functions to call to get information from the interpreter.
   If a function has a return value, the return value contains the information.
   If a function returns nothing, information is copied into one of the
   arguments to the function. These functions do not change the state of
   the interpreter. */

// copy active G codes into array [0]..[15]
 void active_g_codes(int *codes);

// copy active M codes into array [0]..[9]
 void active_m_codes(int *codes);

// copy active F, S settings into array [0]..[2]
 void active_settings(double *settings);

// copy the text of the error message whose number is error_code into the
// error_text array, but stop at max_size if the text is longer.
 char *error_text(int error_code, char *error_text,
                                size_t max_size);

 void setError(const char *fmt, ...) __attribute__((format(printf,2,3)));

// copy the name of the currently open file into the file_name array,
// but stop at max_size if the name is longer
 char *file_name(char *file_name, size_t max_size);

// return the length of the most recently read line
 size_t line_length();

// copy the text of the most recently read line into the line_text array,
// but stop at max_size if the text is longer
 char *line_text(char *line_text, size_t max_size);

// return the current sequence number (how many lines read)
 int sequence_number();

// copy the function name from the stack_index'th position of the
// function call stack at the time of the most recent error into
// the function name string, but stop at max_size if the name is longer
 char *stack_name(int stack_index, char *function_name,
                                size_t max_size);

// Get the parameter file name from the ini file.
 int ini_load(const char *filename);

 int line() { return sequence_number(); }
 int call_level();

 char *command(char *buf, size_t len) { line_text(buf, len); return buf; }

 char *file(char *buf, size_t len) { file_name(buf, len); return buf; }

 int init_tool_parameters();
 int default_tool_parameters();
 int set_tool_parameters();
 int on_abort(int reason, const char *message);

    void set_loglevel(int level);

    // for now, public - for boost.python access
 int find_named_param(const char *nameBuf, int *status, double *value);
 int store_named_param(setup_pointer settings,const char *nameBuf, double value, int override_readonly = 0);
 int add_named_param(const char *nameBuf, int attr = 0);
 int fetch_ini_param( const char *nameBuf, int *status, double *value);
 int fetch_hal_param( const char *nameBuf, int *status, double *value);

    // common combination of add_named_param and store_named_param
    // int assign_named_param(const char *nameBuf, int attr = 0, double value = 0.0);
    remap_pointer remapping(const char *code);
    remap_pointer remapping(const char letter, int number = -1);
 int find_tool_pocket(setup_pointer settings, int toolno, int *pocket);

    // private:
    //protected:  // for boost wrapper access

/* Function prototypes for all  functions */

 int arc_data_comp_ijk(int move, int plane, int side, double tool_radius,
                          double current_x, double current_y,
                          double end_x, double end_y,
                          int ij_absolute, double i_number, double j_number,
                          int p_number,
                          double *center_x, double *center_y, int *turn,
                          double tolerance);
 int arc_data_comp_r(int move, int plane, int side, double tool_radius,
                        double current_x, double current_y, double end_x,
                        double end_y, double big_radius, int p_number, double *center_x,
                        double *center_y, int *turn, double tolerance);
 int arc_data_ijk(int move, int plane, double current_x, double current_y,
                     double end_x, double end_y,
                     int ij_absolute, double i_number, double j_number,
                     int p_number,
                     double *center_x, double *center_y,
                     int *turn, double tolerance);
 int arc_data_r(int move, int plane, double current_x, double current_y,
                      double end_x, double end_y, double radius, int p_number,
                      double *center_x, double *center_y, int *turn,
		      double tolerance);
 int check_g_codes(block_pointer block, setup_pointer settings);
 int check_items(block_pointer block, setup_pointer settings);
 int check_m_codes(block_pointer block);
 int check_other_codes(block_pointer block);
 int close_and_downcase(char *line);
 int convert_nurbs(int move, block_pointer block, setup_pointer settings);
 int convert_spline(int move, block_pointer block, setup_pointer settings);
 int comp_get_current(setup_pointer settings, double *x, double *y, double *z);
 int comp_set_current(setup_pointer settings, double x, double y, double z);
 int comp_get_programmed(setup_pointer settings, double *x, double *y, double *z);
 int comp_set_programmed(setup_pointer settings, double x, double y, double z);
 int convert_arc(int move, block_pointer block, setup_pointer settings);
 int convert_arc2(int move, block_pointer block,
                  setup_pointer settings,
                  double *current1, double *current2, double *current3,
                  double end1, double end2, double end3,
                  double AA_end, double BB_end, double CC_end,
                  double u_end, double v_end, double w_end,
                  double offset1, double offset2);

 int convert_arc_comp1(int move, block_pointer block,
                       setup_pointer settings,
                       double end_x, double end_y, double end_z,
                       double offset_x, double offset_y,
                       double AA_end, double BB_end, double CC_end,
                       double u_end, double v_end, double w_end);

 int convert_arc_comp2(int move, block_pointer block,
                       setup_pointer settings,
                       double end_x, double end_y, double end_z,
                       double offset_x, double offset_y,
                       double AA_end, double BB_end, double CC_end,
                       double u_end, double v_end, double w_end);
 char arc_axis1(int plane);
 char arc_axis2(int plane);
 int convert_axis_offsets(int g_code, block_pointer block,
                                setup_pointer settings);
 int convert_param_comment(char *comment, char *expanded, int len);
    int convert_comment(char *comment, bool enqueue = true);
 int convert_control_mode(int g_code, double tolerance, double naivecam_tolerance, setup_pointer settings);
 int convert_adaptive_mode(int g_code, setup_pointer settings);

 int convert_coordinate_system(int g_code, setup_pointer settings);
 int convert_cutter_compensation(int g_code, block_pointer block,
                                       setup_pointer settings);
 int convert_cutter_compensation_off(setup_pointer settings);
 int convert_cutter_compensation_on(int side, block_pointer block,
                                          setup_pointer settings);
 int convert_cycle(int motion, block_pointer block,
                         setup_pointer settings);
 int convert_cycle_g81(block_pointer block, CANON_PLANE plane, double x, double y,
                             double clear_z, double bottom_z);
 int convert_cycle_g82(block_pointer block, CANON_PLANE plane, double x, double y,
                             double clear_z, double bottom_z, double dwell);
 int convert_cycle_g73(block_pointer block, CANON_PLANE plane, double x, double y,
                             double r, double clear_z, double bottom_z,
                             double delta);
 int convert_cycle_g83(block_pointer block, CANON_PLANE plane, double x, double y,
                             double r, double clear_z, double bottom_z,
                             double delta);
 int convert_cycle_g84(block_pointer block, CANON_PLANE plane, double x, double y,
                             double clear_z, double bottom_z,
                             CANON_DIRECTION direction,
                             CANON_SPEED_FEED_MODE mode);
 int convert_cycle_g85(block_pointer block, CANON_PLANE plane, double x, double y,
                             double clear_z, double bottom_z);
 int convert_cycle_g86(block_pointer block, CANON_PLANE plane, double x, double y,
                             double clear_z, double bottom_z, double dwell,
                             CANON_DIRECTION direction);
 int convert_cycle_g87(block_pointer block, CANON_PLANE plane, double x, double offset_x,
                             double y, double offset_y, double r,
                             double clear_z, double middle_z, double bottom_z,
                             CANON_DIRECTION direction);
 int convert_cycle_g88(block_pointer block, CANON_PLANE plane, double x, double y,
                             double bottom_z, double dwell,
                             CANON_DIRECTION direction);
 int convert_cycle_g89(block_pointer block, CANON_PLANE plane, double x, double y,
                             double clear_z, double bottom_z, double dwell);
 int convert_cycle_xy(int motion, block_pointer block,
                            setup_pointer settings);
 int convert_cycle_yz(int motion, block_pointer block,
                            setup_pointer settings);
 int convert_cycle_zx(int motion, block_pointer block,
                            setup_pointer settings);
 int convert_cycle_uv(int motion, block_pointer block,
                            setup_pointer settings);
 int convert_cycle_vw(int motion, block_pointer block,
                            setup_pointer settings);
 int convert_cycle_wu(int motion, block_pointer block,
                            setup_pointer settings);
 int convert_distance_mode(int g_code, setup_pointer settings);
 int convert_ijk_distance_mode(int g_code, setup_pointer settings);
 int convert_lathe_diameter_mode(int g_code, block_pointer block, setup_pointer settings);
 int convert_dwell(setup_pointer settings, double time);
 int convert_feed_mode(int g_code, setup_pointer settings);
 int convert_feed_rate(block_pointer block, setup_pointer settings);
    int convert_g(block_pointer block, setup_pointer settings);
 int convert_home(int move, block_pointer block,
                        setup_pointer settings);
 int convert_savehome(int move, block_pointer block,
                        setup_pointer settings);
 int convert_length_units(int g_code, setup_pointer settings);
    int convert_m(block_pointer block, setup_pointer settings);
 int convert_modal_0(int code, block_pointer block,
                           setup_pointer settings);
 int convert_motion(int motion, block_pointer block,
                          setup_pointer settings);
 int convert_probe(block_pointer block, int g_code, setup_pointer settings);
 int convert_retract_mode(int g_code, setup_pointer settings);
 int convert_setup(block_pointer block, setup_pointer settings);
 int convert_setup_tool(block_pointer block, setup_pointer settings);
 int convert_set_plane(int g_code, setup_pointer settings);
 int convert_speed(block_pointer block, setup_pointer settings);
     int convert_spindle_mode(block_pointer block, setup_pointer settings);
 int convert_stop(block_pointer block, setup_pointer settings);
 int convert_straight(int move, block_pointer block,
                            setup_pointer settings);
 int convert_straight_comp1(int move, block_pointer block,
                            setup_pointer settings,
                            double px, double py, double end_z,
                            double AA_end, double BB_end, double CC_end,
                            double u_end, double v_end, double w_end);
 int convert_straight_comp2(int move, block_pointer block,
                            setup_pointer settings,
                            double px, double py, double end_z,
                            double AA_end, double BB_end, double CC_end,
                            double u_end, double v_end, double w_end);
 int convert_threading_cycle(block_pointer block, setup_pointer settings,
                             double end_x, double end_y, double end_z);
 int convert_tool_change(setup_pointer settings);
 int convert_tool_length_offset(int g_code, block_pointer block,
                                      setup_pointer settings);
 int convert_tool_select(block_pointer block, setup_pointer settings);
 int cycle_feed(block_pointer block, CANON_PLANE plane, double end1,
                double end2, double end3);
 int cycle_traverse(block_pointer block, CANON_PLANE plane, double end1, double end2,
                          double end3);
 int enhance_block(block_pointer block, setup_pointer settings);
 int _execute(const char *command = 0);
 int execute_binary(double *left, int operation, double *right);
 int execute_binary1(double *left, int operation, double *right);
 int execute_binary2(double *left, int operation, double *right);
    int execute_block(block_pointer block, setup_pointer settings);
 int execute_unary(double *double_ptr, int operation);
 double find_arc_length(double x1, double y1, double z1,
                              double center_x, double center_y, int turn,
                              double x2, double y2, double z2);
 int find_current_in_system(setup_pointer s, int system, double *x, double *y, double *z,
                            double *a, double *b, double *c,
                            double *u, double *v, double *w);
 int find_current_in_system_without_tlo(setup_pointer s, int system, double *x, double *y, double *z,
                            double *a, double *b, double *c,
                            double *u, double *v, double *w);
 int find_ends(block_pointer block, setup_pointer settings,
               double *px, double *py, double *pz,
               double *AA_p, double *BB_p, double *CC_p,
               double *u_p, double *v_p, double *w_p);
 int find_relative(double x1, double y1, double z1,
                   double AA_1, double BB_1, double CC_1,
                   double u_1, double v_1, double w_1,
                   double *x2, double *y2, double *z2,
                   double *AA_2, double *BB_2, double *CC_2,
                   double *u_2, double *v_2, double *w_2,
                   setup_pointer settings);
 double find_straight_length(double x2, double y2, double z2,
                             double AA_2, double BB_2, double CC_2,
                             double u_w, double v_2, double w_2,
                             double x1, double y1, double z1,
                             double AA_1, double BB_1, double CC_1,
                             double u_1, double v_1, double w_1);
 double find_turn(double x1, double y1, double center_x,
                        double center_y, int turn, double x2, double y2);
 int init_block(block_pointer block);
 int inverse_time_rate_arc(double x1, double y1, double z1,
                                 double cx, double cy, int turn, double x2,
                                 double y2, double z2, block_pointer block,
                                 setup_pointer settings);
 int inverse_time_rate_straight(double end_x, double end_y, double end_z,
                                double AA_end, double BB_end, double CC_end,
                                double u_end, double v_end, double w_end,
                                block_pointer block,
                                setup_pointer settings);
 int move_endpoint_and_flush(setup_pointer, double, double);
 int parse_line(char *line, block_pointer block,
                      setup_pointer settings);
 int precedence(int an_operator);
 int _read(const char *command);
 int read_a(char *line, int *counter, block_pointer block,
                  double *parameters);
 int read_atan(char *line, int *counter, double *double_ptr,
                     double *parameters);
 int read_atsign(char *line, int *counter, block_pointer block,
                  double *parameters);
 int read_b(char *line, int *counter, block_pointer block,
                  double *parameters);
 int read_c(char *line, int *counter, block_pointer block,
                  double *parameters);
 int read_carat(char *line, int *counter, block_pointer block,
                  double *parameters);
 int read_comment(char *line, int *counter, block_pointer block,
                        double *parameters);
 int read_semicolon(char *line, int *counter, block_pointer block,
                        double *parameters);
 int read_d(char *line, int *counter, block_pointer block,
                  double *parameters);
 int read_e(char *line, int *counter, block_pointer block,
                  double *parameters);
 int read_f(char *line, int *counter, block_pointer block,
                  double *parameters);
 int read_g(char *line, int *counter, block_pointer block,
                  double *parameters);
 int read_h(char *line, int *counter, block_pointer block,
                  double *parameters);
 int read_i(char *line, int *counter, block_pointer block,
                  double *parameters);
 int read_integer_unsigned(char *line, int *counter, int *integer_ptr);
 int read_integer_value(char *line, int *counter, int *integer_ptr,
                              double *parameters);
 int read_items(block_pointer block, char *line, double *parameters);
 int read_j(char *line, int *counter, block_pointer block,
                  double *parameters);
 int read_k(char *line, int *counter, block_pointer block,
                  double *parameters);
 int read_l(char *line, int *counter, block_pointer block,
                  double *parameters);
 int read_n_number(char *line, int *counter, block_pointer block);
 int read_m(char *line, int *counter, block_pointer block,
                  double *parameters);
 int read_o(char *line, int *counter, block_pointer block,
                  double *parameters);


 int read_one_item(char *line, int *counter, block_pointer block,
                   double *parameters);
 int read_operation(char *line, int *counter, int *operation);
 int read_operation_unary(char *line, int *counter, int *operation);
 int read_p(char *line, int *counter, block_pointer block,
                  double *parameters);



 int lookup_named_param(const char *nameBuf, double index, double *value);
    int init_readonly_param(const char *nameBuf, double value, int attr);
    int free_named_parameters(context_pointer frame);
 int save_settings(setup_pointer settings);
 int restore_settings(setup_pointer settings, int from_level);
 int gen_settings(double *current, double *saved, char *cmd);
 int gen_g_codes(int *current, int *saved, char *cmd);
 int gen_m_codes(int *current, int *saved, char *cmd);
 int read_name(char *line, int *counter, char *nameBuf);
 int read_named_parameter(char *line, int *counter, double *double_ptr,
                          double *parameters, bool check_exists);
 int read_parameter(char *line, int *counter, double *double_ptr,
                          double *parameters, bool check_exists);
 int read_parameter_setting(char *line, int *counter,
                                  block_pointer block, double *parameters);
 int read_bracketed_parameter(char *line, int *counter, double *double_ptr,
                          double *parameters, bool check_exists);
 int read_named_parameter_setting(char *line, int *counter,
                                  char **param, double *parameters);
 int read_q(char *line, int *counter, block_pointer block,
                  double *parameters);
 int read_r(char *line, int *counter, block_pointer block,
                  double *parameters);
 int read_real_expression(char *line, int *counter,
                                double *hold2, double *parameters);
 int read_real_number(char *line, int *counter, double *double_ptr);
 int read_real_value(char *line, int *counter, double *double_ptr,
                           double *parameters);
 int read_s(char *line, int *counter, block_pointer block,
                  double *parameters);
 int read_t(char *line, int *counter, block_pointer block,
                  double *parameters);
 int read_text(const char *command, FILE * inport, char *raw_line,
                     char *line, int *length);
 int read_unary(char *line, int *counter, double *double_ptr,
                      double *parameters);
 int read_u(char *line, int *counter, block_pointer block,
                  double *parameters);
 int read_v(char *line, int *counter, block_pointer block,
                  double *parameters);
 int read_w(char *line, int *counter, block_pointer block,
                  double *parameters);
 int read_x(char *line, int *counter, block_pointer block,
                  double *parameters);
 int read_y(char *line, int *counter, block_pointer block,
                  double *parameters);
 int read_z(char *line, int *counter, block_pointer block,
                  double *parameters);
 int refresh_actual_position(setup_pointer settings);
 void rotate(double *x, double *y, double t);
 int set_probe_data(setup_pointer settings);
 int write_g_codes(block_pointer block, setup_pointer settings);
 int write_m_codes(block_pointer block, setup_pointer settings);
 int write_settings(setup_pointer settings);
 int unwrap_rotary(double *, double, double, double, char);
 bool isreadonly(int index);

  // O_word stuff

 int findFile( // ARGUMENTS
		     char *direct,  // the directory to start looking in
		     char *target,  // the name of the file to find
		     char *foundFileDirect); // where to store the result

 int control_save_offset(    /* ARGUMENTS                   */
			 // int line,                  /* (o-word) line number        */
  block_pointer block,       /* pointer to a block of RS274/NGC instructions */
  setup_pointer settings);   /* pointer to machine settings */

 int control_find_oword(     /* ARGUMENTS                   */
  block_pointer block,       /* block pointer to get (o-word) name        */
  setup_pointer settings,    /* pointer to machine settings */
  offset_pointer *ppo);
//  int *o_index);             /* the index of o-word (returned) */

 int control_back_to(        /* ARGUMENTS                   */
  block_pointer block, // pointer to block
  setup_pointer settings);   /* pointer to machine settings */

 // establish a new subroutine context
 int enter_context(setup_pointer settings, block_pointer block);
 // leave current subroutine context
 int leave_context(setup_pointer settings, bool restore = true);

    //int call_fsm(setup_pointer settings, int event);
    //int execute_pycall(setup_pointer settings, const char *name, int call_phase);
 int execute_call(setup_pointer settings, context_pointer current_frame, int call_type);  
 int execute_return(setup_pointer settings,  context_pointer current_frame, int call_type);  
    //int execute_remap(setup_pointer settings, int call_phase);   // remap call state machine
    int handler_returned( setup_pointer settings, 
			  context_pointer active_frame, const char *name, bool osub);
int read_inputs(setup_pointer settings);

 int convert_control_functions( /* ARGUMENTS           */
  block_pointer block,       /* pointer to a block of RS274/NGC instructions */
  setup_pointer settings);   /* pointer to machine settings */


 // parse a REMAP= descriptor from the ini file
 int parse_remap(const char *inistring, int lineno);

 // step through parsed block and collect remapped items in
 // block.remappings set
    int find_remappings(block_pointer block, setup_pointer settings);

 // establish a new remapping context
 int enter_remap(void);
 // leave current remapping context
 int leave_remap(void);

 // callback when remapping handler done
 int remap_finished( int status);

 int report_error(setup_pointer settings,int status,const char *text);

 //  add named params/param dict if argspec given
 // present optional words to the subroutine's local variables and Py dict
    int add_parameters(setup_pointer settings, block_pointer cblock,
		       char *posarglist);

 int init_named_parameters();
    int init_python_predef_parameter(const char *name);

    bool has_user_mcode(setup_pointer settings,block_pointer block);

#define M_BUILTIN(m) (_ems[m] != -1)
#define G_BUILTIN(g) (_gees[g] != -1)

    // range for user-remapped M-codes
    // and M6,M61
    // this is overdue for a bitset
#define M_REMAPPABLE(m)					\
    (((m > 199) && (m < 1000)) ||			\
     ((m > 0) && (m < 100) &&				\
      !M_BUILTIN(m)) ||					\
     (m == 6) ||					\
     (m == 61) ||					\
     (m == 0) ||					\
     (m == 1) ||					\
     (m == 60))



    // range for user-remapped G-codes
#define G_REMAPPABLE(g)	 \
    ((g > 0) && \
     (g < 1000) && \
     !G_BUILTIN(g))

#define IS_USER_GCODE(x) (G_REMAPPABLE(x) && _setup.g_remapped[x])

#define IS_USER_MCODE(bp,sp,mgroup) \
    ((M_REMAPPABLE((bp)->m_modes[mgroup])) && \
    (((bp)->m_modes[mgroup]) > -1) &&		\
     ((sp)->m_remapped[(bp)->m_modes[mgroup]]))
    
    bool remap_in_progress(const char *code);
    int convert_remapped_code(block_pointer block,
			       setup_pointer settings,
			      int phase,
			      char letter,
			      int number = -1);

    bool is_pycallable(setup_pointer settings, const char *module, const char *funcname);

#define OWORD_MODULE "oword"
#define REMAP_MODULE "remap"
#define NAMEDPARAMS_MODULE "namedparams"
    // describes intented use, and hence parameter and return value
    // interpretation
    enum py_calltype { PY_OWORDCALL,
		       PY_FINISH_OWORDCALL,
		       PY_PROLOG,
		       PY_FINISH_PROLOG,
		       PY_BODY,
		       PY_FINISH_BODY,
		       PY_EPILOG,
		       PY_FINISH_EPILOG,
		       PY_INTERNAL,
		       PY_EXECUTE,
		       PY_PLUGIN_CALL
    };
    int pycall(setup_pointer settings,
	       context_pointer frame,
	       const char *module,
	       const char *funcname,
	       int calltype);
    int py_execute(const char *cmd, bool as_file = false); // for (py, ....) comments
    int py_reload();
    FILE *find_ngc_file(setup_pointer settings,const char *basename, char *foundhere = NULL);

    const char *getSavedError();
    // set error message text without going through printf format interpretation
    int setSavedError(const char *msg); 

    int unwind_call(int status, const char *file, int line, const char *function);


 int convert_straight_indexer(int, block*, setup*);
 int issue_straight_index(int, double, int, setup*);

 void doLog(unsigned int flags, const char *file, int line,
	    const char *fmt, ...) __attribute__((format(printf,5,6)));

 const char *interp_status(int status);

    //technically this violates encapsulation rules but is needed for
    // the Python introspection module

 FILE *log_file;

/* Internal arrays */
 static const int _gees[];
 static const int _ems[];
 static const int _required_parameters[];
 static const int _readonly_parameters[];
 static const int _n_readonly_parameters;
 read_function_pointer _readers[256];
 static const read_function_pointer default_readers[256];

<<<<<<< HEAD
 static setup _setup;
=======
 setup _setup;
>>>>>>> 7e8ae44e

 enum {
     AXIS_MASK_X =   1, AXIS_MASK_Y =   2, AXIS_MASK_Z =   4,
     AXIS_MASK_A =   8, AXIS_MASK_B =  16, AXIS_MASK_C =  32,
     AXIS_MASK_U =  64, AXIS_MASK_V = 128, AXIS_MASK_W = 256,
 };
};

#endif<|MERGE_RESOLUTION|>--- conflicted
+++ resolved
@@ -626,11 +626,7 @@
  read_function_pointer _readers[256];
  static const read_function_pointer default_readers[256];
 
-<<<<<<< HEAD
- static setup _setup;
-=======
  setup _setup;
->>>>>>> 7e8ae44e
 
  enum {
      AXIS_MASK_X =   1, AXIS_MASK_Y =   2, AXIS_MASK_Z =   4,
