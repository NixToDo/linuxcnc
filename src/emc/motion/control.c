/********************************************************************
* Description: control.c
*   emcmotController() is the main loop running at the servo cycle
*   rate. All state logic and trajectory calcs are called from here.
*
*   Derived from a work by Fred Proctor & Will Shackleford
*
* Author:
* License: GPL Version 2
* Created on:
* System: Linux
*
* Copyright (c) 2004 All rights reserved.
********************************************************************/

#include "posemath.h"
#include "rtapi.h"
#include "hal.h"
#include "motion.h"
#include "mot_priv.h"
#include "rtapi_math.h"
#include "tp.h"
#include "tc.h"
#include "simple_tp.h"
#include "motion_debug.h"
#include "config.h"
#include "motion_types.h"
#include "homing.h"

// Mark strings for translation, but defer translation to userspace
#define _(s) (s)
static int    ext_offset_teleop_limit = 0;
static int    ext_offset_coord_limit  = 0;
static double ext_offset_epsilon;
/* kinematics flags */
KINEMATICS_FORWARD_FLAGS fflags = 0;
KINEMATICS_INVERSE_FLAGS iflags = 0;

/* 1/servo cycle time */
double servo_freq;

/*! \todo FIXME - debugging - uncomment the following line to log changes in
   JOINT_FLAG and MOTION_FLAG */
// #define WATCH_FLAGS 1


/***********************************************************************
*                  LOCAL VARIABLE DECLARATIONS                         *
************************************************************************/

/* the (nominal) period the last time the motion handler was invoked */
static unsigned long last_period = 0;

/* servo cycle time */
static double servo_period;

extern struct emcmot_status_t *emcmotStatus;

// *pcmd_p[0] is shorthand for emcmotStatus->carte_pos_cmd.tran.x
// *pcmd_p[1] is shorthand for emcmotStatus->carte_pos_cmd.tran.y
//  etc.
static double *pcmd_p[EMCMOT_MAX_AXIS];

/***********************************************************************
*                      LOCAL FUNCTION PROTOTYPES                       *
************************************************************************/

/* the following functions are called (in this order) by the main
   controller function.  They are an attempt to break the huge
   function (originally 1600 lines) into something a little easier
   to understand.
*/

/* 'process_inputs()' is responsible for reading hardware input
   signals (from the HAL) and doing basic processing on them.  In
   the case of position feedback, that means removing backlash or
   screw error comp and calculating the following error.  For 
   switches, it means debouncing them and setting flags in the
   emcmotStatus structure.
*/
static void process_inputs(void);

/* 'do forward kins()' takes the position feedback in joint coords
   and applies the forward kinematics to it to generate feedback
   in Cartesean coordinates.  It has code to handle machines that
   don't have forward kins, and other special cases, such as when
   the joints have not been homed.
*/
static void do_forward_kins(void);

/* probe inputs need to be handled after forward kins are run, since
   cartesian feedback position is latched when the probe fires, and it
   should be based on the feedback read in on this servo cycle.
*/
static void process_probe_inputs(void);

/* 'check_for_faults()' is responsible for detecting fault conditions
   such as limit switches, amp faults, following error, etc.  It only
   checks active axes.  It is also responsible for generating an error
   message.  (Later, once I understand the cmd/status/error interface
   better, it will probably generate error codes that can be passed
   up the architecture toward the GUI - printing error messages
   directly seems a little messy)
*/
static void check_for_faults(void);

/* 'set_operating_mode()' handles transitions between the operating
   modes, which are free, coordinated, and teleop.  This stuff needs
   to be better documented.  It is basically a state machine, with
   a current state, a desired state, and rules determining when the
   state can change.  It should be rewritten as such, but for now
   it consists of code copied exactly from emc1.
*/
static void set_operating_mode(void);

/* 'handle_jjogwheels()' reads jogwheels, decides if they should be
   enabled, and if so, changes the free mode planner's target position
   when the jogwheel(s) turn.
*/
static void handle_jjogwheels(void);
static void handle_ajogwheels(void);

/* 'do_homing_sequence()' decides what, if anything, needs to be done
    related to multi-joint homing.

   no prototype here, implemented in homing.c, proto in mot_priv.h
*/

/* 'do_homing()' looks at the home_state field of each joint struct
    to decide what, if anything, needs to be done related to homing
    the joint.  Homing is implemented as a state machine, the exact
    sequence of states depends on the machine configuration.  It
    can be as simple as immediately setting the current position to
    zero, or a it can be a multi-step process (find switch, set
    approximate zero, back off switch, find index, set final zero,
    rapid to home position), or anywhere in between.

   no prototype here, implemented in homing.c, proto in mot_priv.h
*/

/* 'get_pos_cmds()' generates the position setpoints.  This includes
   calling the trajectory planner and interpolating its outputs.
*/
static void get_pos_cmds(long period);

/* 'compute_screw_comp()' is responsible for calculating backlash and
   lead screw error compensation.  (Leadscrew error compensation is
   a more sophisticated version that includes backlash comp.)  It uses
   the velocity in emcmotStatus->joint_vel_cmd to determine which way
   each joint is moving, and the position in emcmotStatus->joint_pos_cmd
   to determine where the joint is at.  That information is used to
   create the compensation value that is added to the joint_pos_cmd
   to create motor_pos_cmd, and is subtracted from motor_pos_fb to
   get joint_pos_fb.  (This function does not add or subtract the
   compensation value, it only computes it.)  The basic compensation
   value is in backlash_corr, however has makes step changes when
   the direction reverses.  backlash_filt is a ramped version, and
   that is the one that is later added/subtracted from the position.
*/
static void compute_screw_comp(void);

/* 'output_to_hal()' writes the handles the final stages of the
   control function.  It applies screw comp and writes the
   final motor position to the HAL (which routes it to the PID
   loop).  It also drives other HAL outputs, and it writes a
   number of internal variables to HAL parameters so they can
   be observed with halscope and halmeter.
*/
static void output_to_hal(void);

/* 'update_status()' copies assorted status information to shared
   memory (the emcmotStatus structure) so that it is available to
   higher level code.
*/
static void update_status(void);

static void initialize_external_offsets(void);
static void plan_external_offsets(void);
static void sync_teleop_tp_to_carte_pos(int);
static void sync_carte_pos_to_teleop_tp(int);
static void apply_ext_offsets_to_carte_pos(int);
static int  update_coord_with_bound(void);
static int  update_teleop_with_check(int,simple_tp_t*);

/***********************************************************************
*                        PUBLIC FUNCTION CODE                          *
************************************************************************/

/*
  emcmotController() runs the trajectory and interpolation calculations
  each control cycle

  This function gets called at regular intervals - therefore it does NOT
  have a loop within it!

  Inactive axes are still calculated, but the PIDs are inhibited and
  the amp enable/disable are inhibited
  */
void emcmotController(void *arg, long period)
{
    static int do_once = 1;
    if (do_once) {
        pcmd_p[0] = &(emcmotStatus->carte_pos_cmd.tran.x);
        pcmd_p[1] = &(emcmotStatus->carte_pos_cmd.tran.y);
        pcmd_p[2] = &(emcmotStatus->carte_pos_cmd.tran.z);
        pcmd_p[3] = &(emcmotStatus->carte_pos_cmd.a);
        pcmd_p[4] = &(emcmotStatus->carte_pos_cmd.b);
        pcmd_p[5] = &(emcmotStatus->carte_pos_cmd.c);
        pcmd_p[6] = &(emcmotStatus->carte_pos_cmd.u);
        pcmd_p[7] = &(emcmotStatus->carte_pos_cmd.v);
        pcmd_p[8] = &(emcmotStatus->carte_pos_cmd.w);
        do_once = 0;
    }

    static long long int last = 0;

    long long int now = rtapi_get_clocks();
    long int this_run = (long int)(now - last);
    *(emcmot_hal_data->last_period) = this_run;
#ifdef HAVE_CPU_KHZ
    *(emcmot_hal_data->last_period_ns) = this_run * 1e6 / cpu_khz;
#endif

    // we need this for next time
    last = now;


    /* calculate servo period as a double - period is in integer nsec */
    servo_period = period * 0.000000001;

    if(period != last_period) {
        emcmotSetCycleTime(period);
        last_period = period;
    }

    /* calculate servo frequency for calcs like vel = Dpos / period */
    /* it's faster to do vel = Dpos * freq */
    servo_freq = 1.0 / servo_period;
    /* increment head count to indicate work in progress */
    emcmotStatus->head++;
    /* here begins the core of the controller */

    read_homing_in_pins(ALL_JOINTS);
    process_inputs();
    do_forward_kins();
    process_probe_inputs();
    check_for_faults();
    set_operating_mode();
    handle_jjogwheels();
    handle_ajogwheels();
    do_homing_sequence();
    do_homing();
    get_pos_cmds(period);
    compute_screw_comp();
    plan_external_offsets();
    output_to_hal();
    write_homing_out_pins(ALL_JOINTS);
    update_status();
    /* here ends the core of the controller */
    emcmotStatus->heartbeat++;
    /* set tail to head, to indicate work complete */
    emcmotStatus->tail = emcmotStatus->head;
/* end of controller function */
}

/***********************************************************************
*                         LOCAL FUNCTION CODE                          *
************************************************************************/
/* The protoypes and documentation for these functions are located
   at the top of the file in the section called "local function
   prototypes"
*/

static void process_inputs(void)
{
    int joint_num, spindle_num;
    double abs_ferror, scale;
    joint_hal_t *joint_data;
    emcmot_joint_t *joint;
    unsigned char enables;
    /* read spindle angle (for threading, etc) */
    for (spindle_num = 0; spindle_num < emcmotConfig->numSpindles; spindle_num++){
		emcmotStatus->spindle_status[spindle_num].spindleRevs =
				*emcmot_hal_data->spindle[spindle_num].spindle_revs;
		emcmotStatus->spindle_status[spindle_num].spindleSpeedIn =
				*emcmot_hal_data->spindle[spindle_num].spindle_speed_in;
		emcmotStatus->spindle_status[spindle_num].at_speed =
				*emcmot_hal_data->spindle[spindle_num].spindle_is_atspeed;
    }
    /* compute net feed and spindle scale factors */
    if ( emcmotStatus->motion_state == EMCMOT_MOTION_COORD ) {
	/* use the enables that were queued with the current move */
	enables = emcmotStatus->enables_queued;
    } else {
	/* use the enables that are in effect right now */
	enables = emcmotStatus->enables_new;
    }
    /* feed scaling first:  feed_scale, adaptive_feed, and feed_hold */
    scale = 1.0;
    if (   (emcmotStatus->motion_state != EMCMOT_MOTION_FREE)
        && (enables & FS_ENABLED) ) {
        if (emcmotStatus->motionType == EMC_MOTION_TYPE_TRAVERSE) {
            scale *= emcmotStatus->rapid_scale;
        } else {
            scale *= emcmotStatus->feed_scale;
        }
    }
    if ( enables & AF_ENABLED ) {
        /* read and clamp adaptive feed HAL pin */
        double adaptive_feed_in = *emcmot_hal_data->adaptive_feed;
        // Clip range to +/- 1.0
        if ( adaptive_feed_in > 1.0 ) {
            adaptive_feed_in = 1.0;
        } else if (adaptive_feed_in < -1.0) {
            adaptive_feed_in = -1.0;
        }
        // Handle case of negative adaptive feed
        // Actual scale factor is always positive by default
        double adaptive_feed_out = fabs(adaptive_feed_in);
        // Case 1: positive to negative direction change
        if ( adaptive_feed_in < 0.0 && emcmotDebug->coord_tp.reverse_run == TC_DIR_FORWARD) {
            // User commands feed in reverse direction, but we're not running in reverse yet
            if (tpSetRunDir(&emcmotDebug->coord_tp, TC_DIR_REVERSE) != TP_ERR_OK) {
                // Need to decelerate to a stop first
                adaptive_feed_out = 0.0;
            }
        } else if (adaptive_feed_in > 0.0 && emcmotDebug->coord_tp.reverse_run == TC_DIR_REVERSE ) {
            // User commands feed in forward direction, but we're running in reverse
            if (tpSetRunDir(&emcmotDebug->coord_tp, TC_DIR_FORWARD) != TP_ERR_OK) {
                // Need to decelerate to a stop first
                adaptive_feed_out = 0.0;
            }
        }
        //Otherwise, if direction and sign match, we're ok
        scale *= adaptive_feed_out;
    }
    if ( enables & FH_ENABLED ) {
	/* read feed hold HAL pin */
	if ( *emcmot_hal_data->feed_hold ) {
	    scale = 0;
	}
    }
    /*non maskable (except during spinndle synch move) feed hold inhibit pin */
	if ( enables & *emcmot_hal_data->feed_inhibit ) {
	    scale = 0;
	}
    /* save the resulting combined scale factor */
    emcmotStatus->net_feed_scale = scale;

    /* now do spindle scaling */
    for (spindle_num=0; spindle_num < emcmotConfig->numSpindles; spindle_num++){
		scale = 1.0;
		if ( enables & SS_ENABLED ) {
			scale *= emcmotStatus->spindle_status[spindle_num].scale;
		}
		/*non maskable (except during spindle synch move) spindle inhibit pin */
		if ( enables & *emcmot_hal_data->spindle[spindle_num].spindle_inhibit ) {
			scale = 0;
		}
		/* save the resulting combined scale factor */
		emcmotStatus->spindle_status[spindle_num].net_scale = scale;
    }

    /* read and process per-joint inputs */
    for (joint_num = 0; joint_num < ALL_JOINTS ; joint_num++) {
	/* point to joint HAL data */
	joint_data = &(emcmot_hal_data->joint[joint_num]);
	/* point to joint data */
	joint = &joints[joint_num];
	if (!GET_JOINT_ACTIVE_FLAG(joint)) {
	    /* if joint is not active, skip it */
	    continue;
	}
	/* copy data from HAL to joint structure */
	joint->motor_pos_fb = *(joint_data->motor_pos_fb);
	/* calculate pos_fb */
	if (( get_homing_at_index_search_wait(joint_num) ) &&
	    ( get_index_enable(joint_num) == 0 )) {
	    /* special case - we're homing the joint, and it just
	       hit the index.  The encoder count might have made a
	       step change.  The homing code will correct for it
	       later, so we ignore motor_pos_fb and set pos_fb
	       to match the commanded value instead. */
	    joint->pos_fb = joint->pos_cmd;
	} else {
	    /* normal case: subtract backlash comp and motor offset */
	    joint->pos_fb = joint->motor_pos_fb -
		(joint->backlash_filt + joint->motor_offset);
	}
	/* calculate following error */
	if ( IS_EXTRA_JOINT(joint_num) && get_homed(joint_num) ) {
	    joint->ferror = 0; // not relevant for homed extrajoints
	} else {
	    joint->ferror = joint->pos_cmd - joint->pos_fb;
	}
	abs_ferror = fabs(joint->ferror);
	/* update maximum ferror if needed */
	if (abs_ferror > joint->ferror_high_mark) {
	    joint->ferror_high_mark = abs_ferror;
	}

	/* calculate following error limit */
	if (joint->vel_limit > 0.0) {
	    joint->ferror_limit =
		joint->max_ferror * fabs(joint->vel_cmd) / joint->vel_limit;
	} else {
	    joint->ferror_limit = 0;
	}
	if (joint->ferror_limit < joint->min_ferror) {
	    joint->ferror_limit = joint->min_ferror;
	}
	/* update following error flag */
	if (abs_ferror > joint->ferror_limit) {
	    SET_JOINT_FERROR_FLAG(joint, 1);
	} else {
	    SET_JOINT_FERROR_FLAG(joint, 0);
	}

	/* read limit switches */
	if (*(joint_data->pos_lim_sw)) {
	    SET_JOINT_PHL_FLAG(joint, 1);
	} else {
	    SET_JOINT_PHL_FLAG(joint, 0);
	}
	if (*(joint_data->neg_lim_sw)) {
	    SET_JOINT_NHL_FLAG(joint, 1);
	} else {
	    SET_JOINT_NHL_FLAG(joint, 0);
	}
	joint->on_pos_limit = GET_JOINT_PHL_FLAG(joint);
	joint->on_neg_limit = GET_JOINT_NHL_FLAG(joint);
	/* read amp fault input */
	if (*(joint_data->amp_fault)) {
	    SET_JOINT_FAULT_FLAG(joint, 1);
	} else {
	    SET_JOINT_FAULT_FLAG(joint, 0);
	}
    }

    // a fault was signalled during a spindle-orient in progress
    // signal error, and cancel the orient
    for (spindle_num = 0; spindle_num < emcmotConfig->numSpindles; spindle_num++){
        if(*(emcmot_hal_data->spindle[spindle_num].spindle_amp_fault)){
            emcmotStatus->spindle_status[spindle_num].fault = 1;
        }else{
            emcmotStatus->spindle_status[spindle_num].fault = 0;
        }
		if (*(emcmot_hal_data->spindle[spindle_num].spindle_orient)) {
			if (*(emcmot_hal_data->spindle[spindle_num].spindle_orient_fault)) {
				emcmotStatus->spindle_status[spindle_num].orient_state = EMCMOT_ORIENT_FAULTED;
				*(emcmot_hal_data->spindle[spindle_num].spindle_orient) = 0;
				emcmotStatus->spindle_status[spindle_num].orient_fault =
						*(emcmot_hal_data->spindle[spindle_num].spindle_orient_fault);
				reportError(_("fault %d during orient in progress"),
						emcmotStatus->spindle_status[spindle_num].orient_fault);
				emcmotStatus->commandStatus = EMCMOT_COMMAND_INVALID_COMMAND;
				tpAbort(&emcmotDebug->coord_tp);
				SET_MOTION_ERROR_FLAG(1);
			} else if (*(emcmot_hal_data->spindle[spindle_num].spindle_is_oriented)) {
				*(emcmot_hal_data->spindle[spindle_num].spindle_orient) = 0;
				*(emcmot_hal_data->spindle[spindle_num].spindle_locked) = 1;
				emcmotStatus->spindle_status[spindle_num].locked = 1;
				emcmotStatus->spindle_status[spindle_num].brake = 1;
				emcmotStatus->spindle_status[spindle_num].orient_state = EMCMOT_ORIENT_COMPLETE;
				rtapi_print_msg(RTAPI_MSG_DBG, "SPINDLE_ORIENT complete, spindle locked");
			}
		}
    }
}

static void do_forward_kins(void)
{
/* there are four possibilities for kinType:

   IDENTITY: Both forward and inverse kins are available, and they
   can used without an initial guess, even if one or more joints
   are not homed.  In this case, we apply the forward kins to the
   joint->pos_fb to produce carte_pos_fb, and if all axes are homed
   we set carte_pos_fb_ok to 1 to indicate that the feedback data
   is good.

   BOTH: Both forward and inverse kins are available, but the forward
   kins need an initial guess, and/or the kins require all joints to
   be homed before they work properly.  Here we must tread carefully.
   IF all the joints have been homed, we apply the forward kins to
   the joint->pos_fb to produce carte_pos_fb, and set carte_pos_fb_ok
   to indicate that the feedback is good.  We use the previous value
   of carte_pos_fb as the initial guess.  If all joints have not been
   homed, we don't call the kinematics, instead we set carte_pos_fb to
   the cartesean coordinates of home, as stored in the global worldHome,
   and we set carte_fb_ok to 0 to indicate that the feedback is invalid.
\todo  FIXME - maybe setting to home isn't the right thing to do.  We need
   it to be set to home eventually, (right before the first attemt to
   run the kins), but that doesn't mean we should say we're at home
   when we're not.

   INVERSE_ONLY: Only inverse kinematics are available, forward
   kinematics cannot be used.  So we have to fake it, the question is
   simply "what way of faking it is best".  In free mode, or if all
   axes have not been homed, the feedback position is unknown.  If
   we are in teleop or coord mode, or if we are in free mode and all
   axes are homed, and haven't been moved since they were homed, then
   we set carte_pos_fb to carte_pos_cmd, and set carte_pos_fb_ok to 1.
   If we are in free mode, and any joint is not homed, or any joint has
   moved since it was homed, we leave cart_pos_fb alone, and set
   carte_pos_fb_ok to 0.

   FORWARD_ONLY: Only forward kinematics are available, inverse kins
   cannot be used.  This exists for completeness only, since EMC won't
   work without inverse kinematics.

*/

/*! \todo FIXME FIXME FIXME - need to put a rate divider in here, run it
   at the traj rate */

    double joint_pos[EMCMOT_MAX_JOINTS] = {0,};
    int joint_num, result;
    emcmot_joint_t *joint;

    /* copy joint position feedback to local array */
    for (joint_num = 0; joint_num < NO_OF_KINS_JOINTS; joint_num++) {
	/* point to joint struct */
	joint = &joints[joint_num];
	/* copy feedback */
	joint_pos[joint_num] = joint->pos_fb;
    }
    switch (emcmotConfig->kinType) {

    case KINEMATICS_IDENTITY:
	kinematicsForward(joint_pos, &emcmotStatus->carte_pos_fb, &fflags,
	    &iflags);
	if (checkAllHomed()) {
	    emcmotStatus->carte_pos_fb_ok = 1;
	} else {
	    emcmotStatus->carte_pos_fb_ok = 0;
	}
	break;

    case KINEMATICS_BOTH:
	if (checkAllHomed()) {
	    /* is previous value suitable for use as initial guess? */
	    if (!emcmotStatus->carte_pos_fb_ok) {
		/* no, use home position as initial guess */
		emcmotStatus->carte_pos_fb = emcmotStatus->world_home;
	    }
	    /* calculate Cartesean position feedback from joint pos fb */
	    result =
		kinematicsForward(joint_pos, &emcmotStatus->carte_pos_fb,
		&fflags, &iflags);
	    /* check to make sure kinematics converged */
	    if (result < 0) {
		/* error during kinematics calculations */
		emcmotStatus->carte_pos_fb_ok = 0;
	    } else {
		/* it worked! */
		emcmotStatus->carte_pos_fb_ok = 1;
	    }
	} else {
	    emcmotStatus->carte_pos_fb_ok = 0;
	}
	break;

    case KINEMATICS_INVERSE_ONLY:

	if ((GET_MOTION_COORD_FLAG()) || (GET_MOTION_TELEOP_FLAG())) {
	    /* use Cartesean position command as feedback value */
	    emcmotStatus->carte_pos_fb = emcmotStatus->carte_pos_cmd;
	    emcmotStatus->carte_pos_fb_ok = 1;
	} else {
	    emcmotStatus->carte_pos_fb_ok = 0;
	}
	break;

    default:
	emcmotStatus->carte_pos_fb_ok = 0;
	break;
    }
}

static void process_probe_inputs(void)
{
    static int old_probeVal = 0;
    unsigned char probe_type = emcmotStatus->probe_type;

    // don't error
    char probe_suppress = probe_type & 1;
    int axis_num;

    // trigger when the probe clears, instead of the usual case of triggering when it trips
    char probe_whenclears = !!(probe_type & 2);
    
    /* read probe input */
    emcmotStatus->probeVal = !!*(emcmot_hal_data->probe_input);
    if (emcmotStatus->probing) {
        /* check if the probe has been tripped */
        if (emcmotStatus->probeVal ^ probe_whenclears) {
            /* remember the current position */
            emcmotStatus->probedPos = emcmotStatus->carte_pos_fb; 
            /* stop! */
            emcmotStatus->probing = 0;
            emcmotStatus->probeTripped = 1;
            tpAbort(&emcmotDebug->coord_tp);
        /* check if the probe hasn't tripped, but the move finished */
        } else if (GET_MOTION_INPOS_FLAG() && tpQueueDepth(&emcmotDebug->coord_tp) == 0) {
            /* we are already stopped, but we need to remember the current 
               position here, because it will still be queried */
            emcmotStatus->probedPos = emcmotStatus->carte_pos_fb;
            emcmotStatus->probing = 0;
            if (probe_suppress) {
                emcmotStatus->probeTripped = 0;
            } else if(probe_whenclears) {
                reportError(_("G38.4 move finished without breaking contact."));
                SET_MOTION_ERROR_FLAG(1);
            } else {
                reportError(_("G38.2 move finished without making contact."));
                SET_MOTION_ERROR_FLAG(1);
            }
        }
    } else if (!old_probeVal && emcmotStatus->probeVal) {
        // not probing, but we have a rising edge on the probe.
        // this could be expensive if we don't stop.
        int i;
        int aborted = 0;

        if(!GET_MOTION_INPOS_FLAG() && tpQueueDepth(&emcmotDebug->coord_tp) &&
           tpGetExecId(&emcmotDebug->coord_tp) <= 0) {
            // running an MDI command
            tpAbort(&emcmotDebug->coord_tp);
            reportError(_("Probe tripped during non-probe MDI command."));
	    SET_MOTION_ERROR_FLAG(1);
        }

        for(i=0; i<NO_OF_KINS_JOINTS; i++) {
            emcmot_joint_t *joint = &joints[i];

            if (!GET_JOINT_ACTIVE_FLAG(joint)) {
                /* if joint is not active, skip it */
                continue;
            }

            // abort any homing
            if(get_homing(i)) {
                set_home_abort(i);
                aborted=1;
            }

            // abort any joint jogs
            if(joint->free_tp.enable == 1) {
                joint->free_tp.enable = 0;
                // since homing uses free_tp, this protection of aborted
                // is needed so the user gets the correct error.
                if(!aborted) aborted=2;
            }
        }
        for (axis_num = 0; axis_num < EMCMOT_MAX_AXIS; axis_num++) {
            emcmot_axis_t *axis;
            axis = &axes[axis_num];
            // abort any coordinate jogs
            if (axis->teleop_tp.enable) {
                axis->teleop_tp.enable = 0;
                axis->teleop_tp.curr_vel = 0.0;
                aborted = 3;
            }
        }

        if(aborted == 1) {
            reportError(_("Probe tripped during homing motion."));
        }

        if(aborted == 2) {
            reportError(_("Probe tripped during a joint jog."));
        }
        if(aborted == 3) {
            reportError(_("Probe tripped during a coordinate jog."));
        }
    }
    old_probeVal = emcmotStatus->probeVal;
}

static void check_for_faults(void)
{
    int joint_num, spindle_num;
    emcmot_joint_t *joint;
    int neg_limit_override, pos_limit_override;

    /* check for various global fault conditions */
    /* only check enable input if running */
    if ( GET_MOTION_ENABLE_FLAG() != 0 ) {
	if ( *(emcmot_hal_data->enable) == 0 ) {
	    reportError(_("motion stopped by enable input"));
	    emcmotDebug->enabling = 0;
	}
    }
    /* check for spindle ampfifier errors */
    for (spindle_num = 0; spindle_num < emcmotConfig->numSpindles; spindle_num++){
        if(emcmotStatus->spindle_status[spindle_num].fault && GET_MOTION_ENABLE_FLAG()){
            reportError(_("spindle %d amplifier fault"), spindle_num);
            emcmotDebug->enabling = 0;
        }
    }
    /* check for various joint fault conditions */
    for (joint_num = 0; joint_num < ALL_JOINTS; joint_num++) {
	/* point to joint data */
	joint = &joints[joint_num];
	/* only check active, enabled axes */
	if ( GET_JOINT_ACTIVE_FLAG(joint) && GET_JOINT_ENABLE_FLAG(joint) ) {
	    /* are any limits for this joint overridden? */
	    neg_limit_override = emcmotStatus->overrideLimitMask & ( 1 << (joint_num*2));
	    pos_limit_override = emcmotStatus->overrideLimitMask & ( 2 << (joint_num*2));
	    /* check for hard limits */
	    if ((GET_JOINT_PHL_FLAG(joint) && ! pos_limit_override ) ||
		(GET_JOINT_NHL_FLAG(joint) && ! neg_limit_override )) {
		/* joint is on limit switch, should we trip? */
		if (get_homing(joint_num)) {
		    /* no, ignore limits */
		} else {
		    /* trip on limits */
		    if (!GET_JOINT_ERROR_FLAG(joint)) {
			/* report the error just this once */
			reportError(_("joint %d on limit switch error"),
			    joint_num);
		    }
		    SET_JOINT_ERROR_FLAG(joint, 1);
		    emcmotDebug->enabling = 0;
		}
	    }
	    /* check for amp fault */
	    if (GET_JOINT_FAULT_FLAG(joint)) {
		/* joint is faulted, trip */
		if (!GET_JOINT_ERROR_FLAG(joint)) {
		    /* report the error just this once */
		    reportError(_("joint %d amplifier fault"), joint_num);
		}
		SET_JOINT_ERROR_FLAG(joint, 1);
		emcmotDebug->enabling = 0;
	    }
	    /* check for excessive following error */
	    if (GET_JOINT_FERROR_FLAG(joint)) {
		if (!GET_JOINT_ERROR_FLAG(joint)) {
		    /* report the error just this once */
		    reportError(_("joint %d following error"), joint_num);
		}
		SET_JOINT_ERROR_FLAG(joint, 1);
		emcmotDebug->enabling = 0;
	    }
	/* end of if JOINT_ACTIVE_FLAG(joint) */
	}
    /* end of check for joint faults loop */
    }
}

static void set_operating_mode(void)
{
    int joint_num, axis_num;
    emcmot_joint_t *joint;
    emcmot_axis_t *axis;
    double positions[EMCMOT_MAX_JOINTS];

    /* check for disabling */
    if (!emcmotDebug->enabling && GET_MOTION_ENABLE_FLAG()) {
	/* clear out the motion emcmotDebug->coord_tp and interpolators */
	tpClear(&emcmotDebug->coord_tp);
	for (joint_num = 0; joint_num < ALL_JOINTS; joint_num++) {
	    /* point to joint data */
	    joint = &joints[joint_num];
	    /* disable free mode planner */
	    joint->free_tp.enable = 0;
	    joint->free_tp.curr_vel = 0.0;
	    /* drain coord mode interpolators */
	    cubicDrain(&(joint->cubic));
	    if (GET_JOINT_ACTIVE_FLAG(joint)) {
		SET_JOINT_INPOS_FLAG(joint, 1);
		SET_JOINT_ENABLE_FLAG(joint, 0);
		set_joint_homing(joint_num,0);
		set_home_idle(joint_num);
	    }
	    /* don't clear the joint error flag, since that may signify why
	       we just went into disabled state */
	}

	for (axis_num = 0; axis_num < EMCMOT_MAX_AXIS; axis_num++) {
	    /* point to axis data */
	    axis = &axes[axis_num];
	    /* disable teleop mode planner */
	    axis->teleop_tp.enable = 0;
	    axis->teleop_tp.curr_vel = 0.0;
        }

	SET_MOTION_ENABLE_FLAG(0);
	/* don't clear the motion error flag, since that may signify why we
	   just went into disabled state */
    }

    /* check for emcmotDebug->enabling */
    if (emcmotDebug->enabling && !GET_MOTION_ENABLE_FLAG()) {
        if (*(emcmot_hal_data->eoffset_limited)) {
            reportError("Starting beyond Soft Limits");
            *(emcmot_hal_data->eoffset_limited) = 0;
        }
        initialize_external_offsets();
        tpSetPos(&emcmotDebug->coord_tp, &emcmotStatus->carte_pos_cmd);
	for (joint_num = 0; joint_num < ALL_JOINTS; joint_num++) {
	    /* point to joint data */
	    joint = &joints[joint_num];
	    joint->free_tp.curr_pos = joint->pos_cmd;
	    if (GET_JOINT_ACTIVE_FLAG(joint)) {
		SET_JOINT_ENABLE_FLAG(joint, 1);
		set_joint_homing(joint_num,0);
                set_home_idle(joint_num);
	    }
	    /* clear any outstanding joint errors when going into enabled
	       state */
	    SET_JOINT_ERROR_FLAG(joint, 0);
	}
	if ( !GET_MOTION_ENABLE_FLAG() ) {
            if (GET_MOTION_TELEOP_FLAG()) {
                sync_teleop_tp_to_carte_pos(0);
            }
	}
	SET_MOTION_ENABLE_FLAG(1);
	/* clear any outstanding motion errors when going into enabled state */
	SET_MOTION_ERROR_FLAG(0);
    }

    /* check for entering teleop mode */
    if (emcmotDebug->teleoperating && !GET_MOTION_TELEOP_FLAG()) {
	if (GET_MOTION_INPOS_FLAG()) {

	    /* update coordinated emcmotDebug->coord_tp position */
	    tpSetPos(&emcmotDebug->coord_tp, &emcmotStatus->carte_pos_cmd);
	    /* drain the cubics so they'll synch up */
	    for (joint_num = 0; joint_num < EMCMOT_MAX_JOINTS; joint_num++) {
		if (joint_num < NO_OF_KINS_JOINTS) {
		/* point to joint data */
		    joint = &joints[joint_num];
		    cubicDrain(&(joint->cubic));
		    positions[joint_num] = joint->coarse_pos;
		} else {
		    positions[joint_num] = 0;
		}
	    }
	    /* Initialize things to do when starting teleop mode. */
	    SET_MOTION_TELEOP_FLAG(1);
	    SET_MOTION_ERROR_FLAG(0);

            kinematicsForward(positions, &emcmotStatus->carte_pos_cmd, &fflags, &iflags);
            // entering teleop (INPOS), remove ext offsets
            sync_teleop_tp_to_carte_pos(-1);
	} else {
	    /* not in position-- don't honor mode change */
	    emcmotDebug->teleoperating = 0;
	}
    } else {
	if (GET_MOTION_INPOS_FLAG()) {
	    if (!emcmotDebug->teleoperating && GET_MOTION_TELEOP_FLAG()) {
		SET_MOTION_TELEOP_FLAG(0);
		if (!emcmotDebug->coordinating) {
		    for (joint_num = 0; joint_num < NO_OF_KINS_JOINTS; joint_num++) {
			/* point to joint data */
			joint = &joints[joint_num];
			/* update free planner positions */
			joint->free_tp.curr_pos = joint->pos_cmd;
		    }
		}
	    }
	}

	/* check for entering coordinated mode */
	if (emcmotDebug->coordinating && !GET_MOTION_COORD_FLAG()) {
	    if (GET_MOTION_INPOS_FLAG()) {
		/* preset traj planner to current position */

                apply_ext_offsets_to_carte_pos(-1); // subtract at coord mode start

		tpSetPos(&emcmotDebug->coord_tp, &emcmotStatus->carte_pos_cmd);
		/* drain the cubics so they'll synch up */
		for (joint_num = 0; joint_num < NO_OF_KINS_JOINTS; joint_num++) {
		    /* point to joint data */
		    joint = &joints[joint_num];
		    cubicDrain(&(joint->cubic));
		}
		/* clear the override limits flags */
		emcmotDebug->overriding = 0;
		emcmotStatus->overrideLimitMask = 0;
		SET_MOTION_COORD_FLAG(1);
		SET_MOTION_TELEOP_FLAG(0);
		SET_MOTION_ERROR_FLAG(0);
	    } else {
		/* not in position-- don't honor mode change */
		emcmotDebug->coordinating = 0;
	    }
	}

	/* check entering free space mode */
	if (!emcmotDebug->coordinating && GET_MOTION_COORD_FLAG()) {
	    if (GET_MOTION_INPOS_FLAG()) {
		for (joint_num = 0; joint_num < ALL_JOINTS; joint_num++) {
		    /* point to joint data */
		    joint = &joints[joint_num];
		    /* set joint planner curr_pos to current location */
		    joint->free_tp.curr_pos = joint->pos_cmd;
		    /* but it can stay disabled until a move is required */
		    joint->free_tp.enable = 0;
		}
		SET_MOTION_COORD_FLAG(0);
		SET_MOTION_TELEOP_FLAG(0);
		SET_MOTION_ERROR_FLAG(0);
	    } else {
		/* not in position-- don't honor mode change */
		emcmotDebug->coordinating = 1;
	    }
	}
    }
    /*! \todo FIXME - this code is temporary - eventually this function will be
       cleaned up and simplified, and 'motion_state' will become the master
       for this info, instead of having to gather it from several flags */
    if (!GET_MOTION_ENABLE_FLAG()) {
	emcmotStatus->motion_state = EMCMOT_MOTION_DISABLED;
    } else if (GET_MOTION_TELEOP_FLAG()) {
	emcmotStatus->motion_state = EMCMOT_MOTION_TELEOP;
    } else if (GET_MOTION_COORD_FLAG()) {
	emcmotStatus->motion_state = EMCMOT_MOTION_COORD;
    } else {
	emcmotStatus->motion_state = EMCMOT_MOTION_FREE;
    }
} //set_operating_mode

static void handle_jjogwheels(void)
{
    int joint_num;
    emcmot_joint_t *joint;
    joint_hal_t *joint_data;
    int new_jjog_counts, delta;
    double distance, pos, stop_dist;
    static int first_pass = 1;	/* used to set initial conditions */

    for (joint_num = 0; joint_num < ALL_JOINTS; joint_num++) {
        double jaccel_limit;
	/* point to joint data */
	joint_data = &(emcmot_hal_data->joint[joint_num]);
	joint = &joints[joint_num];
	if (!GET_JOINT_ACTIVE_FLAG(joint)) {
	    /* if joint is not active, skip it */
	    continue;
	}

        // disallow accel bogus fractions
        if (    (*(joint_data->jjog_accel_fraction) > 1) 
             || (*(joint_data->jjog_accel_fraction) < 0) ) {
            jaccel_limit = joint->acc_limit;
        } else {
            jaccel_limit = (*(joint_data->jjog_accel_fraction)) * joint->acc_limit;
        }
	/* get counts from jogwheel */
	new_jjog_counts = *(joint_data->jjog_counts);
	delta = new_jjog_counts - joint->old_jjog_counts;
	/* save value for next time */
	joint->old_jjog_counts = new_jjog_counts;
	/* initialization complete */
	if ( first_pass ) {
	    continue;
	}
	/* did the wheel move? */
	if ( delta == 0 ) {
	    /* no, nothing to do */
	    continue;
	}
        if (GET_MOTION_TELEOP_FLAG()) {
            joint->free_tp.enable = 0;
            return;
        }
	/* must be in free mode and enabled */
	if (GET_MOTION_COORD_FLAG()) {
	    continue;
	}
	if (!GET_MOTION_ENABLE_FLAG()) {
	    continue;
	}
	/* the jogwheel input for this joint must be enabled */
	if ( *(joint_data->jjog_enable) == 0 ) {
	    continue;
	}
	/* must not be homing */
	if (get_homing_is_active() ) {
	    continue;
	}
	/* must not be doing a keyboard jog */
	if (joint->kb_jjog_active) {
	    continue;
	}
	if (emcmotStatus->net_feed_scale < 0.0001 ) {
	    /* don't jog if feedhold is on or if feed override is zero */
	    break;
	}
        if (get_home_needs_unlock_first(joint_num) ) {
            reportError("Can't wheel jog locking joint_num=%d",joint_num);
            continue;
        }
        if (get_home_is_synchronized(joint_num)) {
            if (emcmotConfig->kinType == KINEMATICS_IDENTITY) {
                rtapi_print_msg(RTAPI_MSG_ERR,
                "Homing is REQUIRED to wheel jog requested coordinate\n"
                "because joint (%d) home_sequence is synchronized (%d)\n"
                ,joint_num,get_home_sequence(joint_num) );
            } else {
                rtapi_print_msg(RTAPI_MSG_ERR,
                "Cannot wheel jog joint %d because home_sequence synchronized (%d)\n"
                ,joint_num,get_home_sequence(joint_num) );
            }
            continue;
        }
	/* calculate distance to jog */
	distance = delta * *(joint_data->jjog_scale);
	/* check for joint already on hard limit */
	if (distance > 0.0 && GET_JOINT_PHL_FLAG(joint)) {
	    continue;
	}
	if (distance < 0.0 && GET_JOINT_NHL_FLAG(joint)) {
	    continue;
	}
	/* calc target position for jog */
	pos = joint->free_tp.pos_cmd + distance;
	/* don't jog past limits */
	refresh_jog_limits(joint,joint_num);
	if (pos > joint->max_jog_limit) {
	    continue;
	}
	if (pos < joint->min_jog_limit) {
	    continue;
	}
	/* The default is to move exactly as far as the wheel commands,
	   even if that move takes much longer than the wheel movement
	   that commanded it.  Some folks prefer that the move stop as
	   soon as the wheel does, even if that means not moving the
	   commanded distance.  Velocity mode is for those folks.  If
	   the command is faster than the machine can track, excess
	   command is simply dropped. */
	if ( *(joint_data->jjog_vel_mode) ) {
            double v = joint->vel_limit * emcmotStatus->net_feed_scale;
	    /* compute stopping distance at max speed */
	    stop_dist = v * v / ( 2 * jaccel_limit);
	    /* if commanded position leads the actual position by more
	       than stopping distance, discard excess command */
	    if ( pos > joint->pos_cmd + stop_dist ) {
		pos = joint->pos_cmd + stop_dist;
	    } else if ( pos < joint->pos_cmd - stop_dist ) {
		pos = joint->pos_cmd - stop_dist;
	    }
	}
        /* set target position and use full velocity and accel */
        joint->free_tp.pos_cmd = pos;
        joint->free_tp.max_vel = joint->vel_limit;
        joint->free_tp.max_acc = jaccel_limit;
	/* lock out other jog sources */
	joint->wheel_jjog_active = 1;
        /* and let it go */
        joint->free_tp.enable = 1;
	SET_JOINT_ERROR_FLAG(joint, 0);
	/* clear joint homed flag(s) if we don't have forward kins.
	   Otherwise, a transition into coordinated mode will incorrectly
	   assume the homed position. Do all if they've all been moved
	   since homing, otherwise just do this one */
	clearHomes(joint_num);
    }

    // done with initialization, do the whole thing from now on
    first_pass = 0;
}

static void handle_ajogwheels(void)
{
    int axis_num;
    emcmot_axis_t *axis;
    axis_hal_t *axis_data;
    int new_ajog_counts, delta;
    double distance, pos, stop_dist;
    static int first_pass = 1;	/* used to set initial conditions */

    // change from teleop to move off joint soft limit
    if ( emcmotStatus->on_soft_limit ) { return; }

    for (axis_num = 0; axis_num < EMCMOT_MAX_AXIS; axis_num++) {
        double aaccel_limit;
        axis = &axes[axis_num];
        axis_data = &(emcmot_hal_data->axis[axis_num]);

        // disallow accel bogus fractions
        if (   (*(axis_data->ajog_accel_fraction) > 1)
            || (*(axis_data->ajog_accel_fraction) < 0) ) {
            aaccel_limit = axis->acc_limit;
        } else {
            aaccel_limit = *(axis_data->ajog_accel_fraction) * axis->acc_limit;
        }

	new_ajog_counts = *(axis_data->ajog_counts);
	delta = new_ajog_counts - axis->old_ajog_counts;
	axis->old_ajog_counts = new_ajog_counts;
	if ( first_pass ) { continue; }
	if ( delta == 0 ) {
            //just update counts
            continue;
        }
        if (!GET_MOTION_TELEOP_FLAG()) {
            axis->teleop_tp.enable = 0;
            return;
        }
	if (!GET_MOTION_TELEOP_FLAG())        { continue; }
	if (!GET_MOTION_ENABLE_FLAG())        { continue; }
	if ( *(axis_data->ajog_enable) == 0 ) { continue; }
	if (get_homing_is_active()   )        { continue; }
	if (axis->kb_ajog_active)             { continue; }

	if (axis->locking_joint >= 0) {
        rtapi_print_msg(RTAPI_MSG_ERR,
        "Cannot wheel jog a locking indexer AXIS_%c\n",
        "XYZABCUVW"[axis_num]);
	continue;
	}

	distance = delta * *(axis_data->ajog_scale);
	pos = axis->teleop_tp.pos_cmd + distance;
	if ( *(axis_data->ajog_vel_mode) ) {
            double v = axis->vel_limit;
	    /* compute stopping distance at max speed */
	    stop_dist = v * v / ( 2 * aaccel_limit);
	    /* if commanded position leads the actual position by more
	       than stopping distance, discard excess command */
	    if ( pos > axis->pos_cmd + stop_dist ) {
		pos = axis->pos_cmd + stop_dist;
	    } else if ( pos < axis->pos_cmd - stop_dist ) {
		pos = axis->pos_cmd - stop_dist;
	    }
	}
	if (pos > axis->max_pos_limit) { break; }
	if (pos < axis->min_pos_limit) { break; }
        axis->teleop_tp.pos_cmd = pos;
        axis->teleop_tp.max_vel = axis->vel_limit;
        axis->teleop_tp.max_acc = aaccel_limit;
 	axis->wheel_ajog_active = 1;
        axis->teleop_tp.enable  = 1;
    }
    first_pass = 0;
}

static void get_pos_cmds(long period)
{
    int joint_num, axis_num, result;
    emcmot_joint_t *joint;
    emcmot_axis_t *axis;
    double positions[EMCMOT_MAX_JOINTS];
    double vel_lim;

    /* used in teleop mode to compute the max accell requested */
    int onlimit = 0;
    int joint_limit[EMCMOT_MAX_JOINTS][2];
    int violated_teleop_limit = 0;

    /* copy joint position feedback to local array */
    for (joint_num = 0; joint_num < ALL_JOINTS; joint_num++) {
	/* point to joint struct */
	joint = &joints[joint_num];
	/* copy coarse command */
	positions[joint_num] = joint->coarse_pos;
    }
    /* if less than a full complement of joints, zero out the rest */
    while ( joint_num < EMCMOT_MAX_JOINTS ) {
        positions[joint_num++] = 0.0;
    }

    /* RUN MOTION CALCULATIONS: */

    /* run traj planner code depending on the state */
    switch ( emcmotStatus->motion_state) {
    case EMCMOT_MOTION_FREE:
	/* in free mode, each joint is planned independently */
	/* initial value for flag, if needed it will be cleared below */
	SET_MOTION_INPOS_FLAG(1);
	for (joint_num = 0; joint_num < ALL_JOINTS; joint_num++) {
	    /* point to joint struct */
	    joint = &joints[joint_num];
	    if (!GET_JOINT_ACTIVE_FLAG(joint)) {
	        /* if joint is not active, skip it */
	        continue;
            }
            // extra joint is not managed herein after homing:
            if (IS_EXTRA_JOINT(joint_num) && get_homed(joint_num)) continue;

	    if(joint->acc_limit > emcmotStatus->acc)
		joint->acc_limit = emcmotStatus->acc;
	    /* compute joint velocity limit */
            if ( get_home_is_idle(joint_num) ) {
                /* velocity limit = joint limit * global scale factor */
                /* the global factor is used for feedrate override */
                vel_lim = joint->vel_limit * emcmotStatus->net_feed_scale;
                /* must not be greater than the joint physical limit */
                if (vel_lim > joint->vel_limit) {
                    vel_lim = joint->vel_limit;
                }
                /* set vel limit in free TP */
               if (vel_lim < joint->free_tp.max_vel)
                   joint->free_tp.max_vel = vel_lim;
            } else {
                /* except if homing, when we set free_tp max vel in do_homing */
            }
            /* set acc limit in free TP */
            /* execute free TP */
            if (joint->wheel_jjog_active) {
                double jaccel_limit;
                joint_hal_t *joint_data;
                joint_data = &(emcmot_hal_data->joint[joint_num]);
                if (    (*(joint_data->jjog_accel_fraction) > 1)
                     || (*(joint_data->jjog_accel_fraction) < 0) ) {
                     jaccel_limit = joint->acc_limit;
                } else {
                   jaccel_limit = (*(joint_data->jjog_accel_fraction)) * joint->acc_limit;
                }
                joint->free_tp.max_acc = jaccel_limit;
            } else {
                joint->free_tp.max_acc = joint->acc_limit;
            }
            simple_tp_update(&(joint->free_tp), servo_period );
            /* copy free TP output to pos_cmd and coarse_pos */
            joint->pos_cmd = joint->free_tp.curr_pos;
            joint->vel_cmd = joint->free_tp.curr_vel;
            //no acceleration output form simple_tp, but the pin will
            //still show the acceleration from the interpolation.
            //its delayed, but thats ok during jogging or homing.
            joint->acc_cmd = 0.0;
            joint->coarse_pos = joint->free_tp.curr_pos;
            /* update joint status flag and overall status flag */
            if ( joint->free_tp.active ) {
		/* active TP means we're moving, so not in position */
		SET_JOINT_INPOS_FLAG(joint, 0);
		SET_MOTION_INPOS_FLAG(0);
                /* if we move at all, clear at_home flag */
		set_joint_at_home(joint_num,0);
		/* is any limit disabled for this move? */
		if ( emcmotStatus->overrideLimitMask ) {
                    emcmotDebug->overriding = 1;
		}
            } else {
		SET_JOINT_INPOS_FLAG(joint, 1);
		/* joint has stopped, so any outstanding jogs are done */
		joint->kb_jjog_active = 0;
		joint->wheel_jjog_active = 0;
            }
	}//for loop for joints
	/* if overriding is true and we're in position, the jog
	   is complete, and the limits should be re-enabled */
	if ( (emcmotDebug->overriding ) && ( GET_MOTION_INPOS_FLAG() ) ) {
	    emcmotStatus->overrideLimitMask = 0;
	    emcmotDebug->overriding = 0;
	}
	/*! \todo FIXME - this should run at the traj rate */
	switch (emcmotConfig->kinType) {

	case KINEMATICS_IDENTITY:
	    kinematicsForward(positions, &emcmotStatus->carte_pos_cmd, &fflags, &iflags);
	    if (checkAllHomed()) {
		emcmotStatus->carte_pos_cmd_ok = 1;
	    } else {
		emcmotStatus->carte_pos_cmd_ok = 0;
	    }
	    break;

	case KINEMATICS_BOTH:
	    if (checkAllHomed()) {
		/* is previous value suitable for use as initial guess? */
		if (!emcmotStatus->carte_pos_cmd_ok) {
		    /* no, use home position as initial guess */
		    emcmotStatus->carte_pos_cmd = emcmotStatus->world_home;
		}
		/* calculate Cartesean position command from joint coarse pos cmd */
		result =
		    kinematicsForward(positions, &emcmotStatus->carte_pos_cmd, &fflags, &iflags);
		/* check to make sure kinematics converged */
		if (result < 0) {
		    /* error during kinematics calculations */
		    emcmotStatus->carte_pos_cmd_ok = 0;
		} else {
		    /* it worked! */
		    emcmotStatus->carte_pos_cmd_ok = 1;
		}
	    } else {
		emcmotStatus->carte_pos_cmd_ok = 0;
	    }
	    break;

	case KINEMATICS_INVERSE_ONLY:
	    emcmotStatus->carte_pos_cmd_ok = 0;
	    break;

	default:
	    emcmotStatus->carte_pos_cmd_ok = 0;
	    break;
	}
        /* end of FREE mode */
	break;

    case EMCMOT_MOTION_COORD:
	for (axis_num = 0; axis_num < EMCMOT_MAX_AXIS; axis_num++) {
	    axis = &axes[axis_num];
	    axis->teleop_tp.enable = 0;
	    axis->teleop_tp.curr_vel = 0.0;
        } // for(axis_num)

	/* check joint 0 to see if the interpolators are empty */
	while (cubicNeedNextPoint(&(joints[0].cubic))) {
	    /* they're empty, pull next point(s) off Cartesian planner */
	    /* run coordinated trajectory planning cycle */

	    tpRunCycle(&emcmotDebug->coord_tp, period);
            /* get new commanded traj pos */
            tpGetPos(&emcmotDebug->coord_tp, &emcmotStatus->carte_pos_cmd);

            if ( update_coord_with_bound() ) {
                ext_offset_coord_limit = 1;
            } else {
                ext_offset_coord_limit = 0;
            }

	    /* OUTPUT KINEMATICS - convert to joints in local array */
	    result = kinematicsInverse(&emcmotStatus->carte_pos_cmd, positions,
		&iflags, &fflags);
	    if(result == 0)
	    {
		/* copy to joint structures and spline them up */
		for (joint_num = 0; joint_num < NO_OF_KINS_JOINTS; joint_num++) {
		    if(!isfinite(positions[joint_num]))
		    {
                       reportError(_("kinematicsInverse gave non-finite joint location on joint %d"),
                                  joint_num);
                       SET_MOTION_ERROR_FLAG(1);
                       emcmotDebug->enabling = 0;
                       break;
		    }
		    /* point to joint struct */
		    joint = &joints[joint_num];
		    joint->coarse_pos = positions[joint_num];
		    /* spline joints up-- note that we may be adding points
		       that fail soft limits, but we'll abort at the end of
		       this cycle so it doesn't really matter */
		    cubicAddPoint(&(joint->cubic), joint->coarse_pos);
		}
	    }
	    else
	    {
	       reportError(_("kinematicsInverse failed"));
	       SET_MOTION_ERROR_FLAG(1);
	       emcmotDebug->enabling = 0;
	       break;
	    }

	    /* END OF OUTPUT KINS */
	} // while
	/* there is data in the interpolators */
	/* run interpolation */
	for (joint_num = 0; joint_num < NO_OF_KINS_JOINTS; joint_num++) {
	    /* point to joint struct */
	    joint = &joints[joint_num];
        /* interpolate to get new position and velocity */
	    joint->pos_cmd = cubicInterpolate(&(joint->cubic), 0, &(joint->vel_cmd), &(joint->acc_cmd), 0);
	}
	/* report motion status */
	SET_MOTION_INPOS_FLAG(0);
	if (tpIsDone(&emcmotDebug->coord_tp)) {
	    SET_MOTION_INPOS_FLAG(1);
	}
	break;

    case EMCMOT_MOTION_TELEOP:
        for (axis_num = 0; axis_num < EMCMOT_MAX_AXIS; axis_num++) {
            axis = &axes[axis_num];
            // teleop_tp.max_vel is always positive
            if(axis->teleop_tp.max_vel > axis->vel_limit) {
                axis->teleop_tp.max_vel = axis->vel_limit;
            }
            if (update_teleop_with_check(axis_num,&(axis->teleop_tp) )) {
                violated_teleop_limit = 1;
                ext_offset_teleop_limit = 1;
            } else {
                axis->teleop_vel_cmd = axis->teleop_tp.curr_vel;
                axis->pos_cmd = axis->teleop_tp.curr_pos;
            }

            if(!axis->teleop_tp.active) {
                axis->kb_ajog_active = 0;
                axis->wheel_ajog_active = 0;
            }

            if (axis->ext_offset_tp.enable) {
                if (update_teleop_with_check(axis_num,&(axis->ext_offset_tp)) ) {
                    violated_teleop_limit = 1;
                    ext_offset_teleop_limit = 1;
                }
            }
        }
        if (!violated_teleop_limit) {
            ext_offset_teleop_limit = 0;
            ext_offset_coord_limit = 0; //in case was set in prior coord motion
        }

        sync_carte_pos_to_teleop_tp(+1); // teleop

	/* the next position then gets run through the inverse kins,
	    to compute the next positions of the joints */

	/* OUTPUT KINEMATICS - convert to joints in local array */
	result = kinematicsInverse(&emcmotStatus->carte_pos_cmd, positions, &iflags, &fflags);

	/* copy to joint structures and spline them up */
	if(result == 0)
	{
	    for (joint_num = 0; joint_num < NO_OF_KINS_JOINTS; joint_num++) {
		if(!isfinite(positions[joint_num]))
		{
		   reportError(_("kinematicsInverse gave non-finite joint location on joint %d"),
                                 joint_num);
		   SET_MOTION_ERROR_FLAG(1);
		   emcmotDebug->enabling = 0;
		   break;
		}
		/* point to joint struct */
		joint = &joints[joint_num];
		joint->coarse_pos = positions[joint_num];
		/* spline joints up-- note that we may be adding points
		       that fail soft limits, but we'll abort at the end of
		       this cycle so it doesn't really matter */
		cubicAddPoint(&(joint->cubic), joint->coarse_pos);
        /* interpolate to get new position and velocity */
	    joint->pos_cmd = cubicInterpolate(&(joint->cubic), 0, &(joint->vel_cmd), &(joint->acc_cmd), 0);
	    }
	}
	else
	{
	   reportError(_("kinematicsInverse failed"));
	   SET_MOTION_ERROR_FLAG(1);
	   emcmotDebug->enabling = 0;
	   break;
	}


	/* END OF OUTPUT KINS */

	/* end of teleop mode */
	break;

    case EMCMOT_MOTION_DISABLED:
	/* set position commands to match feedbacks, this avoids
	   disturbances and/or following errors when enabling */
	emcmotStatus->carte_pos_cmd = emcmotStatus->carte_pos_fb;
	for (joint_num = 0; joint_num < ALL_JOINTS; joint_num++) {
	    /* point to joint struct */
	    joint = &joints[joint_num];
	    /* save old command */
	    joint->pos_cmd = joint->pos_fb;
	    /* set joint velocity and acceleration to zero */
	    joint->vel_cmd = 0.0;
	    joint->acc_cmd = 0.0;
	}
	
	break;
    default:
	break;
    }
    /* check command against soft limits */
    /* This is a backup check, it should be impossible to command
	a move outside the soft limits.  However there is at least
	two cases that isn't caught upstream: 
	1) if an arc has both endpoints inside the limits, but the curve extends outside,
	2) if homing params are wrong then after homing joint pos_cmd are outside,
	the upstream checks will pass it.
    */
    for (joint_num = 0; joint_num < ALL_JOINTS; joint_num++) {
	/* point to joint data */
	joint = &joints[joint_num];
	/* skip inactive or unhomed axes */
	if ((!GET_JOINT_ACTIVE_FLAG(joint)) || (!get_homed(joint_num))) {
	    continue;
        }

	/* check for soft limits */
	if (joint->pos_cmd > joint->max_pos_limit) {
	    joint_limit[joint_num][1] = 1;
            onlimit = 1;
        }
        else if (joint->pos_cmd < joint->min_pos_limit) {
	    joint_limit[joint_num][0] = 1;
            onlimit = 1;
        }
    }
    if ( onlimit ) {
	if ( ! emcmotStatus->on_soft_limit ) {
	    /* just hit the limit */
	    for (joint_num = 0; joint_num < ALL_JOINTS; joint_num++) {
	        if (joint_limit[joint_num][0] == 1) {
                    joint = &joints[joint_num];
                    reportError(_("Exceeded NEGATIVE soft limit (%.5f) on joint %d\n"),
                                  joint->min_pos_limit, joint_num);
                    if (emcmotConfig->kinType == KINEMATICS_IDENTITY) {
                        reportError(_("Stop, fix joints axis LIMITS, then Restart"));
                    } else {
                        reportError(_("Hint: switch to joint mode to jog off soft limit"));
                    }
                } else if (joint_limit[joint_num][1] == 1) {
                    joint = &joints[joint_num];
                    reportError(_("Exceeded POSITIVE soft limit (%.5f) on joint %d\n"),
                                  joint->max_pos_limit,joint_num);
                    if (emcmotConfig->kinType == KINEMATICS_IDENTITY) {
                        reportError(_("Stop, fix joints and axis LIMITS, then Restart"));
                    } else {
                        reportError(_("Hint: switch to joint mode to jog off soft limit"));
                    }
                }
	    }
	    SET_MOTION_ERROR_FLAG(1);
	    emcmotStatus->on_soft_limit = 1;
	}
    } else {
	emcmotStatus->on_soft_limit = 0;
    }
    if (   emcmotDebug->teleoperating
        && GET_MOTION_TELEOP_FLAG()
        && emcmotStatus->on_soft_limit ) {
        SET_MOTION_ERROR_FLAG(1);
        for (axis_num = 0; axis_num < EMCMOT_MAX_AXIS; axis_num++) {
            axis = &axes[axis_num];
            axis->teleop_tp.enable = 0;
            axis->teleop_tp.curr_vel = 0.0;
        }
    }
    if (ext_offset_teleop_limit || ext_offset_coord_limit) {
        *(emcmot_hal_data->eoffset_limited) = 1;
    } else {
        *(emcmot_hal_data->eoffset_limited) = 0;
    }
} // get_pos_cmds()

/* NOTES:  These notes are just my understanding of how things work.

There are seven sets of position information.

1) emcmotStatus->carte_pos_cmd
2) emcmotStatus->joints[n].coarse_pos
3) emcmotStatus->joints[n].pos_cmd
4) emcmotStatus->joints[n].motor_pos_cmd
5) emcmotStatus->joints[n].motor_pos_fb
6) emcmotStatus->joints[n].pos_fb
7) emcmotStatus->carte_pos_fb

Their exact contents and meaning are as follows:

1) This is the desired position, in Cartesean coordinates.  It is
   updated at the traj rate, not the servo rate.
   In coord mode, it is determined by the traj planner
   In teleop mode, it is determined by the traj planner?
   In free mode, it is not used, since free mode motion takes
     place in joint space, not cartesean space.  It may be
     displayed by the GUI however, so it is updated by
     applying forward kins to (2), unless forward kins are
     not available, in which case it is copied from (7).

2) This is the desired position, in joint coordinates, but
   before interpolation.  It is updated at the traj rate, not
   the servo rate..
   In coord mode, it is generated by applying inverse kins to (1)
   In teleop mode, it is generated by applying inverse kins to (1)
   In free mode, it is not used, since the free mode planner generates
     a new (3) position every servo period without interpolation.
     However, it is used indirectly by GUIs, so it is copied from (3).

3) This is the desired position, in joint coords, after interpolation.
   A new set of these coords is generated every servo period.
   In coord mode, it is generated from (2) by the interpolator.
   In teleop mode, it is generated from (2) by the interpolator.
   In free mode, it is generated by the simple free mode traj planner.

4) This is the desired position, in motor coords.  Motor coords are
   generated by adding backlash compensation, lead screw error
   compensation, and offset (for homing) to (3).
   It is generated the same way regardless of the mode, and is the
   output to the PID loop or other position loop.

5) This is the actual position, in motor coords.  It is the input from
   encoders or other feedback device (or from virtual encoders on open
   loop machines).  It is "generated" by reading the feedback device.

6) This is the actual position, in joint coordinates.  It is generated
   by subtracting offset, lead screw error compensation, and backlash
   compensation from (5).  It is generated the same way regardless of
   the operating mode.

7) This is the actual position, in Cartesean coordinates.  It is updated
   at the traj rate, not the servo rate.
   OLD VERSION:
   In the old version, there are four sets of code to generate actualPos.
   One for each operating mode, and one for when motion is disabled.
   The code for coord and teleop modes is identical.  The code for free
   mode is somewhat different, in particular to deal with the case where
   one or more axes are not homed.  The disabled code is quite similar,
   but not identical, to the coord mode code.  In general, the code
   calculates actualPos by applying the forward kins to (6).  However,
   where forward kins are not available, actualPos is either copied
   from (1) (assumes no following error), or simply left alone.
   These special cases are handled differently for each operating mode.
   NEW VERSION:
   I would like to both simplify and relocate this.  As far as I can
   tell, actualPos should _always_ be the best estimate of the actual
   machine position in Cartesean coordinates.  So it should always be
   calculated the same way.
   In addition to always using the same code to calculate actualPos,
   I want to move that code.  It is really a feedback calculation, and
   as such it belongs with the rest of the feedback calculations early
   in control.c, not as part of the output generation code as it is now.
   Ideally, actualPos would always be calculated by applying forward
   kinematics to (6).  However, forward kinematics may not be available,
   or they may be unusable because one or more axes aren't homed.  In
   that case, the options are: A) fake it by copying (1), or B) admit
   that we don't really know the Cartesean coordinates, and simply
   don't update actualPos.  Whatever approach is used, I can see no
   reason not to do it the same way regardless of the operating mode.
   I would propose the following:  If there are forward kins, use them,
   unless they don't work because of unhomed axes or other problems,
   in which case do (B).  If no forward kins, do (A), since otherwise
   actualPos would _never_ get updated.

*/

static void compute_screw_comp(void)
{
    int joint_num;
    emcmot_joint_t *joint;
    emcmot_comp_t *comp;
    double dpos;
    double a_max, v_max, v, s_to_go, ds_stop, ds_vel, ds_acc, dv_acc;


    /* compute the correction */
    for (joint_num = 0; joint_num < ALL_JOINTS; joint_num++) {
        /* point to joint struct */
        joint = &joints[joint_num];
	if (!GET_JOINT_ACTIVE_FLAG(joint)) {
	    /* if joint is not active, skip it */
	    continue;
	}
	/* point to compensation data */
	comp = &(joint->comp);
	if ( comp->entries > 0 ) {
	    /* there is data in the comp table, use it */
	    /* first make sure we're in the right spot in the table */
	    while ( joint->pos_cmd < comp->entry->nominal ) {
		comp->entry--;
	    }
	    while ( joint->pos_cmd >= (comp->entry+1)->nominal ) {
		comp->entry++;
	    }
	    /* now interpolate */
	    dpos = joint->pos_cmd - comp->entry->nominal;
	    if (joint->vel_cmd > 0.0) {
	        /* moving "up". apply forward screw comp */
		joint->backlash_corr = comp->entry->fwd_trim + 
					comp->entry->fwd_slope * dpos;
	    } else if (joint->vel_cmd < 0.0) {
	        /* moving "down". apply reverse screw comp */
		joint->backlash_corr = comp->entry->rev_trim +
					comp->entry->rev_slope * dpos;
	    } else {
		/* not moving, use whatever was there before */
	    }
	} else {
	    /* no compensation data, just use +/- 1/2 of backlash */
	    /** FIXME: this can actually be removed - if the user space code
		sends a single compensation entry with any nominal value,
		and with fwd_trim = +0.5 times the backlash value, and 
		rev_trim = -0.5 times backlash, the above screw comp code
		will give exactly the same result as this code. */
	    /* determine which way the compensation should be applied */
	    if (joint->vel_cmd > 0.0) {
	        /* moving "up". apply positive backlash comp */
		joint->backlash_corr = 0.5 * joint->backlash;
	    } else if (joint->vel_cmd < 0.0) {
	        /* moving "down". apply negative backlash comp */
		joint->backlash_corr = -0.5 * joint->backlash;
	    } else {
		/* not moving, use whatever was there before */
	    }
	}
	/* at this point, the correction has been computed, but
	   the value may make abrupt jumps on direction reversal */
    /*
     * 07/09/2005 - S-curve implementation by Bas Laarhoven
     *
     * Implementation:
     *   Generate a ramped velocity profile for backlash or screw error comp.
     *   The velocity is ramped up to the maximum speed setting (if possible),
     *   using the maximum acceleration setting.
     *   At the end, the speed is ramped dowm using the same acceleration.
     *   The algorithm keeps looking ahead. Depending on the distance to go,
     *   the speed is increased, kept constant or decreased.
     *   
     * Limitations:
     *   Since the compensation adds up to the normal movement, total
     *   accelleration and total velocity may exceed maximum settings!
     *   Currently this is limited to 150% by implementation.
     *   To fix this, the calculations in get_pos_cmd should include
     *   information from the backlash corection. This makes things
     *   rather complicated and it might be better to implement the
     *   backlash compensation at another place to prevent this kind
     *   of interaction.
     *   More testing under different circumstances will show if this
     *   needs a more complicate solution.
     *   For now this implementation seems to generate smoother
     *   movements and less following errors than the original code.
     */

	/* Limit maximum accelleration and velocity 'overshoot'
	 * to 150% of the maximum settings.
	 * The TP and backlash shouldn't use more than 100%
	 * (together) but this requires some interaction that
	 * isn't implemented yet.
	 */ 
        v_max = 0.5 * joint->vel_limit * emcmotStatus->net_feed_scale;
        a_max = 0.5 * joint->acc_limit;
        v = joint->backlash_vel;
        if (joint->backlash_corr >= joint->backlash_filt) {
            s_to_go = joint->backlash_corr - joint->backlash_filt; /* abs val */
            if (s_to_go > 0) {
                // off target, need to move
                ds_vel  = v * servo_period;           /* abs val */
                dv_acc  = a_max * servo_period;       /* abs val */
                ds_stop = 0.5 * (v + dv_acc) *
		                (v + dv_acc) / a_max; /* abs val */
                if (s_to_go <= ds_stop + ds_vel) {
                    // ramp down
                    if (v > dv_acc) {
                        // decellerate one period
                        ds_acc = 0.5 * dv_acc * servo_period; /* abs val */
                        joint->backlash_vel  -= dv_acc;
                        joint->backlash_filt += ds_vel - ds_acc;
                    } else {
                        // last step to target
                        joint->backlash_vel  = 0.0;
                        joint->backlash_filt = joint->backlash_corr;
                    }
                } else {
                    if (v + dv_acc > v_max) {
                        dv_acc = v_max - v;                /* abs val */
                    }
                    ds_acc  = 0.5 * dv_acc * servo_period; /* abs val */
                    ds_stop = 0.5 * (v + dv_acc) *
                                    (v + dv_acc) / a_max;  /* abs val */
                    if (s_to_go > ds_stop + ds_vel + ds_acc) {
                        // ramp up
                       joint->backlash_vel  += dv_acc;
                       joint->backlash_filt += ds_vel + ds_acc;
                    } else {
                       // constant velocity
                       joint->backlash_filt += ds_vel;
                    }
                }
            } else if (s_to_go < 0) {
                // safely handle overshoot (should not occur)
               joint->backlash_vel = 0.0;
               joint->backlash_filt = joint->backlash_corr;
            }
        } else {  /* joint->backlash_corr < 0.0 */
            s_to_go = joint->backlash_filt - joint->backlash_corr; /* abs val */
            if (s_to_go > 0) {
                // off target, need to move
                ds_vel  = -v * servo_period;          /* abs val */
                dv_acc  = a_max * servo_period;       /* abs val */
                ds_stop = 0.5 * (v - dv_acc) *
			        (v - dv_acc) / a_max; /* abs val */
                if (s_to_go <= ds_stop + ds_vel) {
                    // ramp down
                    if (-v > dv_acc) {
                        // decellerate one period
                        ds_acc = 0.5 * dv_acc * servo_period; /* abs val */
                        joint->backlash_vel  += dv_acc;   /* decrease */
                        joint->backlash_filt -= ds_vel - ds_acc;
                    } else {
                        // last step to target
                        joint->backlash_vel = 0.0;
                        joint->backlash_filt = joint->backlash_corr;
                    }
                } else {
                    if (-v + dv_acc > v_max) {
                        dv_acc = v_max + v;               /* abs val */
                    }
                    ds_acc = 0.5 * dv_acc * servo_period; /* abs val */
                    ds_stop = 0.5 * (v - dv_acc) *
                                    (v - dv_acc) / a_max; /* abs val */
                    if (s_to_go > ds_stop + ds_vel + ds_acc) {
                        // ramp up
                        joint->backlash_vel  -= dv_acc;   /* increase */
                        joint->backlash_filt -= ds_vel + ds_acc;
                    } else {
                        // constant velocity
                        joint->backlash_filt -= ds_vel;
                    }
                }
            } else if (s_to_go < 0) {
                // safely handle overshoot (should not occur)
                joint->backlash_vel = 0.0;
                joint->backlash_filt = joint->backlash_corr;
            }
        }
        /* backlash (and motor offset) will be applied to output later */
        /* end of joint loop */
    }
}

/*! \todo FIXME - once the HAL refactor is done so that metadata isn't stored
   in shared memory, I want to seriously consider moving some of the
   structures into the HAL memory block.  This will eliminate most of
   this useless copying, and make nearly everything accessible to
   halscope and halmeter for debugging.
*/

static void output_to_hal(void)
{
    int joint_num, axis_num, spindle_num;
    emcmot_joint_t *joint;
    emcmot_axis_t *axis;
    joint_hal_t *joint_data;
    axis_hal_t *axis_data;
    static int old_motion_index[EMCMOT_MAX_SPINDLES] = {0};
    static int old_hal_index[EMCMOT_MAX_SPINDLES] = {0};

    /* output machine info to HAL for scoping, etc */
    *(emcmot_hal_data->motion_enabled) = GET_MOTION_ENABLE_FLAG();
    *(emcmot_hal_data->in_position) = GET_MOTION_INPOS_FLAG();
    *(emcmot_hal_data->coord_mode) = GET_MOTION_COORD_FLAG();
    *(emcmot_hal_data->teleop_mode) = GET_MOTION_TELEOP_FLAG();
    *(emcmot_hal_data->coord_error) = GET_MOTION_ERROR_FLAG();
    *(emcmot_hal_data->on_soft_limit) = emcmotStatus->on_soft_limit;

    for (spindle_num = 0; spindle_num < emcmotConfig->numSpindles; spindle_num++){
		if(emcmotStatus->spindle_status[spindle_num].css_factor) {
			double denom = fabs(emcmotStatus->spindle_status[spindle_num].xoffset
								- emcmotStatus->carte_pos_cmd.tran.x);
			double speed;
			double maxpositive;
			if(denom > 0) speed = emcmotStatus->spindle_status[spindle_num].css_factor / denom;
			else speed = emcmotStatus->spindle_status[spindle_num].speed;

			speed = speed * emcmotStatus->spindle_status[spindle_num].net_scale;
				maxpositive = fabs(emcmotStatus->spindle_status[spindle_num].speed);
				// cap speed to G96 D...
				if(speed < -maxpositive)
					speed = -maxpositive;
				if(speed > maxpositive)
					speed = maxpositive;

			*(emcmot_hal_data->spindle[spindle_num].spindle_speed_out) = speed;
			*(emcmot_hal_data->spindle[spindle_num].spindle_speed_out_rps) = speed/60.;
		} else {
			*(emcmot_hal_data->spindle[spindle_num].spindle_speed_out) =
					emcmotStatus->spindle_status[spindle_num].speed *
					emcmotStatus->spindle_status[spindle_num].net_scale;
			*(emcmot_hal_data->spindle[spindle_num].spindle_speed_out_rps) =
					emcmotStatus->spindle_status[spindle_num].speed *
					emcmotStatus->spindle_status[spindle_num].net_scale / 60.;
		}
		*(emcmot_hal_data->spindle[spindle_num].spindle_speed_out_abs) =
				fabs(*(emcmot_hal_data->spindle[spindle_num].spindle_speed_out));
		*(emcmot_hal_data->spindle[spindle_num].spindle_speed_out_rps_abs) =
				fabs(*(emcmot_hal_data->spindle[spindle_num].spindle_speed_out_rps));
		*(emcmot_hal_data->spindle[spindle_num].spindle_speed_cmd_rps) =
				emcmotStatus->spindle_status[spindle_num].speed / 60.;
		*(emcmot_hal_data->spindle[spindle_num].spindle_on) =
				((emcmotStatus->spindle_status[spindle_num].speed *
						emcmotStatus->spindle_status[spindle_num].net_scale) != 0) ? 1 : 0;
		*(emcmot_hal_data->spindle[spindle_num].spindle_forward) =
				(*emcmot_hal_data->spindle[spindle_num].spindle_speed_out > 0) ? 1 : 0;
		*(emcmot_hal_data->spindle[spindle_num].spindle_reverse) =
				(*emcmot_hal_data->spindle[spindle_num].spindle_speed_out < 0) ? 1 : 0;
		*(emcmot_hal_data->spindle[spindle_num].spindle_brake) =
				(emcmotStatus->spindle_status[spindle_num].brake != 0) ? 1 : 0;
    }

    *(emcmot_hal_data->program_line) = emcmotStatus->id;
    *(emcmot_hal_data->tp_reverse) = emcmotStatus->reverse_run;
    *(emcmot_hal_data->motion_type) = emcmotStatus->motionType;
    *(emcmot_hal_data->distance_to_go) = emcmotStatus->distance_to_go;
    if(GET_MOTION_COORD_FLAG()) {
        *(emcmot_hal_data->current_vel) = emcmotStatus->current_vel;
        *(emcmot_hal_data->requested_vel) = emcmotStatus->requested_vel;
    } else if (GET_MOTION_TELEOP_FLAG()) {
        int i;
        double v2 = 0.0;
        for(i=0; i < EMCMOT_MAX_AXIS; i++)
            if(axes[i].teleop_tp.active)
                v2 += axes[i].teleop_vel_cmd * axes[i].teleop_vel_cmd;
        if(v2 > 0.0)
            emcmotStatus->current_vel = (*emcmot_hal_data->current_vel) = sqrt(v2);
        else
            emcmotStatus->current_vel = (*emcmot_hal_data->current_vel) = 0.0;
        *(emcmot_hal_data->requested_vel) = 0.0;
    } else {
        int i;
        double v2 = 0.0;
        for(i=0; i < ALL_JOINTS; i++)
            if(GET_JOINT_ACTIVE_FLAG(&(joints[i])) && joints[i].free_tp.active)
                v2 += joints[i].vel_cmd * joints[i].vel_cmd;
        if(v2 > 0.0)
            emcmotStatus->current_vel = (*emcmot_hal_data->current_vel) = sqrt(v2);
        else
            emcmotStatus->current_vel = (*emcmot_hal_data->current_vel) = 0.0;
        *(emcmot_hal_data->requested_vel) = 0.0;
    }

    /* These params can be used to examine any internal variable. */
    /* Change the following lines to assign the variable you want to observe
       to one of the debug parameters.  You can also comment out these lines
       and copy elsewhere if you want to observe an automatic variable that
       isn't in scope here. */
    emcmot_hal_data->debug_bit_0 = joints[1].free_tp.active;
    emcmot_hal_data->debug_bit_1 = emcmotStatus->enables_new & AF_ENABLED;
    emcmot_hal_data->debug_float_0 = emcmotStatus->spindle_status[0].speed;
    emcmot_hal_data->debug_float_1 = emcmotStatus->spindleSync;
    emcmot_hal_data->debug_float_2 = emcmotStatus->vel;
    emcmot_hal_data->debug_float_3 = emcmotStatus->spindle_status[0].net_scale;
    emcmot_hal_data->debug_s32_0 = emcmotStatus->overrideLimitMask;
    emcmot_hal_data->debug_s32_1 = emcmotStatus->tcqlen;

    /* two way handshaking for the spindle encoder */
    for (spindle_num = 0; spindle_num < emcmotConfig->numSpindles; spindle_num++){
		if(emcmotStatus->spindle_status[spindle_num].spindle_index_enable
				&& !old_motion_index[spindle_num]) {
			*emcmot_hal_data->spindle[spindle_num].spindle_index_enable = 1;
			rtapi_print_msg(RTAPI_MSG_DBG, "setting index-enable on spindle %d\n", spindle_num);
		}

		if(!*emcmot_hal_data->spindle[spindle_num].spindle_index_enable
				&& old_hal_index[spindle_num]) {
			emcmotStatus->spindle_status[spindle_num].spindle_index_enable = 0;
		}

		old_motion_index[spindle_num] =
				emcmotStatus->spindle_status[spindle_num].spindle_index_enable;
		old_hal_index[spindle_num] =
				*emcmot_hal_data->spindle[spindle_num].spindle_index_enable;
    }

    *(emcmot_hal_data->tooloffset_x) = emcmotStatus->tool_offset.tran.x;
    *(emcmot_hal_data->tooloffset_y) = emcmotStatus->tool_offset.tran.y;
    *(emcmot_hal_data->tooloffset_z) = emcmotStatus->tool_offset.tran.z;
    *(emcmot_hal_data->tooloffset_a) = emcmotStatus->tool_offset.a;
    *(emcmot_hal_data->tooloffset_b) = emcmotStatus->tool_offset.b;
    *(emcmot_hal_data->tooloffset_c) = emcmotStatus->tool_offset.c;
    *(emcmot_hal_data->tooloffset_u) = emcmotStatus->tool_offset.u;
    *(emcmot_hal_data->tooloffset_v) = emcmotStatus->tool_offset.v;
    *(emcmot_hal_data->tooloffset_w) = emcmotStatus->tool_offset.w;

    /* output joint info to HAL for scoping, etc */
    for (joint_num = 0; joint_num < ALL_JOINTS; joint_num++) {
	/* point to joint struct */
	joint = &joints[joint_num];
	joint_data = &(emcmot_hal_data->joint[joint_num]);

	/* apply backlash and motor offset to output */
	joint->motor_pos_cmd =
	    joint->pos_cmd + joint->backlash_filt + joint->motor_offset;
	/* point to HAL data */
	/* write to HAL pins */
	*(joint_data->motor_offset) = joint->motor_offset;
	*(joint_data->motor_pos_cmd) = joint->motor_pos_cmd;
	*(joint_data->joint_pos_cmd) = joint->pos_cmd;
	*(joint_data->joint_pos_fb) = joint->pos_fb;
	*(joint_data->amp_enable) = GET_JOINT_ENABLE_FLAG(joint);

	*(joint_data->coarse_pos_cmd) = joint->coarse_pos;
	*(joint_data->joint_vel_cmd) = joint->vel_cmd;
	*(joint_data->joint_acc_cmd) = joint->acc_cmd;
	*(joint_data->backlash_corr) = joint->backlash_corr;
	*(joint_data->backlash_filt) = joint->backlash_filt;
	*(joint_data->backlash_vel) = joint->backlash_vel;
	*(joint_data->f_error) = joint->ferror;
	*(joint_data->f_error_lim) = joint->ferror_limit;

	*(joint_data->free_pos_cmd) = joint->free_tp.pos_cmd;
	*(joint_data->free_vel_lim) = joint->free_tp.max_vel;
	*(joint_data->free_tp_enable) = joint->free_tp.enable;
	*(joint_data->kb_jjog_active) = joint->kb_jjog_active;
	*(joint_data->wheel_jjog_active) = joint->wheel_jjog_active;

	*(joint_data->active) = GET_JOINT_ACTIVE_FLAG(joint);
	*(joint_data->in_position) = GET_JOINT_INPOS_FLAG(joint);
	*(joint_data->error) = GET_JOINT_ERROR_FLAG(joint);
	*(joint_data->phl) = GET_JOINT_PHL_FLAG(joint);
	*(joint_data->nhl) = GET_JOINT_NHL_FLAG(joint);
	*(joint_data->f_errored) = GET_JOINT_FERROR_FLAG(joint);
	*(joint_data->faulted) = GET_JOINT_FAULT_FLAG(joint);

        // conditionally remove outstanding requests to unlock rotaries:
        if  ( !GET_MOTION_ENABLE_FLAG() && (joint_is_lockable(joint_num))) {
             *(joint_data->unlock) = 0;
        }

	if (IS_EXTRA_JOINT(joint_num) && get_homed(joint_num)) {
	    // passthru posthome_cmd with motor_offset
	    // to hal pin: joint.N.motor-pos-cmd
	    extrajoint_hal_t *ejoint_data;
	    int e = joint_num - NO_OF_KINS_JOINTS;
	    ejoint_data = &(emcmot_hal_data->ejoint[e]);
	    *(joint_data->motor_pos_cmd) = *(ejoint_data->posthome_cmd)
	                                 + joint->motor_offset;
	    continue;
	}
    } // for joint_num

    /* output axis info to HAL for scoping, etc */
    for (axis_num = 0; axis_num < EMCMOT_MAX_AXIS; axis_num++) {
        /* point to axis struct */
        axis = &axes[axis_num];
        /* point to HAL data */
        axis_data = &(emcmot_hal_data->axis[axis_num]);
        /* write to HAL pins */
        *(axis_data->teleop_vel_cmd)    = axis->teleop_vel_cmd;
        *(axis_data->teleop_pos_cmd)    = axis->teleop_tp.pos_cmd;
        *(axis_data->teleop_vel_lim)    = axis->teleop_tp.max_vel;
        *(axis_data->teleop_tp_enable)  = axis->teleop_tp.enable;
        *(axis_data->kb_ajog_active)    = axis->kb_ajog_active;
        *(axis_data->wheel_ajog_active) = axis->wheel_ajog_active;

        // hal pins: axis.L.pos-cmd reported without applied offsets:
        *(axis_data->pos_cmd) = *pcmd_p[axis_num]
                              - axis->ext_offset_tp.curr_pos;
     }
}

static void update_status(void)
{
    int joint_num, axis_num, dio, aio;
    emcmot_joint_t *joint;
    emcmot_joint_status_t *joint_status;
    emcmot_axis_t *axis;
    emcmot_axis_status_t *axis_status;
#ifdef WATCH_FLAGS
    static int old_joint_flags[8];
    static int old_motion_flag;
#endif

    /* copy status info from private joint structure to status
       struct in shared memory */
    for (joint_num = 0; joint_num < ALL_JOINTS; joint_num++) {
	/* point to joint data */
	joint = &joints[joint_num];
	/* point to joint status */
	joint_status = &(emcmotStatus->joint_status[joint_num]);
	/* copy stuff */
#ifdef WATCH_FLAGS
	/*! \todo FIXME - this is for debugging */
	if ( old_joint_flags[joint_num] != joint->flag ) {
	    rtapi_print ( "Joint %d flag %04X -> %04X\n", joint_num, old_joint_flags[joint_num], joint->flag );
	    old_joint_flags[joint_num] = joint->flag;
	}
#endif
	joint_status->flag = joint->flag;
	joint_status->homing = get_homing(joint_num);
	joint_status->homed  = get_homed(joint_num);
	joint_status->pos_cmd = joint->pos_cmd;
	joint_status->pos_fb = joint->pos_fb;
	joint_status->vel_cmd = joint->vel_cmd;
	joint_status->acc_cmd = joint->acc_cmd;
	joint_status->ferror = joint->ferror;
	joint_status->ferror_high_mark = joint->ferror_high_mark;
	joint_status->backlash = joint->backlash;
	joint_status->max_pos_limit = joint->max_pos_limit;
	joint_status->min_pos_limit = joint->min_pos_limit;
	joint_status->min_ferror = joint->min_ferror;
	joint_status->max_ferror = joint->max_ferror;
    }

    for (axis_num = 0; axis_num < EMCMOT_MAX_AXIS; axis_num++) {
	/* point to axis data */
	axis = &axes[axis_num];
	/* point to axis status */
	axis_status = &(emcmotStatus->axis_status[axis_num]);

	axis_status->teleop_vel_cmd = axis->teleop_vel_cmd;
	axis_status->max_pos_limit = axis->max_pos_limit;
	axis_status->min_pos_limit = axis->min_pos_limit;
    }
    emcmotStatus->eoffset_pose.tran.x = (&axes[0])->ext_offset_tp.curr_pos;
    emcmotStatus->eoffset_pose.tran.y = (&axes[1])->ext_offset_tp.curr_pos;
    emcmotStatus->eoffset_pose.tran.z = (&axes[2])->ext_offset_tp.curr_pos;
    emcmotStatus->eoffset_pose.a      = (&axes[3])->ext_offset_tp.curr_pos;
    emcmotStatus->eoffset_pose.b      = (&axes[4])->ext_offset_tp.curr_pos;
    emcmotStatus->eoffset_pose.c      = (&axes[5])->ext_offset_tp.curr_pos;
    emcmotStatus->eoffset_pose.u      = (&axes[6])->ext_offset_tp.curr_pos;
    emcmotStatus->eoffset_pose.v      = (&axes[7])->ext_offset_tp.curr_pos;
    emcmotStatus->eoffset_pose.w      = (&axes[8])->ext_offset_tp.curr_pos;

    emcmotStatus->external_offsets_applied = *(emcmot_hal_data->eoffset_active);

    for (dio = 0; dio < emcmotConfig->numDIO; dio++) {
	emcmotStatus->synch_di[dio] = *(emcmot_hal_data->synch_di[dio]);
	emcmotStatus->synch_do[dio] = *(emcmot_hal_data->synch_do[dio]);
    }

    for (aio = 0; aio < emcmotConfig->numAIO; aio++) {
	emcmotStatus->analog_input[aio] = *(emcmot_hal_data->analog_input[aio]);
	emcmotStatus->analog_output[aio] = *(emcmot_hal_data->analog_output[aio]);
    }

    /*! \todo FIXME - the rest of this function is stuff that was apparently
       dropped in the initial move from emcmot.c to control.c.  I
       don't know how much is still needed, and how much is baggage.
    */

    /* motion emcmotDebug->coord_tp status */
    emcmotStatus->depth = tpQueueDepth(&emcmotDebug->coord_tp);
    emcmotStatus->activeDepth = tpActiveDepth(&emcmotDebug->coord_tp);
    emcmotStatus->id = tpGetExecId(&emcmotDebug->coord_tp);
<<<<<<< HEAD
    //KLUDGE add an API call for this
    emcmotStatus->reverse_run = emcmotDebug->coord_tp.reverse_run;
=======
    emcmotStatus->tag = tpGetExecTag(&emcmotDebug->coord_tp);
>>>>>>> 8a2fd3d2
    emcmotStatus->motionType = tpGetMotionType(&emcmotDebug->coord_tp);
    emcmotStatus->queueFull = tcqFull(&emcmotDebug->coord_tp.queue);

    /* check to see if we should pause in order to implement
       single emcmotDebug->stepping */

    if (emcmotDebug->stepping && emcmotDebug->idForStep != emcmotStatus->id) {
      tpPause(&emcmotDebug->coord_tp);
      emcmotDebug->stepping = 0;
      emcmotStatus->paused = 1;
    }
#ifdef WATCH_FLAGS
    /*! \todo FIXME - this is for debugging */
    if ( old_motion_flag != emcmotStatus->motionFlag ) {
	rtapi_print ( "Motion flag %04X -> %04X\n", old_motion_flag, emcmotStatus->motionFlag );
	old_motion_flag = emcmotStatus->motionFlag;
    }
#endif
}

static void sync_teleop_tp_to_carte_pos(int extfactor)
{
    int axis_num;
    emcmot_axis_t *axis;

    // expect extfactor =  -1 || 0 || +1
    for (axis_num = 0; axis_num < EMCMOT_MAX_AXIS; axis_num++) {
        axis = &axes[axis_num];
        axis->teleop_tp.curr_pos = *pcmd_p[axis_num]
                                 + extfactor * axis->ext_offset_tp.curr_pos;
    }
} //sync_teleop_tp_to_carte_pos()

static void sync_carte_pos_to_teleop_tp(int extfactor)
{
    int axis_num;
    emcmot_axis_t *axis;

    // expect extfactor =  -1 || 0 || +1
    for (axis_num = 0; axis_num < EMCMOT_MAX_AXIS; axis_num++) {
        axis = &axes[axis_num];
        *pcmd_p[axis_num] = axis->teleop_tp.curr_pos
                          + extfactor * axis->ext_offset_tp.curr_pos;
    }
} // sync_carte_pos_to_teleop_tp()

static void apply_ext_offsets_to_carte_pos(int extfactor)
{
    int axis_num;
    emcmot_axis_t *axis;

    // expect extfactor =  -1 || 0 || +1
    for (axis_num = 0; axis_num < EMCMOT_MAX_AXIS; axis_num++) {
        axis = &axes[axis_num];
        *pcmd_p[axis_num] = *pcmd_p[axis_num]
                          + extfactor * axis->ext_offset_tp.curr_pos;
    }
} // apply_ext_offsets_to_carte_pos()

static void initialize_external_offsets()
{
    int axis_num;
    emcmot_axis_t *axis;
    axis_hal_t *axis_data;
    for (axis_num = 0; axis_num < EMCMOT_MAX_AXIS; axis_num++) {
        axis = &axes[axis_num];
        axis_data = &(emcmot_hal_data->axis[axis_num]);

        *(axis_data->external_offset) = 0;
        *(axis_data->external_offset_requested) = 0;
        axis->ext_offset_tp.pos_cmd  = 0;
        axis->ext_offset_tp.curr_pos = 0;
        axis->ext_offset_tp.curr_vel = 0;
    }
} // initialize_external_offsets()

static void plan_external_offsets(void)
{
    static int first_pass = 1;
    int axis_num;
    emcmot_axis_t *axis;
    axis_hal_t *axis_data;
    int new_eoffset_counts, delta;
    static int last_eoffset_enable[EMCMOT_MAX_AXIS];

    *(emcmot_hal_data->eoffset_active) = 0; //set if any enabled

    for (axis_num = 0; axis_num < EMCMOT_MAX_AXIS; axis_num++) {
        axis = &axes[axis_num];
        // coord,teleop updates done in get_pos_cmds()
        axis->ext_offset_tp.max_vel = axis->ext_offset_vel_limit;
        axis->ext_offset_tp.max_acc = axis->ext_offset_acc_limit;

        axis_data = &(emcmot_hal_data->axis[axis_num]);

        new_eoffset_counts       = *(axis_data->eoffset_counts);
        delta                    = new_eoffset_counts - axis->old_eoffset_counts;
        axis->old_eoffset_counts = new_eoffset_counts;

        *(axis_data->external_offset)  = axis->ext_offset_tp.curr_pos;
        axis->ext_offset_tp.enable = 1;
        if ( first_pass ) {
            *(axis_data->external_offset) = 0;
            continue;
        }

        // Use stopping criterion of simple_tp.c:
        ext_offset_epsilon = TINY_DP(axis->ext_offset_tp.max_acc,servo_period);
        if (fabs(*(axis_data->external_offset)) > ext_offset_epsilon) {
           *(emcmot_hal_data->eoffset_active) = 1;
        }
        if ( !*(axis_data->eoffset_enable) ) {
            axis->ext_offset_tp.enable = 0;
            // Detect disabling of eoffsets:
            //   At very high accel, simple planner may terminate with
            //   a larger position value than occurs at more realistic accels.
            if (   last_eoffset_enable[axis_num]
                && (fabs(*(axis_data->external_offset)) > ext_offset_epsilon)
                && GET_MOTION_ENABLE_FLAG()
                && axis->ext_offset_tp.enable
               ) {
#if 1
               // to stdout only:
               rtapi_print_msg(RTAPI_MSG_NONE,
                           "*** Axis_%c External Offset=%.4g eps=%.4g\n"
                           "*** External Offset disabled while NON-zero\n"
                           "*** To clear: re-enable & zero or use Machine-Off\n",
                           "XYZABCUVW"[axis_num],
                           *(axis_data->external_offset),
                           ext_offset_epsilon);
#else
               // as error message:
               reportError("Axis_%c External Offset=%.4g eps=%.4g\n"
                           "External Offset disabled while NON-zero\n"
                           "To clear: re-enable & zero or use Machine-Off",
                           "XYZABCUVW"[axis_num],
                           *(axis_data->external_offset),
                           ext_offset_epsilon);
#endif
            }
            last_eoffset_enable[axis_num] = 0;
            continue; // Note: if   not eoffset_enable
                      //       then planner disabled and no pos_cmd updates
                      //       useful for eoffset_pid hold
        }
        last_eoffset_enable[axis_num] = 1;
        if (*(axis_data->eoffset_clear)) {
            axis->ext_offset_tp.pos_cmd             = 0;
            *(axis_data->external_offset_requested) = 0;
            continue;
        }
        if ( delta == 0 )                { continue; }
        if ( !checkAllHomed() )          { continue; }
        if ( !GET_MOTION_ENABLE_FLAG() ) { continue; }

        axis->ext_offset_tp.pos_cmd   += delta *  *(axis_data->eoffset_scale);
        *(axis_data->external_offset_requested) = axis->ext_offset_tp.pos_cmd;
    } // for axis_num
    first_pass = 0;
} // plan_external_offsets()

static int update_teleop_with_check(int axis_num,simple_tp_t *the_tp)
{
    // 'the_tp' is the planner to update
    // the tests herein apply to the sum of the offsets for both
    // planners (teleop_tp and ext_offset_tp)
    double save_curr_pos;
    emcmot_axis_t *axis = &axes[axis_num];

    save_curr_pos = the_tp->curr_pos;
    simple_tp_update(the_tp, servo_period );

    //workaround: axis letters not in [TRAJ]COORDINATES
    //            have min_pos_limit == max_pos_lim == 0
    if  ( (0 == axis->max_pos_limit) && (0 == axis->min_pos_limit) ) {
        return 0;
    }
    if  ( (axis->ext_offset_tp.curr_pos + axis->teleop_tp.curr_pos)
          >= axis->max_pos_limit) {
        // positive error, restore save_curr_pos
        the_tp->curr_pos = save_curr_pos;
        the_tp->curr_vel = 0;
        return 1;
    }
    if  ( (axis->ext_offset_tp.curr_pos + axis->teleop_tp.curr_pos)
           <= axis->min_pos_limit) {
        // negative error, restore save_curr_pos
        the_tp->curr_pos = save_curr_pos;
        the_tp->curr_vel = 0;
        return 1;
    }
    return 0;
} // update_teleop_with_check()

static int update_coord_with_bound(void)
{
    int axis_num;
    int ans = 0;
    emcmot_axis_t *axis;
    double save_pos_cmd[EMCMOT_MAX_AXIS];
    double save_offset_cmd[EMCMOT_MAX_AXIS];

    for (axis_num = 0; axis_num < EMCMOT_MAX_AXIS; axis_num++) {
        axis = &axes[axis_num];
        save_pos_cmd[axis_num]     = *pcmd_p[axis_num];
        save_offset_cmd[axis_num]  = axis->ext_offset_tp.pos_cmd;
        simple_tp_update(&(axis->ext_offset_tp), servo_period );
    }
    apply_ext_offsets_to_carte_pos(+1); // add external offsets

    for (axis_num = 0; axis_num < EMCMOT_MAX_AXIS; axis_num++) {
        axis = &axes[axis_num];
        //workaround: axis letters not in [TRAJ]COORDINATES
        //            have min_pos_limit == max_pos_lim == 0
        if ( (0 == axis->max_pos_limit) && (0 == axis->min_pos_limit) ) {
            continue;
        }
        if (axis->ext_offset_tp.curr_pos == 0) {
           continue; // don't claim violation if no offset
        }

        if (*pcmd_p[axis_num] >= axis->max_pos_limit) {
            // hold carte_pos_cmd at the limit:
            *pcmd_p[axis_num]  = axis->max_pos_limit;
            // stop growth of offsetting position:
            axis->ext_offset_tp.curr_pos = axis->max_pos_limit
                                         - save_pos_cmd[axis_num];
            if (axis->ext_offset_tp.pos_cmd > save_offset_cmd[axis_num]) {
                axis->ext_offset_tp.pos_cmd = save_offset_cmd[axis_num];
            }
            axis->ext_offset_tp.curr_vel = 0;
            ans++;
            continue;
        }
        if (*pcmd_p[axis_num] <= axis->min_pos_limit) {
            *pcmd_p[axis_num]  = axis->min_pos_limit;
            axis->ext_offset_tp.curr_pos = axis->min_pos_limit
                                         - save_pos_cmd[axis_num];
            if (axis->ext_offset_tp.pos_cmd < save_offset_cmd[axis_num]) {
                axis->ext_offset_tp.pos_cmd = save_offset_cmd[axis_num];
            }
            axis->ext_offset_tp.curr_vel = 0;
            ans++;
        }
    }
    if (ans > 0) { return 1; }
    return 0;
} // update_coord_with_bound()<|MERGE_RESOLUTION|>--- conflicted
+++ resolved
@@ -2115,12 +2115,9 @@
     emcmotStatus->depth = tpQueueDepth(&emcmotDebug->coord_tp);
     emcmotStatus->activeDepth = tpActiveDepth(&emcmotDebug->coord_tp);
     emcmotStatus->id = tpGetExecId(&emcmotDebug->coord_tp);
-<<<<<<< HEAD
     //KLUDGE add an API call for this
     emcmotStatus->reverse_run = emcmotDebug->coord_tp.reverse_run;
-=======
     emcmotStatus->tag = tpGetExecTag(&emcmotDebug->coord_tp);
->>>>>>> 8a2fd3d2
     emcmotStatus->motionType = tpGetMotionType(&emcmotDebug->coord_tp);
     emcmotStatus->queueFull = tcqFull(&emcmotDebug->coord_tp.queue);
 
