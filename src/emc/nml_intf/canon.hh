--- conflicted
+++ resolved
@@ -19,11 +19,8 @@
 #include "emcpos.h"
 #include "emctool.h"
 #include "canon_position.hh"
-<<<<<<< HEAD
 #include "emcmotcfg.h" // Just for EMCMOT_NUM_SPINDLES
-=======
 #include "modal_state.hh"
->>>>>>> 8a2fd3d2
 
 /*
   This is the header file that all applications that use the
@@ -973,11 +970,8 @@
 // same for IoTask context
 extern void IO_PLUGIN_CALL(int len, const char *call);
 
-<<<<<<< HEAD
 extern int     GET_EXTERNAL_OFFSET_APPLIED();
 extern EmcPose GET_EXTERNAL_OFFSETS();
-=======
 extern void UPDATE_TAG(StateTag tag);
->>>>>>> 8a2fd3d2
 
 #endif				/* ifndef CANON_HH */