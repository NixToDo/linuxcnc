--- conflicted
+++ resolved
@@ -681,13 +681,9 @@
 They should return variable values... */
 int GET_EXTERNAL_ADAPTIVE_FEED_ENABLE() {return 0;}
 int GET_EXTERNAL_FEED_OVERRIDE_ENABLE() {return fo_enable;}
-<<<<<<< HEAD
 double GET_EXTERNAL_MOTION_CONTROL_TOLERANCE() { return _sai.motion_tolerance;}
-=======
-double GET_EXTERNAL_MOTION_CONTROL_TOLERANCE() { return motion_tolerance;}
 double GET_EXTERNAL_MOTION_CONTROL_NAIVECAM_TOLERANCE()
-{ return naivecam_tolerance; }
->>>>>>> 8a2fd3d2
+{ return _sai.naivecam_tolerance; }
 double GET_EXTERNAL_LENGTH_UNITS() {return 0.03937007874016;}
 int GET_EXTERNAL_FEED_HOLD_ENABLE() {return 1;}
 int GET_EXTERNAL_AXIS_MASK() {return 0x3f;} // XYZABC machine
@@ -1096,7 +1092,6 @@
 {
     printf("IO_PLUGIN_CALL(%d)\n",len);
 }
-<<<<<<< HEAD
 
 void reset_internals()
 {
@@ -1156,8 +1151,6 @@
   _toolchanger_reason(0)
 {
 }
-=======
 void UPDATE_TAG(StateTag tag){
     //Do nothing
-}
->>>>>>> 8a2fd3d2
+}