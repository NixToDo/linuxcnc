--- conflicted
+++ resolved
@@ -1,4 +1,3 @@
-<<<<<<< HEAD
 :ini: {basebackend@docbook:'':ini}
 :hal: {basebackend@docbook:'':hal}
 :ngc: {basebackend@docbook:'':ngc}
@@ -7,10 +6,7 @@
 //[source,{hal}]
 //[source,{ngc}]
 
-= G Code Overview [[cha:Language-Overview]]
-=======
 = G Code Overview[[cha:Language-Overview]]
->>>>>>> 4e3c0e12
 
 The EMC2 G Code language is based on the RS274/NGC language. The G
 Code language is based on lines of code. Each line (also called a
@@ -159,7 +155,6 @@
 which is supposed be close to an integer is considered close enough if
 it is within 0.0001 of an integer.
 
-<<<<<<< HEAD
 == [[sec:Parameters]]Parameters: Variables in G-code programs
 
 The RS274/NGC language supports 'parameters' - what in other
@@ -242,24 +237,6 @@
 and the line "`#3=6 G1 x#3` " is interpreted, a straight move to a
 point where x equals 15 will occur and the value of parameter 3 will
 be 6.
-=======
-[[sub:Numbered-Parameters]]
-== Numbered Parameters
-
-A numbered parameter is the pound character `#` followed by an
-integer between 1 and 5399. The parameter is referred
-to by this integer, and its value is whatever number is stored in the
-parameter.
-
-A value is stored in a parameter with the = operator; for example "`#3
-= 15`" means "set parameter 3 to 15." A parameter setting does not
-take
-effect until after all parameter values on the same line have been
-found. For example, if parameter 3 has been previously set to 15 and
- the line "`#3=6 G1 X#3`" is interpreted, a straight move to a point
-where X equals 15 will
-occur and the value of parameter 3 will be 6.
->>>>>>> 4e3c0e12
 
 The `#`  character takes precedence over other operations, so that, for
  example, "`#1+2`" means the number found by adding 2 to the value of
@@ -267,9 +244,7 @@
  the value found in parameter 3. Of course, `#[1+2]` does mean the
 value found in parameter 3. The `#` character may be repeated; for
 example `##2`  means the value of the parameter whose index is the
-<<<<<<< HEAD
-(integer) value
-of parameter 2.
+(integer) value of parameter 2.
 
 31-5000::
     G-Code user parameters. These parameters are global in the G Code file,
@@ -368,31 +343,8 @@
     local to the subroutine. Volatile. See also the chapter on <<cha:O-Codes,O-Codes>>.
 
 
-=== Named Parameters [[sub:Named-Parameters]]
-=======
-(integer) value of parameter 2.
-
-The interpreter maintains a number of read-only parameters for a loaded
-tool:
-
- - #5400 Tool number 
- - #5401 Tool X offset 
- - #5402 Tool Y offset 
- - #5403 Tool Z offset 
- - #5404 Tool A offset 
- - #5405 Tool B offset 
- - #5406 Tool C offset 
- - #5407 Tool U offset 
- - #5408 Tool V offset 
- - #5409 Tool W offset 
- - #5410 Tool Diameter 
- - #5411 Tool Frontangle 
- - #5412 Tool Backangle 
- - #5413 Tool Orientation
-
 [[sub:Named-Parameters]]
 == Named Parameters
->>>>>>> 4e3c0e12
 
 Named parameters work like numbered parameters but are easier to read.
 All parameter names are converted to lower case and have spaces and
@@ -436,14 +388,9 @@
 value of a non-existent named parameter with a DEBUG statement - like
 '(DEBUG, #<no_such_parameter>)' will display the string +++######+++.
 
-<<<<<<< HEAD
 Global parameters, as well as local parameters assigned to at the
 global level, retain their value once assigned even when the program
 ends, and have these  values when the program is run again.
-=======
-[[sec:System-Parameters]]
-=== System Parameters
->>>>>>> 4e3c0e12
 
 The <<EXISTS-Function,'EXISTS' function>> tests whether a given named parameter exists.
 
@@ -724,7 +671,6 @@
 |AND OR XOR | 'lowest'
 |========================================
 
-<<<<<<< HEAD
 === Equality and floating-point values
 
 The RS274/NGC language only supports floating-point values of finite
@@ -734,11 +680,8 @@
 difference is less than 0.0001 (this value is defined as
 `TOLERANCE_EQUAL` in src/emc/rs274ngc/interp_internal.h).
 
-== Functions [[sub:Unary-Operation-Value]]
-=======
 [[sub:Unary-Operation-Value]]
 == Functions
->>>>>>> 4e3c0e12
 
 A function is either "`ATAN` " followed by one expression divided by
 another expression (for example "`ATAN[2]/[1+3]`") or any other
@@ -954,13 +897,9 @@
 part programs. In Axis sections of the preview can be turned off using
 special comments.
 
-<<<<<<< HEAD
-== G Code Order of Execution[[sec:Order-of-Execution]](((G Code Order of Execution)))
-=======
 [[sec:Order-of-Execution]]
-= G Code Order of Execution
+== G Code Order of Execution
 (((G Code Order of Execution)))
->>>>>>> 4e3c0e12
 
 The order of execution of items on a line is defined not by the
 position of each item on the line, but by the following list:
@@ -992,12 +931,8 @@
  . Perform motion (G0 to G3, G33, G38.x, G73, G76, G80 to G89), as modified (possibly) by G53. 
  . Stop (M0, M1, M2, M30, M60).
 
-<<<<<<< HEAD
-== G Code Best Practices (((G Code Best Practices)))
-=======
-= G Code Best Practices
+== G Code Best Practices
 (((G Code Best Practices)))
->>>>>>> 4e3c0e12
 
 === Use an appropriate decimal precision
 
