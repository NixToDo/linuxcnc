[[cha:ini-configuration]]

= INI Configuration

== The INI File Components

A typical INI file follows a rather simple layout that includes;

* comments
* sections
* variables

Each of these elements is separated on single lines. Each end of line
or newline character creates a new element.

(((INI File, Comments)))

=== Comments

A comment line is started with a ; or a # mark. When the ini reader
sees either of these marks at the start a line, the rest of the line is
ignored by the software. Comments can be used to describe what an INI
element will do.

----
; This is my mill configuration file.
# I set it up on January 12, 2012
----

Comments can also be used to 'turn off' a variable. This makes it easier
to pick between different variables.

----
DISPLAY = axis
# DISPLAY = touchy
----

In this list, the DISPLAY variable will be set to axis because the
other one is commented out. If someone carelessly edits a list like
this and leaves two of the lines uncommented, the first one encountered
will be used.

Note that inside a variable, the "#" and ";" characters do not denote
comments:

----
INCORRECT = value     # and a comment

# Correct Comment
CORRECT = value
----

=== Sections

Related parts of an ini file are separated into sections.
A section name is enclosed in brackets like this '[THIS_SECTION]'
The order of sections is unimportant. Sections begin at the section
name and end at the next section name.

The following sections are used by LinuxCNC:

* '[<<sec:emc-section,EMC>>]' general information
* '[<<sec:display-section,DISPLAY>>]' settings related to the graphical user interface
* '[<<sec:filter-section,FILTER>>]' settings input filter programs
* '[<<sec:rs274ngc-section,RS274NGC>>]' settings used by the g-code interpreter
* '[<<sec:emcmot-section,EMCMOT>>]' settings used by the real time motion controller
* '[<<sec:task-section,TASK>>]' settings used by the task controller
* '[<<sec:hal-section,HAL>>]' specifies .hal files
* '[<<sec:halui-section,HALUI>>]' MDI commands used by HALUI
* '[<<sec:applications-section,APPLICATIONS>>]' Other applications to be started by LinuxCNC
* '[<<sec:traj-section,TRAJ>>]' additional settings used by the real time motion controller
* '[<<sec:joint-section,JOINT_n>>]' individual joint variables
* '[<<sec:axis-section,AXIS_n>>]' individual axis variables
* '[<<sec:kins-section,KINS>>]' kinematics variables

* '[<<sec:emcio-section,EMCIO>>]' settings used by the I/O Controller

=== Variables

A variable line is made up of a variable name, an equals sign (=), and
a value. Everything from the first non-white space character after the
= up to the end of the line is passed as the value, so you can embed
spaces in string symbols if you want to or need to. A variable name is
often called a keyword.

.Variable Example
----
MACHINE = My Machine
----

A variable line may be extended to multiple lines with a terminal backslash (\)
character.  A maximum of MAX_EXTEND_LINES (==20) are allowed.  There must be no
whitespace following the trailing backslash character.

Section identifiers may not be extended to multiple lines.

.Variable with Line extends Example
----
APP = sim_pin \
ini.0.max_acceleration \
ini.1.max_acceleration \
ini.2.max_acceleration \
ini.0.max_velocity \
ini.1.max_velocity \
ini.2.max_velocity
----

The following sections detail each section of the configuration file,
using sample values for the configuration lines.

Variables that are used by LinuxCNC must always use the section
names and variable names as shown. In the following example the variable
'MACHINE' is assigned the value 'My Machine'.

[[sub:custom-variables]]

=== Custom Sections and Variables

Most sample configurations use custom sections and variables to put all of the
settings into one location for convenience.

To add a custom variable to an existing LinuxCNC section, simply include
the variable in that section.

.Custom Variable Example
----
[JOINT_0]
TYPE = LINEAR
...
SCALE = 16000
----

To introduce a custom section with its own variables, add the section
and variables to the INI file.

.Custom Section Example
----
[PROBE]
Z_FEEDRATE = 50
Z_OFFSET = 12
Z_SAFE_DISTANCE = -10
----

To use the custom variables in your HAL file, put the section and
variable name in place of the value. 

.HAL Example
----
setp offset.1.offset [PROBE]Z_OFFSET
setp stepgen.0.position-scale [JOINT_0]SCALE
----

[NOTE]
The value stored in the variable must match the type specified by the
component pin.

To use the custom variables in G-code, use the global variable syntax
`#<_ini[section]variable>`. The following example shows a simple
Z-axis touch-off routine for a router or mill using a probe plate.

.G-code Example
[source,{ngc}]
---------------------------------------------------------------------
G91
G38.2 Z#<_ini[probe]z_safe_distance> F#<_ini[probe]z_feedrate>
G90
G1 Z#5063
G10 L20 P0 Z#<_ini[probe]z_offset>
---------------------------------------------------------------------

[NOTE]
====
Referring to INI-file variables from G-code is currently an experimental
feature. To enable it, specify the appropriate FEATURES bitmask value in
the <<sec:rs274ngc-section,RS274NGC>> section of the INI file, e.g.

[source,{ini}]
---------------------------------------------------------------------
[RS274NGC]
...
FEATURES=4
---------------------------------------------------------------------

See <<remap:ini-features,Optional Interpreter Features>> in the
<<cha:remap,Remap Extending G-Code>> chapter for details.
====


=== Include Files

An INI file may include the contents of another file by using a #INCLUDE
directive.

.#INCLUDE Format
----
#INCLUDE filename
----

The filename can be specified as:

 * a file in the same directory as the INI file
 * a file located relative to the working directory
 * an absolute file name (starts with a /)
 * a user-home-relative file name (starts with a ~)

Multiple #INCLUDE directives are supported.

.#INCLUDE Examples
----
#INCLUDE joint_0.inc
#INCLUDE ../parallel/joint_1.inc
#INCLUDE below/joint_2.inc
#INCLUDE /home/myusername/myincludes/display.inc
#INCLUDE ~/linuxcnc/myincludes/rs274ngc.inc
----

The #INCLUDE directives are supported for one level of expansion only -- an
included file may not include additional files.  The recommended file extension
is .inc.  Do not use a file extension of .ini for included files.


== INI File Sections

[[sec:emc-section]](((INI File, EMC Section)))

=== [EMC] Section

* 'VERSION = $Revision: 1.3 $' - The version number for the INI file. The value shown here looks odd
    because it is automatically updated when using the Revision Control
    System. It's a good idea to change this number each time you revise
    your file. If you want to edit this manually just change the number and
    leave the other tags alone. 

* 'MACHINE = My Controller' - This is the name of the controller, which is printed out at the top
    of most graphical interfaces. You can put whatever you want here as
    long as you make it a single line long.

* 'DEBUG = 0' - Debug level 0 means no messages will be printed when LinuxCNC is
  run from a <<faq:terminal,terminal>>. Debug flags are usually only useful to
  developers. See src/emc/nml_intf/debugflags.h for other settings.

[[sec:display-section]](((INI File, DISPLAY Section)))

=== [DISPLAY] Section

Different user interface programs use different options, and not every
option is supported by every user interface. The main two interfaces
for LinuxCNC are AXIS and Touchy. There are several newer interfaces,
like gmoccapy and gscreen. Axis is an interface for use with normal
computer and monitor, Touchy is for use with touch screens. Gmoccapy
can be used both ways and offers also many connections for hardware controls.
Descriptions of the interfaces are in the Interfaces section of the
User Manual.

* 'DISPLAY = axis' - The name of the user interface to use. Valid options
   may include: 'axis', 'touchy', 'gmoccapy', 'gscreen',
   'mini', 'tklinuxcnc'

* 'POSITION_OFFSET = RELATIVE' - The coordinate system (RELATIVE or MACHINE)
  to show on the DRO when the user interface starts. The RELATIVE coordinate
  system reflects the G92 and G5x coordinate offsets currently in effect.

* 'POSITION_FEEDBACK = COMMANDED' - The coordinate value (COMMANDED or ACTUAL)
  to show on the DRO when the user interface starts. In Axis this can be changed
  from the View menu. The COMMANDED position is the position requested by
  LinuxCNC. The ACTUAL position is the feedback position of the motors if they
  have feedback like most servo systems. Typically the COMMANDED value is used.

* 'DRO_FORMAT_MM = %+08.6f' - Over-ride the default DRO formatting in metric
  mode. (normally 3 decimal places, padded with spaces to 6 digits to the left)
  the example above will pad with zeros, display 6 decimal digits and force
  display of a + sign for positive numbers. Formatting follows Python practice.
  https://docs.python.org/2/library/string.html#format-specification-mini-language
  an error will be raised if the format can not accept a floating-point value.

* 'DRO_FORMAT_IN = % 4.1f' - Over-ride the default DRO formatting in imperial
  mode. (normally 4 decimal places, padded with spaces to 6 digits to the left)
  the example above will display only one decimal digit. Formatting follows
  Python practice.
  https://docs.python.org/2/library/string.html#format-specification-mini-language
  An error will be raised if the format can not accept a floating-point value.

* 'MAX_FEED_OVERRIDE = 1.2' - The maximum feed override the user may select.
  1.2 means 120% of the programmed feed rate.

* 'MIN_SPINDLE_OVERRIDE = 0.5' - The minimum spindle override the user may
  select. 0.5 means 50% of the programmed spindle speed. (This is used to
  set the minimum spindle speed).

* 'MAX_SPINDLE_OVERRIDE = 1.0' - The maximum spindle override the user may
  select. 1.0 means 100% of the programmed spindle speed.

* 'DEFAULT_SPINDLE_SPEED = 100' - The default spindle RPM when the spindle
  is started in manual mode. if this setting is not present, this
  defaults to 1 RPM for AXIS and 300 RPM for gmoccapy.

* 'PROGRAM_PREFIX = ~/linuxcnc/nc_files' - The default location for g-code
  files and the location for user-defined M-codes. This location is searched
  for the file name before the subroutine path and user M path if specified
  in the [RS274NGC] section.

* 'INTRO_GRAPHIC = emc2.gif' - The image shown on the splash screen.

* 'INTRO_TIME = 5' - The maximum time to show the splash screen, in seconds.

* 'CYCLE_TIME = 0.05' - Cycle time in seconds that display will sleep between
   polls.

[NOTE]
The following [DISPLAY] items are used by GladeVCP, see the
<<gladevcp:embeding-tab,embedding a tab>> section of the GladeVCP Chapter.

* 'EMBED_TAB_NAME=GladeVCP demo'

* 'EMBED_TAB_COMMAND=halcmd loadusr -Wn gladevcp gladevcp -c gladevcp -x {XID} -u ./gladevcp/hitcounter.py ./gladevcp/manual-example.ui'


[NOTE]
The following [DISPLAY] items are for the AXIS interface only, see the
<<cha:axis-gui,AXIS GUI>> document for details.
Many of them are used also from gmoccapy, see the
<<cha:gmoccapy,gmoccapy>> document for details.

* 'DEFAULT_LINEAR_VELOCITY = .25' - The default velocity for linear jogs, in ,
   <<sec:traj-section,machine units>> per second.

* 'MIN_VELOCITY = .01' - The approximate lowest value the jog slider.

* 'MAX_LINEAR_VELOCITY = 1.0' - The maximum velocity for linear jogs, in machine units per second.

* 'MIN_LINEAR_VELOCITY = .01' - The approximate lowest value the jog slider.

* 'DEFAULT_ANGULAR_VELOCITY = .25' - The default velocity for angular jogs, in machine units per second.

* 'MIN_ANGULAR_VELOCITY = .01' - The approximate lowest value the angular jog slider.

* 'MAX_ANGULAR_VELOCITY = 1.0' - The maximum velocity for angular jogs, in machine units per second.

* 'INCREMENTS = 1 mm, .5 in, ...' - Defines the increments available for incremental jogs.
    The INCREMENTS can be used to override the default. 
    The values can be decimal numbers (e.g., 0.1000) or fractional numbers (e.g., 1/16),
    optionally followed by a unit (cm, mm, um, inch, in or mil).
    If a unit is not specified the machine unit is assumed.
    Metric and imperial distances may be mixed:
    INCREMENTS = 1 inch, 1 mil, 1 cm, 1 mm, 1 um is a valid entry.

* 'GRIDS = 10 mm, 1 in, ...' - Defines the preset values for grid lines.
    The value is interpreted the same way as 'INCREMENTS'.

* 'OPEN_FILE = /full/path/to/file.ngc' - The file to show in the preview plot when AXIS starts. Use
   a blank string "" and no file will be loaded at start up. gmoccapy will not use this setting, as it
   offers a coresponding entry on its settings page.

* 'EDITOR = gedit' - The editor to use when selecting File > Edit to edit the G code 
    from the AXIS menu. This must be configured for this menu item to
    work. Another valid entry is gnome-terminal -e vim. This entry does not apply to gmoccapy, as gmoccapy 
    has an integrated editor.

* 'TOOL_EDITOR = tooledit' - The editor to use when editing the tool table (for example by
    selecting "File > Edit tool table..." in Axis). Other valid
    entries are "gedit", "gnome-terminal -e vim", and "gvim". This entry does not apply to gmoccapy, as gmoccapy 
    has an integrated editor.

* 'PYVCP = /filename.xml' - The PyVCP panel description file. See the 
    <<cha:pyvcp,PyVCP Chapter>> for more information.

* 'LATHE = 1' - Any non-empty value (including "0") causes axis to use "lathe mode" with a top view and with Radius and Diameter on the DRO.

* 'BACK_TOOL_LATHE = 1' - Any non-empty value (including "0") causes axis to use "back tool lathe mode" with inverted X axis.

* 'FOAM = 1' - Any non-empty value (including "0") causes axis to change the display for foam-cutter mode.

* 'GEOMETRY = XYZABCUVW' - Controls the preview and backplot of rotary motion. This item consists
    of a sequence of axis letters, optionally preceded by a "-" sign.
    This sequence specifies the order in which the effect
    of each axis is applied, with a "-" inverting the sense of the
    rotation.
     The proper GEOMETRY string depends on the machine configuration and
    the kinematics used to control it. The example string GEOMETRY=XYZBCUVW
    is for a 5-axis machine where kinematics causes UVW to move in the
    coordinate system of the tool and XYZ to move in the coordinate system
    of the material. The order of the letters is important, because it
    expresses the order in which the different transformations are applied.
    For example rotating around C then B is different than rotating around
    B then C. Geometry has no effect without a rotary axis.
     Foam-cutting machines (FOAM = 1) should specify "XY;UV" or leave the value
    blank even though this value is presently ignored in foam-cutter mode.  A
    future version may define what ";" means, but if it does "XY;UV" will mean
    the same as the current foam default.

* 'ARCDIVISION = 64' - Set the quality of preview of arcs. Arcs are previewed by dividing
    them into a number of straight lines; a semicircle is divided into
    *ARCDIVISION* parts. Larger values give a more accurate preview, but
    take longer to
    load and result in a more sluggish display. Smaller values give a less
    accurate preview, but take less time to load and may result in a faster
    display. The default value of 64 means a circle of up to 3 inches will
    be displayed to within 1 mil (.03%).

* 'MDI_HISTORY_FILE =' - The name of a local MDI history file. If this is not specified Axis
    will save the MDI history in *.axis_mdi_history* in the user's home
    directory. This is useful if you have multiple configurations on one
    computer.

* 'JOG_AXES =' - The order in which jog keys are assigned to axis letters.  The left and right arrows are assigned to the first axis letter, up and down to the second, page up/page down to the third, and left and right bracket to the fourth.  If unspecified, the default is determined from the [TRAJ]COORDINATES, [DISPLAY]LATHE and [DISPLAY]FOAM values.

* 'JOG_INVERT =' - For each axis letter, the jog direction is inverted.  The default is "X" for lathes and blank otherwise.

[NOTE]
The settings for 'JOG_AXES' and 'JOG_INVERT' apply to world mode jogging by axis coordinate letter
and are in effect while in world mode after successful homing.  When operating in joint
mode prior to homing, keyboard jog keys are assigned in a fixed sequence: left/right: joint0,
up/down: joint1, page up/page down: joint2, left/right bracket: joint3


* 'USER_COMMAND_FILE = mycommands.py' -- The name of an optional, configuration-specific
  python file sourced by the axis gui instead of the user-specific file `~/.axisrc`.

[NOTE]
The following [DISPLAY] item is used by the TKLinuxCNC interface only.

* 'HELP_FILE = tklinucnc.txt' - Path to help file.

[[sec:filter-section]](((INI File, FILTER Section)))

=== [FILTER] Section

AXIS and gmoccapy have the ability to send loaded files through a filter program.
This filter can do any desired task: Something as simple as making sure
the file ends with M2, or something as complicated as detecting whether
the input is a depth image, and generating g-code to mill the shape it
defines. The [FILTER] section of the ini file controls how filters
work. First, for each type of file, write a PROGRAM_EXTENSION line.
Then, specify the program to execute for each type of file. This
program is given the name of the input file as its first argument, and
must write RS274NGC code to standard output. This output is what will
be displayed in the text area, previewed in the display area, and
executed by LinuxCNC when Run.

* 'PROGRAM_EXTENSION = .extension Description'

If your post processor outputs files in all caps you might want to add
the following line:

* 'PROGRAM_EXTENSION = .NGC XYZ Post Processor'

The following lines add support for the image-to-G code converter
included with LinuxCNC.

* 'PROGRAM_EXTENSION = .png,.gif,.jpg Greyscale Depth Image'
** 'png = image-to-gcode'
** 'gif = image-to-gcode'
** 'jpg = image-to-gcode'

An example of a custom G code converter located in the linuxcnc directory.

* 'PROGRAM_EXTENSION = .gcode 3D Printer
** 'gcode = /home/mill/linuxcnc/convert.py'

NOTE: The program file assoiated with an extension must have either the full
path to the program or be located in a directory that is on the system path.

It is also possible to specify an interpreter:

* 'PROGRAM_EXTENSION = .py Python Script'
** 'py = python'

In this way, any Python script can be opened, and its output is
treated as g-code. One such example script is available at
nc_files/holecircle.py. This script creates g-code for drilling a
series of holes along the circumference of a circle. Many more g-code
generators are on the LinuxCNC Wiki site
http://wiki.linuxcnc.org/[http://wiki.linuxcnc.org/].

If the environment variable AXIS_PROGRESS_BAR is set, then lines
written to stderr of the form

* 'FILTER_PROGRESS=%d'

sets the AXIS progress bar to the given percentage. This feature
should be used by any filter that runs for a long time.

Python filters should use the print function to output the result to Axis.

This example program filters a file and adds a W axis to match the Z axis.
It depends on there being a space between each axis word to work.

----
#!/usr/bin/env python

import sys

def main(argv):

  openfile = open(argv[0], 'r')
  file_in = openfile.readlines()
  openfile.close()

  file_out = []
  for line in file_in:
    # print line
    if line.find('Z') != -1:
      words = line.rstrip('\n')
      words = words.split(' ')
      newword = ''
      for i in words:
        if i[0] == 'Z':
          newword = 'W'+ i[1:]
      if len(newword) > 0:
        words.append(newword)
        newline = ' '.join(words)
        file_out.append(newline)
    else:
      file_out.append(line)
  for item in file_out:
    print "%s" % item

if __name__ == "__main__":
   main(sys.argv[1:])
----

[[sec:rs274ngc-section]](((INI File, RS274NGC Section)))

=== [RS274NGC] Section

* 'PARAMETER_FILE = myfile.var' -
    (((PARAMETER FILE))) The file located in the same directory as the ini
    file which contains the parameters used by the interpreter (saved
    between runs). 

* 'ORIENT_OFFSET = 0' -
    (((ORIENT OFFSET))) A float value added to the R word parameter
    of an <<mcode:m19,M19 Orient Spindle>> operation. Used to define an arbitrary
    zero position regardless of encoder mount orientation.

* 'RS274NGC_STARTUP_CODE = G17 G20 G40 G49 G64 P0.001 G80 G90 G92 G94 G97 G98' -
    (((RS274NGC STARTUP CODE))) A string of NC codes that the interpreter
    is initialized with. This is not a substitute for specifying modal
    g-codes at the top of each ngc file, because the modal codes of
    machines differ, and may be changed by g-code interpreted earlier in
    the session.

* 'SUBROUTINE_PATH = ncsubroutines:/tmp/testsubs:lathesubs:millsubs' -
    (((SUBROUTINE PATH))) Specifies a colon (:) separated list of up to 10
    directories to be searched when single-file subroutines are specified
    in gcode. These directories are searched after searching
    [DISPLAY]PROGRAM_PREFIX (if it is specified) and before searching
    [WIZARD]WIZARD_ROOT (if specified). The paths are searched in the order
    that they are listed. The first matching subroutine file
    found in the search is used. Directories are specified relative to the
    current directory for the ini file or as absolute paths. The list must
    contain no intervening whitespace.

* 'CENTER_ARC_RADIUS_TOLERANCE_INCH = n' Default 0.00005

* 'CENTER_ARC_RADIUS_TOLERANCE_MM = n' Default 0.00127

* 'USER_M_PATH = myfuncs:/tmp/mcodes:experimentalmcodes' - (((USER M PATH)))
   Specifies a list of colon (:) separated directories for user defined
   functions. Directories are specified relative to the current directory
   for the ini file or as absolute paths. The list must contain no intervening
   whitespace.
+
A search is made for each possible user defined function, typically
(M100-M199). The search order is:
+
. [DISPLAY]PROGRAM_PREFIX (if specified)
. If [DISPLAY]PROGRAM_PREFIX is not specified, search the default location: nc_files
. Then search each directory in the list [RS274NGC]USER_M_PATH
+
The first executable M1xx found in the search is used for each M1xx.

[NOTE]
The maximum number of USER_M_PATH directories is defined at compile
time (typ: 'USER_DEFINED_FUNCTION_MAX_DIRS == 5').

* 'FEATURES = 0' - An integer value representing the bitmask of optional
    features to be enabled. These are typically non-backward-compatible and
    experimental in nature. See
    <<remap:ini-features,Optional Interpreter Features>> in the
    <<cha:remap,Remap Extending G-Code>> chapter for details.

[NOTE]
[WIZARD]WIZARD_ROOT is a valid search path but the Wizard has not been fully
implemented and the results of using it are unpredictable.

[[sec:emcmot-section]](((INI File, EMCMOT Section)))

=== [EMCMOT] Section

This section is a custom section and is not used by LinuxCNC directly. Most
configurations use values from this section to load the motion controller. For
more information on the motion controller see the <<sec:motion,Motion>>
Section.

* 'EMCMOT = motmod' - the motion controller name is typically used here.

* 'BASE_PERIOD = 50000' - the 'Base' task period in nanoseconds.

* 'SERVO_PERIOD = 1000000' - This is the "Servo" task period in nanoseconds.

* 'TRAJ_PERIOD = 100000' - This is the 'Trajectory Planner' task period in
  nanoseconds.

* 'COMM_TIMEOUT = 1.0' - Number of seconds to wait for Motion (the
  realtime part of the motion controller) to acknowledge receipt of
  messages from Task (the non-realtime part of the motion controller).

[[sec:task-section]](((INI File, TASK Section)))

=== [TASK] Section

* 'TASK = milltask' - 
    Specifies the name of the 'task' executable. The 'task' executable does various
    things, such as communicate with the UIs over NML, communicate with the
    realtime motion planner over non-HAL shared memory, and interpret gcode.
    Currently there is only one task executable that makes sense for
    99.9% of users, milltask.
    
* 'CYCLE_TIME = 0.010' -
    The period, in seconds, at which TASK will run. This parameter
    affects the polling interval when waiting for motion to complete, when
    executing a pause instruction, and when accepting a command from a user
    interface. There is usually no need to change this number.

[[sec:hal-section]](((INI File, HAL Section)))

=== [HAL] section

* 'HALFILE = example.hal' - Execute the file 'example.hal' at start up.
    If 'HALFILE' is specified multiple times, the files are executed in the order they
    appear in the ini file. Almost all configurations will have at least
    one 'HALFILE', and stepper systems typically have two such files, one which
    specifies the generic stepper configuration ('core_stepper.hal') and
    one which specifies the machine pin out ('xxx_pinout.hal').
    HALFILES are found using a search.  If the named file is found in the directory
    containing the ini file, it is used.  If the named file is not found in this
    ini file directory, a search is made using a system library of halfiles.
    A HALFILE may also be specified as an absolute path (when the name starts with
    a '/' character).  Absolute paths are not recommended as their use may limit
    relocation of configurations.

* 'HALFILE = texample.tcl [arg1 [arg2] ...]]' - Execute the tcl file 'texample.tcl'
    at start up with arg1, arg2, etc as ::argv list.  Files with a .tcl suffix are
    processed as above but use haltcl for processing  See the 
    <<cha:haltcl,HALTCL Chapter>> for more information.

* 'HALFILE = LIB:sys_example.hal' - Execute the system library file 'sys_example.hal'
    at start up.
    Explicit use of the LIB: prefix causes use of the system library HALFILE without
    searching the ini file directory.

* 'HALFILE = LIB:sys_texample.tcl [arg1 [arg2 ...]]' - Execute the system library
    file 'sys_texample.tcl' at start up.
    Explicit use of the LIB: prefix causes use of the system library HALFILE without
    searching the ini file directory.
+
HALFILE items specify files that loadrt Hal components and make signal
connections between component pins.  Common mistakes are 1) omission of the
addf statement needed to add a component's function(s) to a thread, 2)
incomplete signal (net) specifiers.  Omission of required addf statements is
almost always an error.  Signals usually include one or more input
connections and a single output (but both are not strictly required).
A system library file is provided to make checks for these conditions and
report to stdout and in a popup gui:
----
    HALFILE = LIB:halcheck.tcl [ nopopup ]
----
[NOTE]
The LIB:halcheck.tcl line should be the last [HAL]HALFILE.
Specify the 'nopopup' option to suppress the popup message and allow immediate starting.
Connections made using a POSTGUI_HALFILE are not checked.


* 'TWOPASS = ON' - Use twopass processing for loading HAL components. With TWOPASS processing,
    [HAL]HALFILE= lines are processed in two passes.  In the first pass (pass0), all
    HALFILES are read and multiple appearances of loadrt and loadusr commands are accumulated.
    These accumulated load commands are executed at the end of pass0.  This accumulation allows
    load lines to be specified more than once for a given component (provided the
    names= names used are unique on each use).  In the second pass (pass1), the
    HALFILES are reread and all commands except the previously executed load commands
    are executed.

* 'TWOPASS = nodelete verbose' - The TWOPASS feature can be activated with any
  non-null string including the keywords verbose and nodelete. The verbose
  keyword causes printing of details to stdout. The nodelete keyword preserves
  temporary files in /tmp.
+
For more information see the <<cha:hal-twopass,Hal TWOPASS>> chapter.

* 'HALCMD = command' - Execute 'command' as a single HAL command.
   If 'HALCMD' is specified multiple times, the commands are executed in the order
    they appear in the ini file. 'HALCMD' lines are executed after all
    'HALFILE' lines.

* 'SHUTDOWN = shutdown.hal' - Execute the file 'shutdown.hal' when LinuxCNC is exiting.
   Depending on the hardware drivers used, this may make it possible to set outputs to
    defined values when LinuxCNC is exited normally. However, because there is
    no guarantee this file will be executed (for instance, in the case of a
    computer crash) it is not a replacement for a proper physical e-stop
    chain or other protections against software failure.

* 'POSTGUI_HALFILE = example2.hal' - Execute 'example2.hal' after the GUI has created
  its HAL pins.  Some GUIs create hal pins and support the use of a postgui halfile
  to use them. GUIs that support postgui halfiles include Touchy, Axis, Gscreen, and
  gmoccapy.

  See section <<sec:pyvcp-with-axis,pyVCP with Axis>> Section for more information.

* 'HALUI = halui' - adds the HAL user interface pins. For more information see
   the <<cha:hal-user-interface,HAL User Interface>> chapter.

[[sec:halui-section]](((INI File, HALUI Section)))

=== [HALUI] section

* 'MDI_COMMAND = G53 G0 X0 Y0 Z0' - 
     An MDI command can be executed by using halui.mdi-command-00. Increment
    the number for each command listed in the [HALUI] section.

[[sec:applications-section]](((INI File, APPLICATIONS Section)))

=== [APPLICATIONS] Section

LinuxCNC can start other applications before the specified gui is started.
The applications can be started after a specified delay to allow for
gui-dependent actions (like creating gui-specific hal pins).

* 'DELAY = value' - seconds to wait beore starting other
   applications.  A delay may be needed if an application has
   dependencies on [HAL]POSTGUI_HALFILE actions or gui-created
   hal pins (default DELAY=0).

* 'APP = appname [arg1 [arg2 ...]]' - Application to be started.
   This specification can be included multiple times.  The appname can be
   explicitly named as an absolute or tilde specified filename (first character
   is / or ~), a relative filename (first characters of filename are ./), or as
   a file in the inifile directory.  If no executable file is found using
   these names, then the user search PATH is used to find the application.

   Examples:

**  Simulate inputs to hal pins for testing (using sim_pin -- a simple gui to set inputs to parameters, unconnected pins, or signals with no writers):

   APP = sim_pin motion.probe-input halui.abort motion.analog-in-00

** Invoke halshow with a previuosly saved watchlist. Since linuxcnc sets the working directory to the directory for the inifile, you can refer to files in that directory (example: my.halshow):

   APP = halshow my.halshow

** Alternatively, a watchlist file identified with a full pathname could be specified:

  APP = halshow ~/saved_shows/spindle.halshow

**  Open halscope using a previously saved configuration:

  APP = halscope -i my.halscope

[[sec:traj-section]](((INI File, TRAJ Section)))

=== [TRAJ] Section

[WARNING]
The new Trajectory Planner (TP) is on by default. +
If you have no TP settings in your [TRAJ] section - LinuxCNC defaults to: +
ARC_BLEND_ENABLE = 1 +
ARC_BLEND_FALLBACK_ENABLE = 0 +
ARC_BLEND_OPTIMIZATION_DEPTH = 50 +
ARC_BLEND_GAP_CYCLES = 4 +
ARC_BLEND_RAMP_FREQ = 100

The [TRAJ] section contains general parameters for the trajectory
planning module in 'motion'.

* 'ARC_BLEND_ENABLE = 1' - Turn on new TP. If set to 0 TP uses parabolic
   blending (1 segment look ahead.) Default value 1.

* 'ARC_BLEND_FALLBACK_ENABLE = 0' - Optionally fall back to parabolic blends
   if the estimated speed is faster. However, this estimate is rough, and it
   seems that just disabling it gives better performance. Default value 0.

* 'ARC_BLEND_OPTIMIZATION_DEPTH = 50' - Look ahead depth in number of segments.
+
To expand on this a bit, you can choose this value somewhat arbitrarily.
Here's a formula to estimate how much 'depth' you need for a particular
config:
+
# n = v_max / (2.0 * a_max * t_c)
# where:
# n = optimization depth
# v_max = max axis velocity (UU / sec)
# a_max = max axis acceleration (UU / sec)
# t_c = servo period (seconds)
+
So, a machine with a maximum axis velocity of 10 IPS, a max acceleration
of 100 IPS^2, and a servo period of 0.001 sec would need:
+
10 / (2.0 * 100 * 0.001) = 50 segments to always reach maximum velocity
along the fastest axis.
+
In practice, this number isn't that important to tune, since the
look ahead rarely needs the full depth unless you have lots of very short
segments. If during testing, you notice strange slowdowns and can't
figure out where they come from, first try increasing this depth using
the formula above.
+
If you still see strange slowdowns, it may be because you have short
segments in the program. If this is the case, try adding a small
tolerance for Naive CAM detection. A good rule of thumb is this:
+
# min_length ~= v_req * t_c
# where:
# v_req = desired velocity in UU / sec
# t_c = servo period (seconds)
+
If you want to travel along a path at 1 IPS = 60 IPM, and your servo
period is 0.001 sec, then any segments shorter than min_length will slow
the path down. If you set Naive CAM tolerance to around this min length,
overly short segments will be combined together to eliminate this
bottleneck. Of course, setting the tolerance too high means big path
deviations, so you have to play with it a bit to find a good value. I'd
start at 1/2 of the min_length, then work up as needed.

* 'ARC_BLEND_GAP_CYCLES = 4' How short the previous segment must be before
   the trajectory planner 'consumes' it.
+
Often, a circular arc blend will leave short line segments in between
the blends. Since the geometry has to be circular, we can't blend over
all of a line if the next one is a little shorter. Since the trajectory
planner has to touch each segment at least once, it means that very tiny
segments will slow things down significantly. My fix to this way to
"consume" the short segment by making it a part of the blend arc. Since
the line+blend is one segment, we don't have to slow down to hit the
very short segment. Likely, you won't need to touch this setting.

* 'ARC_BLEND_RAMP_FREQ = 20' - This is a 'cutoff' frequency for using ramped
   velocity.
+
'Ramped velocity' in this case just means constant acceleration over the
whole segment. This is less optimal than a trapezoidal velocity profile,
since the acceleration is not maximized. However, if the segment is
short enough, there isn't enough time to accelerate much before we hit
the next segment. Recall the short line segments from the previous
example. Since they're lines, there's no cornering acceleration, so
we're free to accelerate up to the requested speed. However, if this
line is between two arcs, then it will have to quickly decelerate again
to be within the maximum speed of the next segment. This means that we
have a spike of acceleration, then a spike of deceleration, causing a
large jerk, for very little performance gain. This setting is a way to
eliminate this jerk for short segments.
+
Basically, if a segment will complete in less time than 1 /
ARC_BLEND_RAMP_FREQ, we don't bother with a trapezoidal velocity profile
on that segment, and use constant acceleration. (Setting
ARC_BLEND_RAMP_FREQ = 1000 is equivalent to always using trapezoidal
acceleration, if the servo loop is 1kHz).
+
You can characterize the worst-case loss of performance by comparing the 
velocity that a trapezoidal profile reaches vs. the ramp:
+
# v_ripple = a_max / (4.0 * f)
# where:
# v_ripple = average velocity "loss" due to ramping
# a_max = max axis acceleration
# f = cutoff frequency from INI
+
For the aforementioned machine, the ripple for a 20Hz cutoff frequency 
is 100 / (4 * 20) = 1.25 IPS. This seems high, but keep in mind that it 
is only a worst-case estimate. In reality , the trapezoidal motion 
profile is limited by other factors, such as normal acceleration or 
requested velocity, and so the actual performance loss should be much 
smaller. Increasing the cutoff frequency can squeeze out more 
performance, but make the motion rougher due to acceleration 
discontinuities. A value in the range 20Hz to 200Hz should be reasonable 
to start.
+
Finally, no amount of tweaking will speed up a toolpath with lots of 
small, tight corners, since you're limited by cornering acceleration. 

* 'SPINDLES = 3' - The number of spindles to support. It is imperative that this
   number matches the "num_spindles" parameter passed to the motion module.

* 'COORDINATES = X Y Z' - The names of the axes being controlled.
   Only X, Y, Z, A, B, C, U, V, W are valid. Only axes named in 'COORDINATES'
   are accepted in g-code.  It is permitted to write an axis name twice
   (e.g., X Y Y Z for a gantry machine).
   For the common 'trivkins kinematics', joint numbers are assigned in sequence
   according to the trivkins parameter 'coordinates='.  So, for trivkins
   'coordinates=xz', joint0 corresponds to X and joint1 corresponds to Z.
   See the kinematics man page ('$ man kins') for information on
   trivkins and other kinematics modules.

* 'LINEAR_UNITS = <units>' - (((LINEAR UNITS))) Specifies the 'machine units' for linear axes.
    Possible choices are (in, inch, imperial, metric, mm).
    This does not affect the linear units in NC code (the G20 and G21
    words do this). 

* 'ANGULAR_UNITS = <units>' - (((ANGULAR UNITS))) Specifies the 'machine units' for rotational axes.
    Possible choices are 'deg', 'degree' (360 per circle), 'rad', 'radian'
    (2pi per circle), 'grad', or 'gon' (400 per circle).
    This does not affect the angular units of NC code. In RS274NGC, A-, B-
    and C- words are always expressed in degrees.

* 'DEFAULT_LINEAR_VELOCITY = 0.0167' - The initial rate for jogs of linear axes, in
  machine units per second. The value shown in 'Axis' equals
  machine units per minute.

* 'DEFAULT_LINEAR_ACCELERATION = 2.0' - In machines with nontrivial kinematics, the acceleration used
    for "teleop" (Cartesian space) jogs, in 'machine units' per second per second.

* 'MAX_LINEAR_VELOCITY = 5.0' - (((MAX VELOCITY))) The maximum velocity for any axis or coordinated
    move, in 'machine units' per second. The value shown equals 300 units per
    minute.

* 'MAX_LINEAR_ACCELERATION = 20.0' - (((MAX ACCELERATION))) The maximum acceleration for any axis or
    coordinated axis move, in 'machine units' per second per second.

* 'POSITION_FILE = position.txt' - If set to a non-empty value, the joint positions are stored between
    runs in this file. This allows the machine to start with the same
    coordinates it had on shutdown. This assumes there was no movement of
    the machine while powered off. If unset, joint positions are not stored
    and will begin at 0 each time LinuxCNC is started. This can help on smaller
    machines without home switches. If using the Mesa resolver interface
    this file can be used to emulate absolute encoders and eliminate the
    need for homing (with no loss of accuracy). See the hostmot2 manpage
    for more details.

* 'NO_FORCE_HOMING = 1' - The default behavior is for LinuxCNC to force the
   user to home the machine before any MDI command or a program is run.
   Normally, only jogging is allowed before homing.  For configurations using
   identity kinematics, setting NO_FORCE_HOMING = 1 allows the user to make
   MDI moves and run programs without homing the machine first. Interfaces
   using identity kinematics without homing ability will need to have this
   option set to 1.

* 'HOME = 0 0 0 0 0 0 0 0 0' - World home position needed for kinematics modules
   that compute world coordinates using kinematicsForward() when switching
   from joint to teleop mode.  Up to nine coordinate values (X Y Z A B C U V W)
   may be specified, unused trailing items may be omitted. This value is only
   used for machines with nontrivial kinematics. On machines with trivial
   kinematics (mill, lathe, gantry types) this value is ignored.
   Note: the sim hexapod config requires a non-zero value for the Z coordinate.

[WARNING]
LinuxCNC will not know your joint travel limits when using 'NO_FORCE_HOMING = 1'.

[[sec:kins-section]](((INI File, KINS Section)))

=== [KINS] Section
* 'JOINTS = 3' - Specifies the number of joints (motors) in the system.
    For example, a trivkins XYZ machine with a single motor for each axis has 3
    joints.  A gantry machine with one motor on each of two of the axes,
    and two motors on the third axis, has 4 joints.
    (This config variable may be used by a gui to set the number of joints
    (num_joints) specified to the motion module (motmod)).
    The Axis gui, pncconf,  and stepconf use this item.

* 'KINEMATICS = trivkins' - Specify a kinematics module for the motion module.
     Guis may use this variable to specify the loadrt line in hal files for
     the motmod module.  For more information on kinematics modules see the
     manpage: '$ man kins'

[[sec:axis-section]](((INI File, AXIS Section)))

=== [AXIS_<letter>] Section
The <letter> specifies one of: X Y Z A B C U V W
   
* 'MAX_VELOCITY = 1.2' -
    Maximum velocity for this axis in <<sec:traj-section,machine units>> per second.

* 'MAX_ACCELERATION = 20.0' -
     Maximum acceleration for this axis in machine units per
    second squared.

* 'MIN_LIMIT = -1000' -
    (((MIN LIMIT))) The minimum limit (soft limit) for axis motion, in machine units.
    When this limit is exceeded, the controller aborts axis motion.

* 'MAX_LIMIT = 1000' -
    (((MAX LIMIT))) The maximum limit (soft limit) for axis motion, in machine units.
    When this limit is exceeded, the controller aborts axis motion.

* 'WRAPPED_ROTARY = 1' - 
    When this is set to 1 for an ANGULAR joint the joint will move 0-359.999
    degrees. Positive Numbers will move the joint in a positive direction and
    negative numbers will move the joint in the negative direction.

* 'LOCKING_INDEXER_JOINT = 4' - This value selects a joint to use for
    a locking indexer for the specified axis <letter>.  In this example, the
    joint is 4 which would correspond to the B axis for a XYZAB system with
    trivkins (identity) kinematics.
    When set, a G0 move for this axis will initiate an unlock with the
    joint.4.unlock pin then wait for the joint.4.is-unlocked pin then move
    the joint at the rapid rate for that joint.  After the move the
    joint.4.unlock will be false and motion will wait for joint.4.is-unlocked
    to go false. Moving with other joints is not allowed when moving a
    locked rotary joint.
    To create the unlock pins, use the motmod parameter:

      unlock_joints_mask=jointmask

    The jointmask bits are: (LSB)0:joint0, 1:joint1, 2:joint2, ...

    Example: loadrt motmod ... unlock_joints_mask=0x38
    creates  unlock  pins for joints 3,4,5

[[sec:joint-section]](((INI File, JOINT Section)))

=== [JOINT_<num>] Section
The <num> specifies the joint number 0 ... (num_joints-1)
The value of 'num_joints' is set by [KINS]JOINTS=

The [JOINT_0], [JOINT_1], etc. sections contains general parameters for
the individual components in the joint control module. The joint section
names begin numbering at 0, and run through the number of joints
specified in the [KINS]JOINTS entry minus 1.

Typically (for systems using 'trivkins kinematics', there is a 1:1
correspondence between a joint and an axis):

* JOINT_0 = X
* JOINT_1 = Y
* JOINT_2 = Z
* JOINT_3 = A
* JOINT_4 = B
* JOINT_5 = C
* JOINT_6 = U
* JOINT_7 = V
* JOINT_8 = W

Other kinematics modules with identity kinematics are available to support
configurations with partial sets of axes.  For example, using trivkins
with coordinates=XZ, the joint-axes relationships are:

* JOINT_0 = X
* JOINT_1 = Z

For more information on kinematics modules see the manpage: '$ man kins'

* 'TYPE = LINEAR' -
    The type of joint, either LINEAR or ANGULAR.

* 'UNITS = INCH' -
    (((UNITS))) If specified, this setting overrides the related [TRAJ] UNITS setting.
    (e.g., [TRAJ]LINEAR_UNITS if the TYPE of this joint is LINEAR,
    [TRAJ]ANGULAR_UNITS if the TYPE of this joint is ANGULAR)

* 'MAX_VELOCITY = 1.2' -
    Maximum velocity for this joint in <<sec:traj-section,machine units>> per second.

* 'MAX_ACCELERATION = 20.0' -
     Maximum acceleration for this joint in machine units per
    second squared.

* 'BACKLASH = 0.0000' -
<<<<<<< HEAD
    (((Backlash))) Backlash in machine units. Backlash compensation value
    can be used to make up for small deficiencies in the hardware used to
    drive an joint. If backlash is added to an joint and you are using
    steppers the STEPGEN_MAXACCEL must be increased to 1.5 to 2 times the
    MAX_ACCELERATION for the joint. Excessive backlash compensation can cause an
    axis to jerk as it changes direction. If a COMP_FILE is specificed for an
    axis BACKLASH is not used.

* 'COMP_FILE = file.extension' -
    (((Compensation))) The compensation file consists of map of position
    information for the joint. Compensation file values are in machine units.
=======
    (((Backlash))) Backlash is in machine units. Backlash compensation can be
    used to make up for small deficiencies in the hardware used to drive an
    axis. If backlash is added to an axis and you are using steppers the
    STEPGEN_MAXACCEL must be increased to 1.5 to 2 times the MAX_ACCELERATION
    for the axis. Excessive backlash compensation can cause an axis to jerk as
    it changes direction. If a COMP_FILE is specificed for an axis BACKLASH is
    not used.

// add a link to machine units

* 'COMP_FILE = file.extension' -
    (((Compensation))) The compensation file consists of map of position
    information for the axis. Compensation file values are in machine units.
>>>>>>> dead6ee7
    Each set of values are are on one line separated by a space. The first value
    is the nominal value (the commanded position). The second and third values
    depend on the setting of COMP_FILE_TYPE. Points in between nominal values
    are interpolated between the two nominals. Compensation files must start
    with the smallest nominal and be in ascending order to the largest value of
    nominals. File names are case sensitive and can contain letters and/or
    numbers. Currently the limit inside LinuxCNC is for 256 triplets per axis.
    +
    +
    If COMP_FILE is specified for an axis, BACKLASH is not used. A 
    'COMP_FILE_TYPE' must be specified for each 'COMP_FILE'.

* 'COMP_FILE_TYPE = 0 or 1' - Specifies the type of compensation file. The
   first value is the nominal (commanded) position for both types.

** 'Type 0:' The second value specifies the actual position as the axis is moving
    in the positive direction (increasing value) and the third value specifies
    the actual position as the axis is moving in the negative direction
    (decreasing value).
    +
    +
<<<<<<< HEAD
    Type 0 Example
=======
Type 0 Example
>>>>>>> dead6ee7
+
----
-1.000 -1.005 -0.995
0.000 0.002 -0.003
1.000 1.003 0.998
----

** 'Type 1:' The second value specifies positive offset from nominal while
    traveling in the positive direction. The third value specifies the negitive
    offset from nominal while traveling in a negitive direction.
    +
    +
Type 1 Example
+
----
-1.000 0.005 -0.005
0.000 0.002 -0.003
1.000 0.003 -0.004
----

* 'MIN_LIMIT = -1000' - (((MIN LIMIT))) The minimum limit for axis motion, in
    machine units. When this limit is reached, the controller aborts axis
    motion. The axis must be homed before MIN_LIMIT is in force. For a rotary
    axis with unlimited rotation having no MIN_LIMIT for that axis in the 
    [JOINT_n] section then the value -1e99 is used.

* 'MAX_LIMIT = 1000' - (((MAX LIMIT))) The maximum limit for axis motion, in
    machine units. When this limit is reached, the controller aborts axis
    motion. The axis must be homed before MAX_LIMIT is in force. For a rotary
    axis with unlimited rotation having no MAX_LIMIT for that axis in the 
    [JOINT_n] section then the value 1e99 is used.

* 'MIN_FERROR = 0.010' - (((MIN FERROR))) This is the value in machine units by
    which the axis is permitted to deviate from commanded position at very low
    speeds. If MIN_FERROR is smaller than FERROR, the two produce a ramp of
    error trip points. You could think of this as a graph where one dimension is
    speed and the other is permitted following error. As speed increases the
    amount of following error also increases toward the FERROR value.

* 'FERROR = 1.0' - (((FERROR))) FERROR is the maximum allowable following error,
    in machine units. If the difference between commanded and sensed position
    exceeds this amount, the controller disables servo calculations, sets all
    the outputs to 0.0, and disables the amplifiers. If MIN_FERROR is present in
    the .ini file, velocity-proportional following errors are used. Here, the
    maximum allowable following error is proportional to the speed, with FERROR
    applying to the rapid rate set by [TRAJ]MAX_VELOCITY, and proportionally
    smaller following errors for slower speeds. The maximum allowable following
    error will always be greater than MIN_FERROR. This prevents small following
    errors for stationary axes from inadvertently aborting motion. Small
    following errors will always be present due to vibration, etc.

* 'LOCKING_INDEXER = 1' -
     Indicates the joint is used as a locking indexer.

.Homing

These parameters are Homing related, for a better explanation read the
<<cha:homing-configuration,Homing Configuration>> Chapter.

* 'HOME = 0.0' -
     The position that the joint will go to upon completion of the homing
    sequence.

* 'HOME_OFFSET = 0.0' -
     The joint position of the home switch or index pulse, in
    <<sec:traj-section,machine units>>. When the home point is found during
    the homing process, this is the position that is assigned to that point.
    When sharing home and limit switches and using a home sequence that will
    leave the home/limit switch in the toggled state the home offset can be
    used define the home switch position to be other than 0 if your HOME 
    position is desired to be 0.

* 'HOME_SEARCH_VEL = 0.0' -
    (((HOME SEARCH VEL))) Initial homing velocity in machine units per second.
    Sign denotes direction of travel. A value of zero means assume that the current
    location is the home position for the machine. If your machine has no
    home switches you will want to leave this value at zero.

* 'HOME_LATCH_VEL = 0.0' -
     Homing velocity in machine units per second to the home
    switch latch position. Sign denotes direction of travel.

* 'HOME_FINAL_VEL = 0.0' -
     Velocity in machine units per second from home latch position to home
    position. If left at 0 or not included in the joint rapid velocity is
    used. Must be a positive number.

* 'HOME_USE_INDEX = NO' -
     If the encoder used for this joint has an index pulse, and the motion
    card has provision for this signal you may set it to yes. When it is
    yes, it will affect the kind of home pattern used. Currently, you can't
    home to index with steppers unless you're using stepgen in velocity mode
    and PID.

* 'HOME_IGNORE_LIMITS = NO' -
     When you use the limit switch as a home switch and the limit switch
    this should be set to YES. When set to YES the limit switch for this
    joint is ignored when homing. You must configure your homing
    so that at the end of your home move the home/limit switch is not in the
    toggled state you will get a limit switch error after the home move.

* 'HOME_IS_SHARED = <n>' -
     If the home input is shared by more than one joint set <n> to 1 to
    prevent homing from starting if the one of the shared switches is
    already closed. Set <n> to 0 to permit homing if a switch is closed.

* 'HOME_ABSOLUTE_ENCODER = 0 | 1 | 2' -
     Used to indicate the joint uses an absolute encoder.  At a request
    for homing, the current joint value is set to the 'HOME_OFFSET' value.
    If the 'HOME_ABSOLUTE_ENCODER' setting is 1, the machine makes the usual
    final move to the 'HOME' value.  
    If the 'HOME_ABSOLUTE_ENCODER' setting is 2, no final move is made.

* 'HOME_SEQUENCE = <n>' -
    Used to define the "Home All" sequence. <n> must start at 0 or
    1 or -1.  Additional sequences may be specified with numbers increasing
    by 1 (in absolute value).  Skipping of sequence numbers is not allowed.
    If a HOME_SEQUENCE is omitted, the joint will not be homed by the
    "Home All" function.  More than one joint can be homed at the same
    time by specifying the same sequence number for more than one joint.
    A negative sequence number is used to defer the final move for
    all joints having that (negative or positive) sequence number.
    For additional info, see: <<sec:homing-section,HOME SEQUENCE>>

* 'VOLATILE_HOME = 0' -
     When enabled (set to 1) this joint will be unhomed if the Machine
    Power is off or if E-Stop is on. This is useful if your machine has
    home switches and does not have position feedback such as a step and
    direction driven machine.

.Servo

These parameters are relevant to joints controlled by servos.

[WARNING]
The following are custom INI file entries that you may find in a sample INI file
or a wizard generated file. These are not used by the LinuxCNC software. They
are only there to put all the settings in one place. For more information on
custom INI file entries see the
<<sub:custom-variables,Custom Sections and Variables>> subsection.

The following items might be used by a PID component and the assumption is
that the output is volts.

* 'DEADBAND = 0.000015' - How close is close enough to consider the motor in position,
in <<sec:traj-section,machine units>>. This is often set to a distance equivalent to 1, 1.5, 2,
or 3 encoder counts, but there are no strict rules.
Looser (larger) settings allow less servo 'hunting' at the expense of lower accuracy.
Tighter (smaller) settings attempt higher accuracy at the expense of more servo 'hunting'.
Is it really more accurate if it's also more uncertain?
As a general rule, it's good to avoid, or at least limit, servo 'hunting' if you can.

Be careful about going below 1 encoder count, since you may create a condition where
there is no place that your servo is happy. This can go beyond 'hunting' (slow) to
'nervous' (rapid), and even to 'squealing' which is easy to confuse with
oscillation caused by improper tuning. Better to be a count or two loose
here at first, until you've been through 'gross tuning' at least.

Example of calculating machine units per encoder pulse to use in deciding DEADBAND value:

///////////////////////////////////////////////////////////
latexmath:[ \frac{X\, inches}{1\, encoder\, count} =
\frac{1\, revolution}{1000\, encoder\, lines} \times
\frac{1\, encoder\, line}{4\, quadrature\, counts} \times
\frac{0.200\, inches}{1\, revolution} =
\frac{0.200\, inches}{4000\, encoder\, counts} =
\frac{0.000050\, inches}{1\, encoder\, count} ]
///////////////////////////////////////////////////////////

image::images/encoder-counts-math.png[align="center"]

* 'BIAS = 0.000' - This is used by hm2-servo and some others.
    Bias is a constant amount
    that is added to the output. In most cases it should be left at zero.
    However, it can sometimes be useful to compensate for offsets in servo
    amplifiers, or to balance the weight of an object that moves
    vertically. bias is turned off when the PID loop is disabled, just like
    all other components of the output.

* 'P = 50' - The proportional gain for the joint servo. This value
    multiplies the
    error between commanded and actual position in machine units, resulting
    in a contribution to the computed voltage for the motor amplifier. The
    units on the P gain are volts per machine unit, e.g.,
    image:images/p-term.png[height=25]

//latexmath:[$\frac{volt}{mu}$]. 

* 'I = 0' - The integral gain for the joint servo. The value
    multiplies the
    cumulative error between commanded and actual position in machine
    units, resulting in a contribution to the computed voltage for the
    motor amplifier. The units on the I gain are volts per machine unit
    second, e.g., image:images/i-term.png[height=25]
    
//latexmath:[$\frac{volt}{mu\, s}$].

* 'D = 0' - The derivative gain for the joint servo. The value
    multiplies the
    difference between the current and previous errors, resulting in a
    contribution to the computed voltage for the motor amplifier. The units
    on the D gain are volts per machine unit per second, e.g.,
    image:images/i-term.png[height=25]

// latexmath:[$\frac{volt}{mu/s}$].

* 'FF0 = 0' - The 0th order feed forward gain. This number is
    multiplied by the
    commanded position, resulting in a contribution to the computed voltage
    for the motor amplifier. The units on the FF0 gain are volts per
    machine unit, e.g., image:images/p-term.png[height=25]

// latexmath:[$\frac{volt}{mu}$].

* 'FF1 = 0' - The 1st order feed forward gain. This number is
    multiplied by the
    change in commanded position per second, resulting in a contribution to
    the computed voltage for the motor amplifier. The units on the FF1 gain
    are volts per machine unit per second, e.g., image:images/i-term.png[height=25]

// latexmath:[$\frac{volt}{mu\, s}$].

* 'FF2 = 0' - The 2nd order feed forward gain. This number is
    multiplied by the
    change in commanded position per second per second, resulting in a
    contribution to the computed voltage for the motor amplifier. The units
    on the FF2 gain are volts per machine unit per second per second,
    e.g., image:images/ff2.png[height=25]
    
// latexmath:[$\frac{volt}{mu\, s^{2}}$].

* 'OUTPUT_SCALE = 1.000' - 

* 'OUTPUT_OFFSET = 0.000' - These two values are the scale and offset factors for
    the joint output to the motor amplifiers.
    The second value (offset) is subtracted from
    the computed output (in volts), and divided by the first value (scale
    factor), before being written to the D/A converters. The units on the
    scale value are in true volts per DAC output volts. The units on the
    offset value are in volts. These can be used to linearize a DAC.
     Specifically, when writing outputs, the LinuxCNC first converts the desired
    output in quasi-SI units to raw actuator values, e.g., volts for an
    amplifier DAC. This scaling
    looks like: image:images/output-offset.png[]
    
// latexmath:[raw=\frac{output-offset}{scale}]

The value for scale can be obtained analytically by doing a unit
analysis, i.e., units are [output SI units]/[actuator units]. For
example, on a machine with a velocity mode amplifier such that
1 volt results in 250 mm/sec velocity.

image::images/scale-math.png[align="center"]

// latexmath:[$ amplifier [volts] = (output [\frac{mm}{sec}]
// - offset [\frac{mm}{sec}]) / 250 \frac{mm}{sec\, volt} ] $]

Note that the units of the offset are in machine units, e.g.,
mm/sec, and they are pre-subtracted from the sensor readings. The value
for this offset is obtained by finding the value of your output which
yields 0.0 for the actuator output. If the DAC is linearized, this
offset is normally 0.0.

The scale and offset can be used to linearize the DAC as well,
resulting in values that reflect the combined effects of amplifier
gain, DAC non-linearity, DAC units, etc.

To do this, follow this procedure.

. Build a calibration table for the output, driving the DAC with a
   desired voltage and measuring the result.
   
. Do a least-squares linear fit to get coefficients a, b such
   that image:images/calibration-1.png[]
. Note that we want raw output such that our measured result is
   identical to the commanded output. This means 
.. image:images/calibration-2.png[]
.. image:images/calibration-3.png[]
. As a result, the a and b coefficients from the linear fit can be
   used as the scale and offset for the controller directly. 

See the following table for an example of voltage measurements.
   
// latexmath:[ meas=a*raw+b ]
// latexmath:[ cmd=a*raw+b ]
// latexmath:[ raw=(cmd-b)/a ]

.Output Voltage Measurements

[width="50%", cols="2*^", options="header"]
|===============
|Raw | Measured
|-10 | -9.93
|-9 | -8.83
|0 | -0.03
|1 | 0.96
|9 | 9.87
|10 | 10.87
|===============

* 'MAX_OUTPUT = 10' - The maximum value for the output of the PID compensation
    that is written to the motor amplifier, in volts. The computed
    output value is clamped to this limit. The limit is applied before
    scaling to raw output units. The value is applied symmetrically to
    both the plus and the minus side.

* 'INPUT_SCALE = 20000' - in Sample configs
* 'ENCODER_SCALE = 20000' - in PNCconf built configs
Specifies the number of pulses that
corresponds to a move of one machine unit as set in the [TRAJ] section.
For a linear joint one machine unit will be equal to
the setting of LINEAR_UNITS.
For an angular joint one unit is equal to the setting in ANGULAR_UNITS.
A second number, if specified, is ignored.
For example, on a 2000 counts per rev encoder, and 10
revs/inch gearing, and desired units of inch, we
have:

image::images/encoder-scale.png[align="center"]

//latexmath:[ INPUT\_SCALE =
//\frac{2000\, counts}{rev} \times \frac{10\, rev}{inch} =
//\frac{20000\, counts}{inch} ]

.Stepper

These parameters are relevant to joints controlled by steppers.

[WARNING]
The following are custom INI file entries that you may find in a sample INI file
or a wizard generated file. These are not used by the LinuxCNC software. They
are only there to put all the settings in one place. For more information on
custom INI file entries see the
<<sub:custom-variables,Custom Sections and Variables>> subsection.

The following items might be used by a stepgen component.

* 'SCALE = 4000' - in Sample configs
* 'STEP_SCALE = 4000' - in PNCconf built configs
Specifies the number of pulses that corresponds to a
move of one machine unit as set in the [TRAJ] section.
For stepper systems, this is
the number of step pulses issued per machine unit. For a linear joint
one machine unit will be equal to the setting of LINEAR_UNITS. For an
angular joint one unit is equal to the setting in ANGULAR_UNITS. For
servo systems, this is the number of feedback pulses per machine unit.
A second number, if specified, is ignored.

For example, on a 1.8 degree stepper motor with half-stepping, and 10
revs/inch gearing, and desired <<sec:traj-section,machine units>> of inch, we
have:

image::images/stepper-scale.png[align="center"]

//latexmath:[ scale = 
//\frac{2\, steps}{1.8\, degree} \times \frac{360\, degree}{rev} \times \frac{10\, rev}{inch} =
//\frac{4000\, steps}{inch} ]

* 'ENCODER_SCALE = 20000' (Optionally used in PNCconf built configs) -
Specifies the number of pulses that
corresponds to a move of one machine unit as set in the [TRAJ] section.
For a linear joint one machine unit will be equal to
the setting of LINEAR_UNITS.
For an angular joint one unit is equal to the setting in ANGULAR_UNITS.
A second number, if specified, is ignored.
For example, on a 2000 counts per rev encoder, and 10
revs/inch gearing, and desired units of inch, we
have: 

image::images/encoder-scale.png[align="center"]

//latexmath:[ ENCODER\_SCALE =
//\frac{2000\, counts}{rev} \times \frac{10\, rev}{inch} =
//\frac{20000\, counts}{inch} ]


* 'STEPGEN_MAXACCEL = 21.0' -  Acceleration limit for the step generator.
    This should be 1% to 10%
    larger than the joint MAX_ACCELERATION. This value improves the tuning
    of stepgen's "position loop". If you have added backlash compensation
    to an joint then this should be 1.5 to 2 times greater than
    MAX_ACCELERATION.

* 'STEPGEN_MAXVEL = 1.4' - Older configuration files have a velocity limit for
    the step
    generator as well. If specified, it should also be 1% to 10% larger
    than the joint MAX_VELOCITY. Subsequent testing has shown that use of
    STEPGEN_MAXVEL does not improve the tuning of stepgen's position loop.


[[sec:emcio-section]](((INI File, EMCIO Section)))

=== [EMCIO] Section

* 'EMCIO = io' - Name of IO controller program

* 'CYCLE_TIME = 0.100' -
    The period, in seconds, at which EMCIO will run. Making
    it 0.0 or a
    negative number will tell EMCIO not to sleep at all. There is usually
    no need to change this number.

* 'TOOL_TABLE = tool.tbl' -
    The file which contains tool information, described in
    the User Manual.

* 'TOOL_CHANGE_POSITION = 0 0 2' -
    Specifies the XYZ location to move to when performing a
    tool change if three digits are used.
    Specifies the XYZABC location when 6 digits are used.
    Specifies the XYZABCUVW location when 9 digits are used.
    Tool Changes can be combined. For example if you combine the
    quill up with change position you can move the Z first then the X and Y.

* 'TOOL_CHANGE_WITH_SPINDLE_ON = 1' -
    The spindle will be left on during the tool change when the value is 1.
    Useful for lathes or machines where the material is in the spindle,
    not the tool.

* 'TOOL_CHANGE_QUILL_UP = 1' -
    The Z axis will be moved to machine zero prior to the tool change when
    the value is 1. This is the same as issuing a G0 G53 Z0.

* 'TOOL_CHANGE_AT_G30 = 1' -
    The machine is moved to reference point defined by parameters
    5181-5186 for G30 if the value is 1. For more information see the
    <<gcode:parameters,Parameters Section and the
    <<gcode:g30-g30.1,G30 Section>>.

* 'RANDOM_TOOLCHANGER = 1' -
    This is for machines that cannot place the tool back into the pocket
    it came from. For example, machines that exchange the tool in the
    active pocket with the tool in the spindle.

<|MERGE_RESOLUTION|>--- conflicted
+++ resolved
@@ -1053,7 +1053,6 @@
     second squared.
 
 * 'BACKLASH = 0.0000' -
-<<<<<<< HEAD
     (((Backlash))) Backlash in machine units. Backlash compensation value
     can be used to make up for small deficiencies in the hardware used to
     drive an joint. If backlash is added to an joint and you are using
@@ -1062,24 +1061,11 @@
     axis to jerk as it changes direction. If a COMP_FILE is specificed for an
     axis BACKLASH is not used.
 
+// add a link to machine units
+
 * 'COMP_FILE = file.extension' -
     (((Compensation))) The compensation file consists of map of position
     information for the joint. Compensation file values are in machine units.
-=======
-    (((Backlash))) Backlash is in machine units. Backlash compensation can be
-    used to make up for small deficiencies in the hardware used to drive an
-    axis. If backlash is added to an axis and you are using steppers the
-    STEPGEN_MAXACCEL must be increased to 1.5 to 2 times the MAX_ACCELERATION
-    for the axis. Excessive backlash compensation can cause an axis to jerk as
-    it changes direction. If a COMP_FILE is specificed for an axis BACKLASH is
-    not used.
-
-// add a link to machine units
-
-* 'COMP_FILE = file.extension' -
-    (((Compensation))) The compensation file consists of map of position
-    information for the axis. Compensation file values are in machine units.
->>>>>>> dead6ee7
     Each set of values are are on one line separated by a space. The first value
     is the nominal value (the commanded position). The second and third values
     depend on the setting of COMP_FILE_TYPE. Points in between nominal values
@@ -1101,11 +1087,7 @@
     (decreasing value).
     +
     +
-<<<<<<< HEAD
-    Type 0 Example
-=======
 Type 0 Example
->>>>>>> dead6ee7
 +
 ----
 -1.000 -1.005 -0.995
