#    This is a component of AXIS, a front-end for LinuxCNC
#    Copyright 2004, 2005, 2006, 2007, 2008, 2009, 2010, 2011, 2012, 2013, 2014, 2015, 2016
#    Jeff Epler <jepler@unpythonic.net> and Chris Radek <chris@timeguy.com>
#
#    This program is free software; you can redistribute it and/or modify
#    it under the terms of the GNU General Public License as published by
#    the Free Software Foundation; either version 2 of the License, or
#    (at your option) any later version.
#
#    This program is distributed in the hope that it will be useful,
#    but WITHOUT ANY WARRANTY; without even the implied warranty of
#    MERCHANTABILITY or FITNESS FOR A PARTICULAR PURPOSE.  See the
#    GNU General Public License for more details.
#
#    You should have received a copy of the GNU General Public License
#    along with this program; if not, write to the Free Software
#    Foundation, Inc., 59 Temple Place, Suite 330, Boston, MA  02111-1307  USA

lappend auto_path $::linuxcnc::TCL_LIB_DIR

. configure \
	-menu .menu

menu .menu \
	-cursor {}

menu .menu.file \
	-tearoff 0
menu .menu.file.recent \
	-tearoff 0
menu .menu.machine \
	-tearoff 0
menu .menu.machine.home \
	-tearoff 0
menu .menu.machine.unhome \
	-tearoff 0
menu .menu.view \
	-tearoff 0
menu .menu.help \
	-tearoff 0
menu .menu.machine.touchoff \
    -tearoff 0
menu .menu.machine.clearoffset \
    -tearoff 0

.menu.file add command \
	-accelerator O \
	-command open_file
setup_menu_accel .menu.file end [_ "_Open..."]

.menu.file add cascade \
        -menu .menu.file.recent
setup_menu_accel .menu.file end [_ "Recent _Files"]

.menu.file add command \
    -command edit_program
setup_menu_accel .menu.file end [_ "_Edit..."]

.menu.file add command \
	-accelerator [_ "Ctrl-R"] \
	-command reload_file
setup_menu_accel .menu.file end [_ "_Reload"]

.menu.file add command \
        -accelerator [_ "Ctrl-S"] \
        -command save_gcode
setup_menu_accel .menu.file end [_ "_Save gcode as..."]

.menu.file add command \
        -command gcode_properties
setup_menu_accel .menu.file end [_ "_Properties..."]

.menu.file add separator

.menu.file add command \
    -command edit_tooltable
setup_menu_accel .menu.file end [_ "Edit _tool table..."]

.menu.file add command \
	-command reload_tool_table
setup_menu_accel .menu.file end [_ "Reload tool ta_ble"]

.menu.file add separator

.menu.file add command \
        -command {exec classicladder &}
setup_menu_accel .menu.file end [_ "_Ladder Editor..."]

.menu.file add separator

.menu.file add command \
	-command {destroy .}
setup_menu_accel .menu.file end [_ "_Quit"]

# ----------------------------------------------------------------------
.menu.machine add command \
	-accelerator F1 \
	-command estop_clicked
setup_menu_accel .menu.machine end [_ "Toggle _Emergency Stop"]

.menu.machine add command \
	-accelerator F2 \
	-command onoff_clicked
setup_menu_accel .menu.machine end [_ "Toggle _Machine Power"]

.menu.machine add separator

.menu.machine add command \
	-accelerator R \
	-command task_run
setup_menu_accel .menu.machine end [_ "_Run program"]

.menu.machine add command \
	-command task_run_line
setup_menu_accel .menu.machine end [_ "Ru_n from selected line"]

.menu.machine add command \
	-accelerator T \
	-command task_step
setup_menu_accel .menu.machine end [_ "S_tep"]

.menu.machine add command \
	-accelerator P \
	-command task_pause
setup_menu_accel .menu.machine end [_ "_Pause"]

.menu.machine add command \
	-accelerator S \
	-command task_resume
setup_menu_accel .menu.machine end [_ "Re_sume"]

.menu.machine add command \
	-accelerator ESC \
	-command task_stop
setup_menu_accel .menu.machine end [_ "Stop"]

.menu.machine add checkbutton \
        -command toggle_optional_stop \
        -variable optional_stop
setup_menu_accel .menu.machine end [_ "Stop at M_1"]

.menu.machine add checkbutton \
        -command toggle_block_delete \
        -variable block_delete
setup_menu_accel .menu.machine end [_ "Skip lines with '_/'"]

.menu.machine add separator

.menu.machine add command \
	-accelerator [_ "Ctrl-M"] \
	-command clear_mdi_history
setup_menu_accel .menu.machine end [_ "Clear MDI h_istory"]
.menu.machine add command \
	-accelerator [_ "Ctrl-H"] \
	-command mdi_history_hist2clip
setup_menu_accel .menu.machine end [_ "Copy from MDI hist_ory"]
.menu.machine add command \
	-accelerator [_ "Ctrl-Shift-H"] \
	-command mdi_history_clip2hist
setup_menu_accel .menu.machine end [_ "Paste to MDI histor_y"]

.menu.machine add separator

.menu.machine add command \
        -command {exec $env(LINUXCNC_TCL_DIR)/bin/emccalib.tcl -- -ini $emcini &}
setup_menu_accel .menu.machine end [_ "_Calibration"]

.menu.machine add command \
        -command {exec $env(LINUXCNC_TCL_DIR)/bin/halshow.tcl &}
setup_menu_accel .menu.machine end [_ "Show _Hal Configuration"]

.menu.machine add command \
        -command {exec halmeter &}
setup_menu_accel .menu.machine end [_ "H_al Meter"]

.menu.machine add command \
        -command {exec halscope -- -ini $emcini &}
setup_menu_accel .menu.machine end [_ "Ha_l Scope"]

.menu.machine add command \
	-command {exec linuxcnctop -ini $emcini &}
setup_menu_accel .menu.machine end [_ "Sho_w LinuxCNC Status"]

.menu.machine add command \
	-command {exec debuglevel -ini $emcini &}
setup_menu_accel .menu.machine end [_ "Set _Debug Level"]

.menu.machine add separator

.menu.machine add cascade \
        -menu .menu.machine.home
setup_menu_accel .menu.machine end [_ "Homin_g"]

.menu.machine add cascade \
        -menu .menu.machine.unhome
setup_menu_accel .menu.machine end [_ "_Unhoming"]

.menu.machine add cascade \
    -menu .menu.machine.clearoffset
setup_menu_accel .menu.machine end [_ "_Zero coordinate system"]

.menu.machine.clearoffset add command \
    -command [list clear_offset 1]
setup_menu_accel .menu.machine.clearoffset end [_ "P1  G5_4"]

.menu.machine.clearoffset add command \
    -command [list clear_offset 2]
setup_menu_accel .menu.machine.clearoffset end [_ "P2  G5_5"]

.menu.machine.clearoffset add command \
    -command [list clear_offset 3]
setup_menu_accel .menu.machine.clearoffset end [_ "P3  G5_6"]

.menu.machine.clearoffset add command \
    -command [list clear_offset 4]
setup_menu_accel .menu.machine.clearoffset end [_ "P4  G5_7"]

.menu.machine.clearoffset add command \
    -command [list clear_offset 5]
setup_menu_accel .menu.machine.clearoffset end [_ "P5  G5_8"]

.menu.machine.clearoffset add command \
    -command [list clear_offset 6]
setup_menu_accel .menu.machine.clearoffset end [_ "P6  G5_9"]

.menu.machine.clearoffset add command \
    -command [list clear_offset 7]
setup_menu_accel .menu.machine.clearoffset end [_ "P7  G59._1"]

.menu.machine.clearoffset add command \
    -command [list clear_offset 8]
setup_menu_accel .menu.machine.clearoffset end [_ "P8  G59._2"]

.menu.machine.clearoffset add command \
    -command [list clear_offset 9]
setup_menu_accel .menu.machine.clearoffset end [_ "P9  G59._3"]

.menu.machine.clearoffset add command \
    -command [list clear_offset G92]
setup_menu_accel .menu.machine.clearoffset end [_ "_G92"]

.menu.machine add separator

.menu.machine add radiobutton \
	-variable tto_g11 \
        -value 0 \
        -command toggle_tto_g11
setup_menu_accel .menu.machine end [_ "Tool touch off to wor_kpiece"]

.menu.machine add radiobutton \
	-variable tto_g11 \
        -value 1 \
        -command toggle_tto_g11
setup_menu_accel .menu.machine end [_ "Tool touch off to _fixture"]

# ----------------------------------------------------------------------
.menu.view add radiobutton \
	-command set_view_z \
        -variable view_type \
        -value 1 \
	-accelerator V
setup_menu_accel .menu.view end [_ "_Top view"]

.menu.view add radiobutton \
	-command set_view_z2 \
        -variable view_type \
        -value 2 \
	-accelerator V
setup_menu_accel .menu.view end [_ "_Rotated Top view"]

.menu.view add radiobutton \
	-command set_view_x \
        -variable view_type \
        -value 3 \
	-accelerator V
setup_menu_accel .menu.view end [_ "_Side view"]

.menu.view add radiobutton \
	-command set_view_y \
        -variable view_type \
        -value 4 \
	-accelerator V
setup_menu_accel .menu.view end [_ "_Front view"]

.menu.view add radiobutton \
	-command set_view_p \
        -variable view_type \
        -value 5 \
	-accelerator V
setup_menu_accel .menu.view end [_ "_Perspective view"]

.menu.view add separator

.menu.view add radiobutton \
	-value 0 \
	-variable metric \
	-command redraw \
        -accelerator !
setup_menu_accel .menu.view end [_ "Display _Inches"]

.menu.view add radiobutton \
	-value 1 \
	-variable metric \
	-command redraw \
        -accelerator !
setup_menu_accel .menu.view end [_ "Display _MM"]

.menu.view add separator

.menu.view add checkbutton \
	-variable show_program \
	-command toggle_show_program
setup_menu_accel .menu.view end [_ "S_how program"]

.menu.view add checkbutton \
	-variable show_rapids \
	-command toggle_show_rapids
setup_menu_accel .menu.view end [_ "Show program r_apids"]

.menu.view add checkbutton \
	-variable program_alpha \
	-command toggle_program_alpha
setup_menu_accel .menu.view end [_ "Alpha-_blend program"]

.menu.view add checkbutton \
	-variable show_live_plot \
	-command toggle_show_live_plot
setup_menu_accel .menu.view end [_ "Sho_w live plot"]

.menu.view add checkbutton \
	-variable show_tool \
	-command toggle_show_tool
setup_menu_accel .menu.view end [_ "Show too_l"]

.menu.view add checkbutton \
	-variable show_extents \
	-command toggle_show_extents
setup_menu_accel .menu.view end [_ "Show e_xtents"]

.menu.view add cascade \
	-menu .menu.view.grid
setup_menu_accel .menu.view end [_ "_Grid"]

.menu.view add checkbutton \
	-variable show_offsets \
	-command toggle_show_offsets
setup_menu_accel .menu.view end [_ "Show o_ffsets"]

.menu.view add checkbutton \
	-variable show_machine_limits \
	-command toggle_show_machine_limits
setup_menu_accel .menu.view end [_ "Sh_ow machine limits"]

.menu.view add checkbutton \
	-variable show_machine_speed \
	-command toggle_show_machine_speed
setup_menu_accel .menu.view end [_ "Show v_elocity"]

.menu.view add checkbutton \
	-variable show_distance_to_go \
	-command toggle_show_distance_to_go
setup_menu_accel .menu.view end [_ "Show _distance to go"]

.menu.view add checkbutton \
	-variable dro_large_font \
	-command toggle_dro_large_font
setup_menu_accel .menu.view end [_ "Large coordinate fo_nt"]

.menu.view add command \
	-accelerator [_ "Ctrl-K"] \
	-command clear_live_plot
setup_menu_accel .menu.view end [_ "_Clear live plot"]

.menu.view add separator

.menu.view add radiobutton \
	-value 1 \
	-variable display_type \
	-accelerator @ \
	-command redraw
setup_menu_accel .menu.view end [_ "Show commanded position"]

.menu.view add radiobutton \
	-value 0 \
	-variable display_type \
	-accelerator @ \
	-command redraw
setup_menu_accel .menu.view end [_ "Show actual position"]

.menu.view add separator

.menu.view add radiobutton \
	-value 0 \
	-variable coord_type \
	-accelerator # \
	-command redraw
setup_menu_accel .menu.view end [_ "Show machine position"]

.menu.view add radiobutton \
	-value 1 \
	-variable coord_type \
	-accelerator # \
	-command redraw
setup_menu_accel .menu.view end [_ "Show relative position"]

.menu.view add separator

.menu.view add radiobutton \
        -value 0 \
        -variable teleop_mode \
        -accelerator $ \
        -command set_teleop_mode
setup_menu_accel .menu.view end [_ "Joint mode"]

.menu.view add radiobutton \
        -value 1 \
        -variable teleop_mode \
        -accelerator $ \
        -command set_teleop_mode
setup_menu_accel .menu.view end [_ "World mode"]

menu .menu.view.grid

.menu.view.grid add radiobutton \
        -value 0 \
        -variable grid_size \
        -command set_grid_size
setup_menu_accel .menu.view.grid end [_ "_Off"]

.menu.view.grid add radiobutton \
        -value -1 \
        -variable grid_size \
        -command set_grid_size_custom
setup_menu_accel .menu.view.grid end [_ "_Custom"]


# ----------------------------------------------------------------------
.menu.help add command \
	-command {
            wm transient .about .;
            wm deiconify .about;
            show_all .about.message;
            focus .about.ok
        }
setup_menu_accel .menu.help end [_ "_About AXIS"]

.menu.help add command \
	-command {wm transient .keys .;wm deiconify .keys; focus .keys.ok}
setup_menu_accel .menu.help end [_ "Quick _Reference"]


# ----------------------------------------------------------------------
.menu add cascade \
	-menu .menu.file
setup_menu_accel .menu end [_ _File]

.menu add cascade \
	-menu .menu.machine
setup_menu_accel .menu end [_ _Machine]

.menu add cascade \
	-menu .menu.view
setup_menu_accel .menu end [_ _View]

.menu add cascade \
	-menu .menu.help
setup_menu_accel .menu end [_ _Help]

frame .toolbar \
	-borderwidth 1 \
	-relief raised

vrule .toolbar.rule16

Button .toolbar.machine_estop \
	-helptext [_ "Toggle Emergency Stop \[F1\]"] \
	-image [load_image tool_estop] \
	-relief sunken \
	-takefocus 0
bind .toolbar.machine_estop <Button-1> { estop_clicked }
setup_widget_accel .toolbar.machine_estop {}

Button .toolbar.machine_power \
	-command onoff_clicked \
	-helptext [_ "Toggle Machine power \[F2\]"] \
	-image [load_image tool_power] \
	-relief link \
	-state disabled \
	-takefocus 0
setup_widget_accel .toolbar.machine_power {}

vrule .toolbar.rule0

Button .toolbar.file_open \
	-command { open_file } \
	-helptext [_ "Open G-Code file \[O\]"] \
	-image [load_image tool_open] \
	-relief link \
	-takefocus 0
setup_widget_accel .toolbar.file_open {}

Button .toolbar.reload \
	-command { reload_file } \
	-helptext [_ "Reopen current file \[Control-R\]"] \
	-image [load_image tool_reload] \
	-relief link \
	-takefocus 0
setup_widget_accel .toolbar.reload {}

vrule .toolbar.rule4

Button .toolbar.program_run \
	-command task_run \
	-helptext [_ "Begin executing current file \[R\]"] \
	-image [load_image tool_run] \
	-relief link \
	-takefocus 0
setup_widget_accel .toolbar.program_run {}

Button .toolbar.program_step \
	-command task_step \
	-helptext [_ "Execute next line \[T\]"] \
	-image [load_image tool_step] \
	-relief link \
	-takefocus 0
setup_widget_accel .toolbar.program_step {}

Button .toolbar.program_pause \
	-command task_pauseresume \
	-helptext [_ "Pause \[P\] / resume \[S\] execution"] \
	-image [load_image tool_pause] \
	-relief link \
	-takefocus 0
setup_widget_accel .toolbar.program_pause {}

proc pause_image_normal {} {
  .toolbar.program_pause configure -image [load_image tool_pause]
}
proc pause_image_override {} {
  .toolbar.program_pause configure -image [load_image resume_inhibit]
}

Button .toolbar.program_stop \
	-command task_stop \
	-helptext [_ "Stop program execution \[ESC\]"] \
	-image [load_image tool_stop] \
	-relief link \
	-takefocus 0
setup_widget_accel .toolbar.program_stop {}

vrule .toolbar.rule8

Button .toolbar.program_blockdelete \
        -command { set block_delete [expr {!$block_delete}]; toggle_block_delete } \
        -helptext [_ "Toggle skip lines with '/' \[Alt-M /\]"] \
	-image [load_image tool_blockdelete] \
        -relief link \
        -takefocus 0

Button .toolbar.program_optpause \
        -command { set optional_stop [expr {!$optional_stop}]; toggle_optional_stop } \
        -helptext [_ "Toggle optional pause \[Alt-M 1\]"] \
	-image [load_image tool_optpause] \
        -relief link \
        -takefocus 0

vrule .toolbar.rule9
 
Button .toolbar.view_zoomin \
	-command zoomin \
	-helptext [_ "Zoom in"] \
	-image [load_image tool_zoomin] \
	-relief link \
	-takefocus 0
setup_widget_accel .toolbar.view_zoomin {}

Button .toolbar.view_zoomout \
	-command zoomout \
	-helptext [_ "Zoom out"] \
	-image [load_image tool_zoomout] \
	-relief link \
	-takefocus 0
setup_widget_accel .toolbar.view_zoomout {}

Button .toolbar.view_z \
	-command set_view_z \
	-helptext [_ "Top view"] \
	-image [load_image tool_axis_z] \
	-relief sunken \
	-takefocus 0
setup_widget_accel .toolbar.view_z {}

Button .toolbar.view_z2 \
	-command set_view_z2 \
	-helptext [_ "Rotated top view"] \
	-image [load_image tool_axis_z2] \
	-relief link \
	-takefocus 0
setup_widget_accel .toolbar.view_z2 {}

Button .toolbar.view_x \
	-command set_view_x \
	-helptext [_ "Side view"] \
	-image [load_image tool_axis_x] \
	-relief link \
	-takefocus 0
setup_widget_accel .toolbar.view_x {}

Button .toolbar.view_y \
	-command set_view_y \
	-helptext [_ "Front view"] \
	-image [load_image tool_axis_y] \
	-relief link \
	-takefocus 0
setup_widget_accel .toolbar.view_y {}

Button .toolbar.view_p \
	-command set_view_p \
	-helptext [_ "Perspective view"] \
	-image [load_image tool_axis_p] \
	-relief link \
	-takefocus 0
setup_widget_accel .toolbar.view_p {}

Button .toolbar.rotate \
        -image [load_image tool_rotate] \
	-helptext [_ "Toggle between Drag and Rotate Mode \[D\]"] \
        -relief link \
        -command {
            set rotate_mode [expr {!$rotate_mode}]
            if {$rotate_mode} {
                .toolbar.rotate configure -relief sunken
            } else {
                .toolbar.rotate configure -relief link
            }
        }

vrule .toolbar.rule12

Button .toolbar.clear_plot \
	-command clear_live_plot \
	-helptext [_ "Clear live plot \[Ctrl-K\]"] \
	-image [load_image tool_clear] \
	-relief link \
	-takefocus 0
setup_widget_accel .toolbar.clear_plot {}

# Pack widget .toolbar.machine_estop
pack .toolbar.machine_estop \
	-side left

# Pack widget .toolbar.machine_power
pack .toolbar.machine_power \
	-side left

# Pack widget .toolbar.rule0
pack .toolbar.rule0 \
	-fill y \
	-padx 4 \
	-pady 4 \
	-side left

# Pack widget .toolbar.file_open
pack .toolbar.file_open \
	-side left

# Pack widget .toolbar.reload
pack .toolbar.reload \
	-side left

# Pack widget .toolbar.rule4
pack .toolbar.rule4 \
	-fill y \
	-padx 4 \
	-pady 4 \
	-side left

# Pack widget .toolbar.program_run
pack .toolbar.program_run \
	-side left

# Pack widget .toolbar.program_step
pack .toolbar.program_step \
	-side left

# Pack widget .toolbar.program_pause
pack .toolbar.program_pause \
	-side left

# Pack widget .toolbar.program_stop
pack .toolbar.program_stop \
	-side left

# Pack widget .toolbar.rule8
pack .toolbar.rule8 \
	-fill y \
	-padx 4 \
	-pady 4 \
	-side left

# Pack widget .toolbar.program_blockdelete
pack .toolbar.program_blockdelete \
	-side left

# Pack widget .toolbar.program_optpause
pack .toolbar.program_optpause \
	-side left

# Pack widget .toolbar.rule9
pack .toolbar.rule9 \
	-fill y \
	-padx 4 \
	-pady 4 \
	-side left


# Pack widget .toolbar.view_zoomin
pack .toolbar.view_zoomin \
	-side left

# Pack widget .toolbar.view_zoomout
pack .toolbar.view_zoomout \
	-side left

# Pack widget .toolbar.view_z
pack .toolbar.view_z \
	-side left

# Pack widget .toolbar.view_z2
pack .toolbar.view_z2 \
	-side left

# Pack widget .toolbar.view_x
pack .toolbar.view_x \
	-side left

# Pack widget .toolbar.view_y
pack .toolbar.view_y \
	-side left

# Pack widget .toolbar.view_p
pack .toolbar.view_p \
	-side left

# Pack widget .toolbar.rotate
pack .toolbar.rotate \
	-side left

# Pack widget .toolbar.rule12
pack .toolbar.rule12 \
	-fill y \
	-padx 4 \
	-pady 4 \
	-side left

# Pack widget .toolbar.clear_plot
pack .toolbar.clear_plot \
	-side left

panedwindow .pane \
        -borderwidth 0 \
        -handlesize 5 \
        -orient v \
        -sashpad 0 \
        -showhandle 1

set pane_top [frame .pane.top]
set pane_bottom [frame .pane.bottom]
.pane add $pane_top -sticky nsew
.pane add $pane_bottom -sticky nsew
catch {
    .pane paneconfigure $pane_top -stretch always
    .pane paneconfigure $pane_bottom -stretch never
}

NoteBook ${pane_top}.tabs \
	-borderwidth 2 \
	-arcradius 3
proc show_all_tabs w {
    upvar 0 NoteBook::$w data
    set a [winfo reqwidth $w]
    set b [expr $data(wpage) + 3]
    if {$a < $b} { $w configure -width $b }
}
after 1 after idle show_all_tabs ${pane_top}.tabs
proc set_pane_minsize {} {
    global pane_bottom pane_top
    .pane paneconfigure $pane_top -minsize [winfo reqheight $pane_top]
    .pane paneconfigure $pane_bottom -minsize [winfo reqheight $pane_bottom]
}
after 1 after idle set_pane_minsize

set _tabs_manual [${pane_top}.tabs insert end manual -text [_ "Manual Control \[F3\]"] -raisecmd {focus .; ensure_manual}]
set _tabs_mdi [${pane_top}.tabs insert end mdi -text [_ "MDI \[F5\]"]]
$_tabs_manual configure -borderwidth 2
$_tabs_mdi configure -borderwidth 2

${pane_top}.tabs itemconfigure mdi -raisecmd "[list focus ${_tabs_mdi}.command]; ensure_mdi"
#${pane_top}.tabs raise manual
after idle {
    ${pane_top}.tabs raise manual
    ${pane_top}.right raise preview 
    after idle ${pane_top}.tabs compute_size
    after idle ${pane_top}.right compute_size
}

label $_tabs_manual.axis
setup_widget_accel $_tabs_manual.axis [_ Axis:]

frame $_tabs_manual.axes

# Axis select radiobuttons
# These set the variable ja_rbutton to alphabetic value
foreach {letter} {x y z a b c u v w} {
  radiobutton $_tabs_manual.axes.axis$letter \
	-anchor w \
	-padx 0 \
	-value $letter \
	-variable ja_rbutton \
	-width 2 \
        -text [string toupper $letter] \
        -command axis_activated
}

# grid for Axis select radiobuttons
set ano 0; set aletters {x y z a b c u v w}
for {set row 0} {$row < 3} {incr row} {
  for {set col 0} {$col < 3} {incr col} {
    grid $_tabs_manual.axes.axis[lindex $aletters $ano] \
         -column $col -row $row -padx 4
    incr ano
  }
}

frame $_tabs_manual.joints

# Joints select radiobuttons
# These set the variable ja_rbutton to numeric values [0,MAX_JOINTS)
for {set num 0} {$num < $::MAX_JOINTS} {incr num} {
  radiobutton $_tabs_manual.joints.joint$num \
	-anchor w \
	-padx 0 \
	-value $num \
	-variable ja_rbutton \
	-width 2 \
        -text $num \
        -command axis_activated
}

# grid for Joint select radiobuttons
set jno 0
set rows [expr $::MAX_JOINTS / 3]
for {set row 0} {$row < 3} {incr row} {
  for {set col 0} {$col < 3} {incr col} {
    grid $_tabs_manual.joints.joint$jno \
         -column $col -row $row -padx 4
    incr jno
    if {$jno >= $::MAX_JOINTS} break
  }
  if {$jno >= $::MAX_JOINTS} break
}

frame $_tabs_manual.jogf
frame $_tabs_manual.jogf.jog

button $_tabs_manual.jogf.jog.jogminus \
	-command {if {![is_continuous]} {jog_minus 1}} \
	-padx 0 \
	-pady 0 \
	-width 2 \
        -text -
bind $_tabs_manual.jogf.jog.jogminus <Button-1> {
    if {[is_continuous]} { jog_minus }
}
bind $_tabs_manual.jogf.jog.jogminus <ButtonRelease-1> {
    if {[is_continuous]} { jog_stop }
}

button $_tabs_manual.jogf.jog.jogplus \
	-command {if {![is_continuous]} {jog_plus 1}} \
	-padx 0 \
	-pady 0 \
	-width 2 \
        -text +
bind $_tabs_manual.jogf.jog.jogplus <Button-1> {
    if {[is_continuous]} { jog_plus }
}
bind $_tabs_manual.jogf.jog.jogplus <ButtonRelease-1> {
    if {[is_continuous]} { jog_stop }
}

combobox $_tabs_manual.jogf.jog.jogincr \
	-editable 0 \
	-textvariable jogincrement \
	-value [_ Continuous] \
	-width 10
$_tabs_manual.jogf.jog.jogincr list insert end [_ Continuous] 0.1000 0.0100 0.0010 0.0001

frame $_tabs_manual.jogf.zerohome

button $_tabs_manual.jogf.zerohome.home \
	-command home_joint \
	-padx 2m \
	-pady 0
setup_widget_accel $_tabs_manual.jogf.zerohome.home [_ "Home Axis"]

button $_tabs_manual.jogf.zerohome.zero \
	-command touch_off_system \
	-padx 2m \
	-pady 0
setup_widget_accel $_tabs_manual.jogf.zerohome.zero [_ "Touch Off"]

button $_tabs_manual.jogf.zerohome.tooltouch \
	-command touch_off_tool \
	-padx 2m \
	-pady 0
setup_widget_accel $_tabs_manual.jogf.zerohome.tooltouch [_ "Tool Touch Off"]


checkbutton $_tabs_manual.jogf.override \
	-command toggle_override_limits \
	-variable override_limits
setup_widget_accel $_tabs_manual.jogf.override [_ "Override Limits"]

grid $_tabs_manual.jogf.zerohome \
	-column 0 \
	-row 1 \
	-columnspan 3 \
	-sticky w

grid $_tabs_manual.jogf.jog \
	-column 0 \
	-row 0 \
	-columnspan 3 \
	-sticky w

# Grid widget $_tabs_manual.jogf.zerohome.home
grid $_tabs_manual.jogf.zerohome.home \
	-column 0 \
	-row 0 \
	-ipadx 2 \
	-pady 2 \
	-sticky w

# Grid widget $_tabs_manual.jogf.zerohome.zero
grid $_tabs_manual.jogf.zerohome.zero \
	-column 1 \
	-row 0 \
	-ipadx 2 \
	-pady 2 \
	-sticky w

# Grid widget $_tabs_manual.jogf.zerohome.tooltouch
grid $_tabs_manual.jogf.zerohome.tooltouch \
	-column 1 \
	-row 2 \
	-ipadx 2 \
	-pady 2 \
	-sticky w

# Grid widget $_tabs_manual.jogf.override
grid $_tabs_manual.jogf.override \
	-column 0 \
	-row 3 \
	-columnspan 3 \
	-pady 2 \
	-sticky w

# Grid widget $_tabs_manual.jogf.jog.jogminus
grid $_tabs_manual.jogf.jog.jogminus \
	-column 0 \
	-row 0 \
	-pady 2 \
	-sticky nsw

# Grid widget $_tabs_manual.jogf.jog.jogplus
grid $_tabs_manual.jogf.jog.jogplus \
	-column 1 \
	-row 0 \
	-pady 2 \
	-sticky nsw

# Grid widget $_tabs_manual.jogf.jog.jogincr
grid $_tabs_manual.jogf.jog.jogincr \
	-column 2 \
	-row 0 \
	-pady 2 \
        -sticky nsw

vspace $_tabs_manual.space1 \
	-height 12

label $_tabs_manual.spindlel
setup_widget_accel $_tabs_manual.spindlel [_ Spindle:]

frame $_tabs_manual.spindlef
frame $_tabs_manual.spindlef.row1
frame $_tabs_manual.spindlef.row2

radiobutton $_tabs_manual.spindlef.ccw \
	-borderwidth 2 \
	-command spindle \
	-image [load_image spindle_ccw] \
	-indicatoron 0 \
	-selectcolor [systembuttonface] \
	-value -1 \
	-variable spindledir
setup_widget_accel $_tabs_manual.spindlef.ccw {}

radiobutton $_tabs_manual.spindlef.stop \
	-borderwidth 2 \
	-command spindle \
	-indicatoron 0 \
	-selectcolor [systembuttonface] \
	-value 0 \
	-variable spindledir
setup_widget_accel $_tabs_manual.spindlef.stop [_ Stop]

radiobutton $_tabs_manual.spindlef.cw \
	-borderwidth 2 \
	-command spindle \
	-image [load_image spindle_cw] \
	-indicatoron 0 \
	-selectcolor [systembuttonface] \
	-value 1 \
	-variable spindledir
setup_widget_accel $_tabs_manual.spindlef.cw {}

button $_tabs_manual.spindlef.spindleminus \
	-padx 0 \
	-pady 0 \
	-width 2
bind $_tabs_manual.spindlef.spindleminus <Button-1> {
	if {[%W cget -state] == "disabled"} { continue }
	spindle_decrease
}
bind $_tabs_manual.spindlef.spindleminus <ButtonRelease-1> {
	if {[%W cget -state] == "disabled"} { continue }
	spindle_constant
}
setup_widget_accel $_tabs_manual.spindlef.spindleminus [_ -]

button $_tabs_manual.spindlef.spindleplus \
	-padx 0 \
	-pady 0 \
	-width 2
bind $_tabs_manual.spindlef.spindleplus <Button-1> {
	if {[%W cget -state] == "disabled"} { continue }
	spindle_increase
}
bind $_tabs_manual.spindlef.spindleplus <ButtonRelease-1> {
	if {[%W cget -state] == "disabled"} { continue }
	spindle_constant
}
setup_widget_accel $_tabs_manual.spindlef.spindleplus [_ +]

checkbutton $_tabs_manual.spindlef.brake \
	-command brake \
	-variable brake
setup_widget_accel $_tabs_manual.spindlef.brake [_ Brake]

# Grid widget $_tabs_manual.spindlef.brake
grid $_tabs_manual.spindlef.brake \
	-column 0 \
	-row 3 \
	-pady 2 \
	-sticky w

grid $_tabs_manual.spindlef.row1 -row 1 -column 0 -sticky nw
grid $_tabs_manual.spindlef.row2 -row 2 -column 0 -sticky nw

# Grid widget $_tabs_manual.spindlef.ccw
pack $_tabs_manual.spindlef.ccw  \
        -in $_tabs_manual.spindlef.row1 \
        -side left \
        -pady 2

# Grid widget $_tabs_manual.spindlef.stop
pack $_tabs_manual.spindlef.stop \
        -in $_tabs_manual.spindlef.row1 \
        -side left \
        -pady 2 \
        -ipadx 8

# Grid widget $_tabs_manual.spindlef.cw
pack $_tabs_manual.spindlef.cw \
        -in $_tabs_manual.spindlef.row1 \
        -side left \
        -pady 2

# Grid widget $_tabs_manual.spindlef.spindleminus
pack $_tabs_manual.spindlef.spindleminus \
        -in $_tabs_manual.spindlef.row2 \
        -side left \
        -pady 2

# Grid widget $_tabs_manual.spindlef.spindleplus
pack $_tabs_manual.spindlef.spindleplus \
        -in $_tabs_manual.spindlef.row2 \
        -side left \
        -pady 2

vspace $_tabs_manual.space2 \
	-height 12

label $_tabs_manual.coolant
setup_widget_accel $_tabs_manual.coolant [_ Coolant:]

checkbutton $_tabs_manual.mist \
	-command mist \
	-variable mist
setup_widget_accel $_tabs_manual.mist [_ Mist]

checkbutton $_tabs_manual.flood \
	-command flood \
	-variable flood
setup_widget_accel $_tabs_manual.flood [_ Flood]

grid rowconfigure $_tabs_manual 99 -weight 1
grid columnconfigure $_tabs_manual 99 -weight 1
# Grid widget $_tabs_manual.axes
grid $_tabs_manual.axes \
	-column 1 \
	-row 0 \
	-padx 0 \
	-sticky w

# Grid widget $_tabs_manual.axis
grid $_tabs_manual.axis \
	-column 0 \
	-row 0 \
	-pady 1 \
	-sticky nw

# Grid widget $_tabs_manual.coolant
grid $_tabs_manual.coolant \
	-column 0 \
	-row 5 \
	-sticky w

# Grid widget $_tabs_manual.flood
grid $_tabs_manual.flood \
	-column 1 \
	-row 6 \
	-columnspan 2 \
	-padx 4 \
	-sticky w

# Grid widget $_tabs_manual.jogf
grid $_tabs_manual.jogf \
	-column 1 \
	-row 1 \
	-padx 4 \
	-sticky w

# Grid widget $_tabs_manual.mist
grid $_tabs_manual.mist \
	-column 1 \
	-row 5 \
	-columnspan 2 \
	-padx 4 \
	-sticky w

# Grid widget $_tabs_manual.space1
grid $_tabs_manual.space1 \
	-column 0 \
	-row 2

# Grid widget $_tabs_manual.space2
grid $_tabs_manual.space2 \
	-column 0 \
	-row 4

# Grid widget $_tabs_manual.spindlef
grid $_tabs_manual.spindlef \
	-column 1 \
	-row 3 \
	-padx 4 \
	-sticky w

# Grid widget $_tabs_manual.spindlel
grid $_tabs_manual.spindlel \
	-column 0 \
	-row 3 \
	-pady 2 \
	-sticky nw

label $_tabs_mdi.historyl
setup_widget_accel $_tabs_mdi.historyl [_ History:]

# MDI-history listbox
listbox $_tabs_mdi.history \
    -width 40 \
    -height 8 \
    -exportselection 0 \
    -selectmode extended \
    -relief flat \
    -highlightthickness 0 \
    -takefocus 0 \
    -yscrollcommand "$_tabs_mdi.history.sby set"
# always have an empty element at the end
$_tabs_mdi.history insert end ""

scrollbar $_tabs_mdi.history.sby -borderwidth 0  -command "$_tabs_mdi.history yview"
pack $_tabs_mdi.history.sby -side right -fill y
grid rowconfigure $_tabs_mdi.history 0 -weight 1

vspace $_tabs_mdi.vs1 \
	-height 12

label $_tabs_mdi.commandl
setup_widget_accel $_tabs_mdi.commandl [_ "MDI Command:"]

entry $_tabs_mdi.command \
	-textvariable mdi_command

button $_tabs_mdi.go \
	-command send_mdi \
	-padx 1m \
	-pady 0
setup_widget_accel $_tabs_mdi.go [_ Go]

vspace $_tabs_mdi.vs2 \
	-height 12

<<<<<<< HEAD
=======
label $_tabs_mdi.gcodel
setup_widget_accel $_tabs_mdi.gcodel [_ "Active G-Codes:"]

text $_tabs_mdi.gcodes \
	-height 2 \
	-width 40 \
	-undo 0 \
	-wrap word

$_tabs_mdi.gcodes insert end {}
$_tabs_mdi.gcodes configure -state disabled

>>>>>>> e375e3af
vspace $_tabs_mdi.vs3 \
	-height 12

# Grid widget $_tabs_mdi.command
grid $_tabs_mdi.command \
	-column 0 \
	-row 4 \
	-sticky ew

# Grid widget $_tabs_mdi.commandl
grid $_tabs_mdi.commandl \
	-column 0 \
	-row 3 \
	-sticky w

# Grid widget $_tabs_mdi.go
grid $_tabs_mdi.go \
	-column 1 \
	-row 4

# Grid widget $_tabs_mdi.history
grid $_tabs_mdi.history \
	-column 0 \
	-row 1 \
	-columnspan 2 \
	-sticky nesw

# Grid widget $_tabs_mdi.historyl
grid $_tabs_mdi.historyl \
	-column 0 \
	-row 0 \
	-sticky w

# Grid widget $_tabs_mdi.vs1
grid $_tabs_mdi.vs1 \
	-column 0 \
	-row 2

# Grid widget $_tabs_mdi.vs2
grid $_tabs_mdi.vs2 \
	-column 0 \
	-row 5

# Grid widget $_tabs_mdi.vs3
grid $_tabs_mdi.vs3 \
	-column 0 \
	-row 8
grid columnconfigure $_tabs_mdi 0 -weight 1
grid rowconfigure $_tabs_mdi 1 -weight 1

NoteBook ${pane_top}.right \
        -borderwidth 2 \
        -arcradius 3
after 1 after idle show_all_tabs ${pane_top}.right

set _tabs_preview [${pane_top}.right insert end preview -text [_ "Preview"]]
set _tabs_numbers [${pane_top}.right insert end numbers -text [_ "DRO"]]
$_tabs_preview configure -borderwidth 1
$_tabs_numbers configure -borderwidth 1

text ${_tabs_numbers}.text -width 1 -height 1 -wrap none \
	-background [systembuttonface] \
	-borderwidth 0 \
	-undo 0 \
	-relief flat
pack ${_tabs_numbers}.text -fill both -expand 1
bindtags ${_tabs_numbers}.text [list ${_tabs_numbers}.text . all]

frame .info

label .info.task_state \
	-anchor w \
	-borderwidth 2 \
	-relief sunken \
	-textvariable task_state_string \
	-width 14
setup_widget_accel .info.task_state {}

label .info.tool \
	-anchor w \
	-borderwidth 2 \
	-relief sunken \
	-textvariable ::tool \
	-width 30

label .info.position \
	-anchor w \
	-borderwidth 2 \
	-relief sunken \
	-textvariable ::position \
	-width 25

# Pack widget .info.task_state
pack .info.task_state \
	-side left

# Pack widget .info.tool
pack .info.tool \
	-side left \
	-fill x -expand 1

# Pack widget .info.position
pack .info.position \
	-side left

frame ${pane_bottom}.t \
	-borderwidth 2 \
	-relief sunken \
	-highlightthickness 1

text ${pane_bottom}.t.text \
	-borderwidth 0 \
	-exportselection 0 \
	-height 9 \
	-highlightthickness 0 \
	-relief flat \
	-takefocus 0 \
	-undo 0 \
	-yscrollcommand [list ${pane_bottom}.t.sb set]
${pane_bottom}.t.text insert end {}
bind ${pane_bottom}.t.text <Configure> { goto_sensible_line }

scrollbar ${pane_bottom}.t.sb \
	-borderwidth 0 \
	-command [list ${pane_bottom}.t.text yview] \
	-highlightthickness 0

# Pack widget ${pane_bottom}.t.text
pack ${pane_bottom}.t.text \
	-expand 1 \
	-fill both \
	-side left

# Pack widget ${pane_bottom}.t.sb
pack ${pane_bottom}.t.sb \
	-fill y \
	-side left

label ${pane_top}.gcodel
setup_widget_accel ${pane_top}.gcodel [_ "Active G-Codes:"]

text ${pane_top}.gcodes \
	-height 2 \
	-width 40 \
	-wrap word

${pane_top}.gcodes insert end {}
${pane_top}.gcodes configure -state disabled

frame ${pane_top}.ajogspeed
label ${pane_top}.ajogspeed.l0 -text [_ "Jog Speed:"]
label ${pane_top}.ajogspeed.l1
scale ${pane_top}.ajogspeed.s -bigincrement 0 -from .06 -to 1 -resolution .020 -showvalue 0 -variable ajog_slider_val -command update_ajog_slider_vel -orient h -takefocus 0
label ${pane_top}.ajogspeed.l -textv jog_aspeed -width 6 -anchor e
pack ${pane_top}.ajogspeed.l0 -side left
pack ${pane_top}.ajogspeed.l -side left
pack ${pane_top}.ajogspeed.l1 -side left
pack ${pane_top}.ajogspeed.s -side right
bind . <less> [regsub %W [bind Scale <Left>] ${pane_top}.ajogspeed.s]
bind . <greater> [regsub %W [bind Scale <Right>] ${pane_top}.ajogspeed.s]


frame ${pane_top}.jogspeed
label ${pane_top}.jogspeed.l0 -text [_ "Jog Speed:"]
label ${pane_top}.jogspeed.l1
scale ${pane_top}.jogspeed.s -bigincrement 0 -from .06 -to 1 -resolution .020 -showvalue 0 -variable jog_slider_val -command update_jog_slider_vel -orient h -takefocus 0
label ${pane_top}.jogspeed.l -textv jog_speed -width 6 -anchor e
pack ${pane_top}.jogspeed.l0 -side left
pack ${pane_top}.jogspeed.l -side left
pack ${pane_top}.jogspeed.l1 -side left
pack ${pane_top}.jogspeed.s -side right
bind . , [regsub %W [bind Scale <Left>] ${pane_top}.jogspeed.s]
bind . . [regsub %W [bind Scale <Right>] ${pane_top}.jogspeed.s]

frame ${pane_top}.maxvel
label ${pane_top}.maxvel.l0 -text [_ "Max Velocity:"]
label ${pane_top}.maxvel.l1
scale ${pane_top}.maxvel.s -bigincrement 0 -from .06 -to 1 -resolution .020 -showvalue 0 -variable maxvel_slider_val -command update_maxvel_slider_vel -orient h -takefocus 0
label ${pane_top}.maxvel.l -textv maxvel_speed -width 6 -anchor e
pack ${pane_top}.maxvel.l0 -side left
pack ${pane_top}.maxvel.l -side left
pack ${pane_top}.maxvel.l1 -side left
pack ${pane_top}.maxvel.s -side right
bind . <semicolon> [regsub %W [bind Scale <Left>] ${pane_top}.maxvel.s]
bind . ' [regsub %W [bind Scale <Right>] ${pane_top}.maxvel.s]

frame ${pane_top}.spinoverride

label ${pane_top}.spinoverride.foentry \
	-textvariable spindlerate \
	-width 3 \
        -anchor e
setup_widget_accel ${pane_top}.spinoverride.foentry 0

scale ${pane_top}.spinoverride.foscale \
	-command set_spindlerate \
	-orient horizontal \
	-resolution 1.0 \
	-showvalue 0 \
	-takefocus 0 \
	-to 120.0 \
	-variable spindlerate

label ${pane_top}.spinoverride.l
setup_widget_accel ${pane_top}.spinoverride.l [_ "Spindle Override:"]
label ${pane_top}.spinoverride.m -width 1
setup_widget_accel ${pane_top}.spinoverride.m [_ "%"]

# Pack widget ${pane_top}.spinoverride.l
pack ${pane_top}.spinoverride.l \
	-side left

# Pack widget ${pane_top}.spinoverride.foscale
pack ${pane_top}.spinoverride.foscale \
	-side right

# Pack widget ${pane_top}.spinoverride.foentry
pack ${pane_top}.spinoverride.m \
	-side right

# Pack widget ${pane_top}.spinoverride.foentry
pack ${pane_top}.spinoverride.foentry \
	-side right



frame ${pane_top}.feedoverride

label ${pane_top}.feedoverride.foentry \
	-textvariable feedrate \
	-width 4 \
        -anchor e
setup_widget_accel ${pane_top}.feedoverride.foentry 0

scale ${pane_top}.feedoverride.foscale \
	-command set_feedrate \
	-orient horizontal \
	-resolution 1.0 \
	-showvalue 0 \
	-takefocus 0 \
	-to 120.0 \
	-variable feedrate

label ${pane_top}.feedoverride.l
setup_widget_accel ${pane_top}.feedoverride.l [_ "Feed Override:"]
label ${pane_top}.feedoverride.m -width 1
setup_widget_accel ${pane_top}.feedoverride.m [_ "%"]

# Pack widget ${pane_top}.feedoverride.l
pack ${pane_top}.feedoverride.l \
	-side left

# Pack widget ${pane_top}.feedoverride.foscale
pack ${pane_top}.feedoverride.foscale \
	-side right

# Pack widget ${pane_top}.feedoverride.foentry
pack ${pane_top}.feedoverride.m \
	-side right

# Pack widget ${pane_top}.feedoverride.foentry
pack ${pane_top}.feedoverride.foentry \
	-side right

frame ${pane_top}.rapidoverride

label ${pane_top}.rapidoverride.foentry \
	-textvariable rapidrate \
	-width 4 \
        -anchor e
setup_widget_accel ${pane_top}.rapidoverride.foentry 0

scale ${pane_top}.rapidoverride.foscale \
	-command set_rapidrate \
	-orient horizontal \
	-resolution 1.0 \
	-showvalue 0 \
	-takefocus 0 \
	-to 120.0 \
	-variable rapidrate

label ${pane_top}.rapidoverride.l
setup_widget_accel ${pane_top}.rapidoverride.l [_ "Rapid Override:"]
label ${pane_top}.rapidoverride.m -width 1
setup_widget_accel ${pane_top}.rapidoverride.m [_ "%"]

# Pack widget ${pane_top}.rapidoverride.l
pack ${pane_top}.rapidoverride.l \
	-side left

# Pack widget ${pane_top}.rapidoverride.foscale
pack ${pane_top}.rapidoverride.foscale \
	-side right

# Pack widget ${pane_top}.rapidoverride.foentry
pack ${pane_top}.rapidoverride.m \
	-side right

# Pack widget ${pane_top}.rapidoverride.foentry
pack ${pane_top}.rapidoverride.foentry \
	-side right

toplevel .about
bind .about <Key-Return> { wm wi .about }
bind .about <Key-Escape> { wm wi .about }

text .about.message \
	-background [systembuttonface] \
	-borderwidth 0 \
	-relief flat \
	-width 40 \
	-height 11 \
	-wrap word \
	-cursor {}

.about.message tag configure link \
	-underline 1 -foreground blue
.about.message tag bind link <Leave> {
	.about.message configure -cursor {}
	.about.message tag configure link -foreground blue}
.about.message tag bind link <Enter> {
	.about.message configure -cursor hand2
	.about.message tag configure link -foreground red}
.about.message tag bind link <ButtonPress-1><ButtonRelease-1> {launch_website}
.about.message insert end [subst [_ "LinuxCNC/AXIS version \$version\n\nCopyright (C) 2004, 2005, 2006, 2007, 2008, 2009, 2010, 2011, 2012, 2013, 2014, 2015, 2016 Jeff Epler and Chris Radek.\n\nThis is free software, and you are welcome to redistribute it under certain conditions.  See the file COPYING, included with LinuxCNC.\n\nVisit the LinuxCNC web site: "]] {} {http://www.linuxcnc.org/} link
.about.message configure -state disabled

button .about.ok \
	-command {wm wi .about} \
	-default active \
	-padx 0 \
	-pady 0 \
	-width 10
setup_widget_accel .about.ok [_ OK]

label .about.image \
	-borderwidth 0 \
	-image [load_image banner]
setup_widget_accel .about.image {}

# Pack widget .about.image
pack .about.image

# Pack widget .about.message
pack .about.message \
	-expand 1 \
	-fill both

# Pack widget .about.ok
pack .about.ok

# Configure widget .about
wm title .about [_ "About AXIS"]
wm iconname .about {}
wm resiz .about 0 0
wm minsize .about 1 1
wm protocol .about WM_DELETE_WINDOW {wm wi .about}

toplevel .keys
bind .keys <Key-Return> { wm withdraw .keys }
bind .keys <Key-Escape> { wm withdraw .keys }

frame .keys.text \

button .keys.ok \
	-command {wm wi .keys} \
	-default active \
	-padx 0 \
	-pady 0 \
	-width 10
setup_widget_accel .keys.ok [_ OK]

# Pack widget .keys.text
pack .keys.text \
	-expand 1 \
	-fill y

# Pack widget .keys.ok
pack .keys.ok

# Configure widget .keys
wm title .keys [_ "AXIS Quick Reference"]
wm iconname .keys {}
wm resiz .keys 0 0
wm minsize .keys 1 1
wm protocol .keys WM_DELETE_WINDOW {wm wi .keys}

# Grid widget ${pane_top}.feedoverride
grid ${pane_top}.feedoverride \
	-column 0 \
	-row 2 \
	-sticky new

# Grid widget ${pane_top}.rapidoverride
grid ${pane_top}.rapidoverride \
	-column 0 \
	-row 3 \
	-sticky new

# Grid widget ${pane_top}.spinoverride
grid ${pane_top}.spinoverride \
	-column 0 \
	-row 4 \
	-sticky new

grid ${pane_top}.jogspeed \
	-column 0 \
	-row 5 \
	-sticky new

grid ${pane_top}.ajogspeed \
	-column 0 \
	-row 6 \
	-sticky new

grid ${pane_top}.maxvel \
	-column 0 \
	-row 7 \
	-sticky new

grid ${pane_top}.gcodel -column 0 -row 8 -sticky nw
grid ${pane_top}.gcodes -column 0 -row 9 -sticky new

# Grid widget .info
grid .info \
	-column 0 \
	-row 6 \
	-columnspan 2 \
	-sticky ew

# Grid widget ${pane_top}.right
grid ${pane_top}.right \
	-column 1 \
	-row 1 \
	-columnspan 2 \
	-padx 2 \
	-pady 2 \
	-rowspan 99 \
	-sticky nesw

grid ${pane_top}.tabs \
	-column 0 \
	-row 1 \
	-sticky nesw \
	-padx 2 \
	-pady 2
grid rowconfigure ${pane_top} 1 -weight 1
grid columnconfigure ${pane_top} 1 -weight 1
grid ${pane_bottom}.t \
	-column 1 \
	-row 1 \
	-sticky nesw
grid rowconfigure ${pane_bottom} 1 -weight 1
grid columnconfigure ${pane_bottom} 1 -weight 1

grid .pane -column 0 -row 1 -sticky nsew -rowspan 2

# Grid widget .toolbar
grid .toolbar \
	-column 0 \
	-row 0 \
	-columnspan 3 \
	-sticky nesw
grid columnconfigure . 0 -weight 1
grid rowconfigure . 1 -weight 1

# vim:ts=8:sts=8:noet:sw=8

set manualgroup [concat [winfo children $_tabs_manual.axes] \
    $_tabs_manual.jogf.zerohome.home \
    $_tabs_manual.jogf.jog.jogminus \
    $_tabs_manual.jogf.jog.jogplus \
    $_tabs_manual.spindlef.cw $_tabs_manual.spindlef.ccw \
    $_tabs_manual.spindlef.stop $_tabs_manual.spindlef.brake \
    $_tabs_manual.flood $_tabs_manual.mist]

set mdigroup [concat $_tabs_mdi.command $_tabs_mdi.go $_tabs_mdi.history]

proc disable_group {ws} { foreach w $ws { $w configure -state disabled } }
proc enable_group {ws} { foreach w $ws { $w configure -state normal } }

proc state {e args} {
    set e [uplevel \#0 [list expr $e]]
    if {$e} { set newstate normal } else {set newstate disabled}
    foreach w $args {
        if {[llength $w] > 1} {
            set m [lindex $w 0]
            for {set i 1} {$i < [llength $w]} {incr i} {
                set idx [extract_text [_ [lindex $w $i]]]
                set oldstate [$m entrycget $idx -state]
                if {$oldstate != $newstate} {
                    $m entryconfigure $idx -state $newstate
                }
            }
        } else {
            set oldstate [$w cget -state]
            if {$oldstate != $newstate} {
                $w configure -state $newstate
            }
        }
    }
}
proc relief {e args} {
    set e [uplevel \#0 [list expr $e]]
    if {$e} { set newstate sunken } else {set newstate link }
    foreach w $args { $w configure -relief $newstate }
}

proc update_title {args} {
    set basetitle [subst [_ "AXIS \$::version on \$::machine"]]
    if {$::taskfile == ""} {
        set nofile [_ "(no file)"]
        wm ti . "$basetitle $nofile"
        wm iconname . "AXIS"
    } else {
        wm ti . "[lindex [file split $::taskfile] end] - $basetitle"
        wm iconname . "[lindex [file split $::taskfile] end]"
    }
}

proc update_state {args} {
    # (The preferred exactly-two-argument form of switch cannot be used
    # as the patterns must undergo $-expansion)
    switch -- $::task_state \
        $::STATE_ESTOP { set ::task_state_string [_ "ESTOP"] } \
        $::STATE_ESTOP_RESET { set ::task_state_string [_ "OFF"] } \
        $::STATE_ON { set ::task_state_string [_ "ON"] }

    relief {$task_state == $STATE_ESTOP} .toolbar.machine_estop
    state  {$task_state != $STATE_ESTOP} \
        .toolbar.machine_power {.menu.machine "Toggle _Machine Power"}
    relief {$task_state == $STATE_ON}    .toolbar.machine_power 

    state  {$interp_state == $INTERP_IDLE && $taskfile != ""} \
        .toolbar.reload {.menu.file "_Reload"}
    state  {$taskfile != ""} \
        {.menu.file "_Save gcode as..."}
    state  {$interp_state == $INTERP_IDLE && $taskfile != "" && $::has_editor} \
        {.menu.file "_Edit..."}
    state  {$taskfile != ""} {.menu.file "_Properties..."}
    state  {$interp_state == $INTERP_IDLE} .toolbar.file_open \
        {.menu.file "_Open..." "_Quit" "Recent _Files"} \
        {.menu.machine "Skip lines with '_/'"} .toolbar.program_blockdelete
    state  {$task_state == $STATE_ON && $interp_state == $INTERP_IDLE } \
        .toolbar.program_run {.menu.machine "_Run program"} \
        {.menu.file "Reload tool ta_ble"}
    state  {$interp_state == $INTERP_IDLE} \
        {.menu.file "Edit _tool table..."}

    state  {$task_state == $STATE_ON && $interp_state == $INTERP_IDLE} \
        {.menu.machine "Homin_g" "_Unhoming" "_Zero coordinate system"}

    relief {$interp_state != $INTERP_IDLE} .toolbar.program_run
    state  {$task_state == $STATE_ON && $taskfile != ""} \
                .toolbar.program_step {.menu.machine "S_tep"}
    state  {$task_state == $STATE_ON && \
      ($interp_state == $INTERP_READING || $interp_state == $INTERP_WAITING) } \
                {.menu.machine "_Pause"}
    state  {$task_state == $STATE_ON && $interp_state == $INTERP_PAUSED } \
                {.menu.machine "Re_sume"}
    state  {$task_state == $STATE_ON && $interp_state != $INTERP_IDLE} \
                .toolbar.program_pause
    relief {$interp_pause != 0} \
                .toolbar.program_pause
    relief {$block_delete != 0} \
                .toolbar.program_blockdelete
    relief {$optional_stop != 0} \
                .toolbar.program_optpause
    state  {$task_state == $STATE_ON && $interp_state != $INTERP_IDLE} \
                .toolbar.program_stop {.menu.machine "Stop"}
    relief {$interp_state == $INTERP_IDLE} \
                .toolbar.program_stop
    state  {$::has_ladder} {.menu.file "_Ladder Editor..."}

    state {$task_state == $STATE_ON \
            && $interp_state == $INTERP_IDLE && $highlight_line != -1} \
                {.menu.machine "Ru_n from selected line"}

    state {$::task_state == $::STATE_ON && $::interp_state == $::INTERP_IDLE\
            && $spindledir != 0} \
                $::_tabs_manual.spindlef.spindleminus \
                $::_tabs_manual.spindlef.spindleplus

    if {   $::motion_mode     == $::TRAJ_MODE_FREE
        && $::kinematics_type != $::KINEMATICS_IDENTITY
       } {
        set ::position [concat [_ "Position:"] Joint]
    } else {
        set coord_str [lindex [list [_ Machine] [_ Relative]] $::coord_type]
        set display_str [lindex [list [_ Actual] [_ Commanded]] $::display_type]

        set ::position [concat [_ "Position:"] $coord_str $display_str]
    }

    if {$::task_state == $::STATE_ON && $::interp_state == $::INTERP_IDLE} {
        if {$::last_interp_state != $::INTERP_IDLE || $::last_task_state != $::task_state} {
            set_mode_from_tab
        }
        enable_group $::manualgroup
    } else {
        disable_group $::manualgroup
    }

    if {$::task_state == $::STATE_ON && $::queued_mdi_commands < $::max_queued_mdi_commands } {
        enable_group $::mdigroup
    } else {
        disable_group $::mdigroup
    }

    if {   $::task_state == $::STATE_ON
        && $::interp_state == $::INTERP_IDLE
        && (   $::motion_mode != $::TRAJ_MODE_FREE
            || $::kinematics_type == $::KINEMATICS_IDENTITY
           )} {
        $::_tabs_manual.jogf.zerohome.zero configure -state normal
    } else {
        $::_tabs_manual.jogf.zerohome.zero configure -state disabled
    }

    if {    $::task_state   == $::STATE_ON
         && $::interp_state == $::INTERP_IDLE
         && (   $::motion_mode != $::TRAJ_MODE_FREE
             || $::kinematics_type == $::KINEMATICS_IDENTITY
            )
         && ("$::tool" != "" && "$::tool" != [_ "No tool"])
       } {
        $::_tabs_manual.jogf.zerohome.tooltouch configure -state normal
    } else {
        $::_tabs_manual.jogf.zerohome.tooltouch configure -state disabled
    }


    set ::last_interp_state $::interp_state
    set ::last_task_state $::task_state

    if {$::on_any_limit} {
        $::_tabs_manual.jogf.override configure -state normal
    } else {
        $::_tabs_manual.jogf.override configure -state disabled
    }
}

proc set_mode_from_tab {} {
    set page [${::pane_top}.tabs raise]
    switch $page {
        mdi { ensure_mdi }
        default { ensure_manual
                  focus $::pane_top.tabs.fmanual
                }
    }

}

# trace var: motion_mode
proc joint_mode_switch {args} {
    # note: test for existence of ::trajcoordinates because it is not avail first timeo
    # todo: save and restore last value of ::ja_rbutton for joints,axes
    if {   $::motion_mode     == $::TRAJ_MODE_FREE
        && $::kinematics_type != $::KINEMATICS_IDENTITY
       } {
        grid forget $::_tabs_manual.axes
        grid $::_tabs_manual.joints -column 1 -row 0 -padx 0 -pady 0 -sticky w
        setup_widget_accel $::_tabs_manual.axis [_ Joint:]
        # Joints: need number for ja_rbutton
        if {[info exists ::trajcoordinates]} {
          # make first (leftmost) radiobutton active
          for {set i 0} {$i < $::MAX_AXIS} {incr i} {lappend anums $i}
          # typ anums is {0 ... 8}
          if { [lsearch $anums $::ja_rbutton] < 0 } {
            set ::ja_rbutton 0
          }
        }
    } else {
        grid forget $::_tabs_manual.joints
        grid $::_tabs_manual.axes -column 1 -row 0 -padx 0 -pady 0 -sticky w
        setup_widget_accel $::_tabs_manual.axis [_ Axis:]
        # Axes: need letter for ja_rbutton
        if {[info exists ::trajcoordinates]} {
          # make first (leftmost) radiobutton active
          for {set i 0} {$i < $::MAX_JOINTS} {incr i} {lappend jnums $i}
          # typ jnums is {0 ... 8}
          if { [lsearch $jnums $::ja_rbutton] >= 0 } { 
            set ::ja_rbutton [string range $::trajcoordinates 0 0]
          }
        }
    }    
}

proc queue_update_state {args} { 
    after cancel update_state
    after idle update_state
}

set rotate_mode 0
set taskfile ""
set machine ""
set task_state -1
set has_editor 1
set has_ladder 0
set last_task_state 0
set task_mode -1
set task_paused 0
set optional_stop 0
set block_delete 0
set interp_pause 0
set last_interp_state 0
set interp_state 0
set running_line -1
set highlight_line -1
set coord_type 1
set display_type 0
set spindledir {}
set motion_mode 0
set kinematics_type -1
set metric 0
set max_speed 1
set queued_mdi_commands 0
set max_queued_mdi_commands 10
trace variable taskfile w update_title
trace variable machine w update_title
trace variable taskfile w queue_update_state
trace variable task_state w queue_update_state
trace variable task_mode w queue_update_state
trace variable task_paused w queue_update_state
trace variable optional_stop w queue_update_state
trace variable block_delete w queue_update_state
trace variable interp_pause w queue_update_state
trace variable interp_state w queue_update_state
trace variable running_line w queue_update_state
trace variable highlight_line w queue_update_state
trace variable spindledir w queue_update_state
trace variable coord_type w queue_update_state
trace variable display_type w queue_update_state
trace variable motion_mode w queue_update_state
trace variable kinematics_type w queue_update_state
trace variable on_any_limit w queue_update_state
trace variable motion_mode w joint_mode_switch
trace variable queued_mdi_commands  w queue_update_state

set editor_deleted 0

bind . <Control-Tab> {
    set page [${pane_top}.tabs raise]
    switch $page {
        mdi { ${pane_top}.tabs raise manual }
        default { ${pane_top}.tabs raise mdi }
    }
    break
}

# any key that causes an entry or spinbox action should not continue to perform
# a binding on "."
foreach c {Entry Spinbox} {
        foreach b [bind $c] {
            switch -glob $b {
                <*-Key-*> {
                    bind $c $b {+if {[%W cget -state] == "normal"} break}
                }
            }
    }

    foreach b { Left Right
            Up Down Prior Next Home
            Left Right Up Down 
            Prior Next Home 
            End } {
        bind $c <KeyPress-$b> {+if {[%W cget -state] == "normal"} break}
        bind $c <KeyRelease-$b> {+if {[%W cget -state] == "normal"} break}
    }
    bind $c <Control-KeyPress-Home> {+if {[%W cget -state] == "normal"} break}
    bind $c <Control-KeyRelease-Home> {+if {[%W cget -state] == "normal"} \
                                                                        break}
    bind $c <Control-KeyPress-KP_Home> {+if {[%W cget -state] == "normal"} \
                                                                        break}
    bind $c <Control-KeyRelease-KP_Home> {+if {[%W cget -state] == "normal"} \
                                                                        break}
    set bb [bind $c <KeyPress>]
    foreach k { Left Right Up Down Prior Next
                Home End } {
        set b [bind $c <$k>]
        if {$b == {}} { set b $bb }
        bind $c <KeyPress-KP_$k> "if {%A == \"\"} { $b } { $bb; break }"
        bind $c <KeyRelease-KP_$k> {+if {[%W cget -state] == "normal"} break}
    }

    foreach k {0 1 2 3 4 5 6 7 8 9} {
        bind $c <KeyPress-KP_$k> "$bb; break"
        bind $c <KeyRelease-KP_$k> {+if {[%W cget -state] == "normal"} break}
    }

    bind $c <Key> {+if {[%W cget -state] == "normal" && [string length %A]} \
                                                                        break}
}

proc is_continuous {} {
    expr {"[$::_tabs_manual.jogf.jog.jogincr get]" == [_ "Continuous"]}
}

proc show_all text {
    $text yview moveto 0.0
    update
    set fy [lindex [$text yview] 1]
    set ch [$text cget -height]
    $text configure -height [expr {ceil($ch/$fy)}]
}

proc delete_all text {
    set nl [lindex [split [$text index end] .] 0]
    while {$nl >= 1500} {
      $text delete 1.0 1000.end
      incr nl -1000
    }

    $text delete 1.0 end
}

proc size_combobox_to_entries c {
    set fo [$c cget -font]
    set wi [font measure $fo 0]
    set sz 4
    foreach i [$c list get 0 end] {
        set li [expr ([font measure $fo $i] + $wi - 1)/$wi]
        if {$li > $sz} { set sz $li }
    }
    $c configure -width $sz
}

proc size_label_to_strings {w args} {
    set fo [$w cget -font]
    set wi [font measure $fo 0]
    set sz 4
    foreach i args {
        set li [expr ([font measure $fo $i] + $wi - 1)/$wi]
        if {$li > $sz} { set sz $li }
    }
    $w configure -width $sz
}

proc size_menubutton_to_entries {w} {
    set m $w.menu
    set fo [$w cget -font]
    set wi [font measure $fo 0]
    set sz 4
    for {set i 0} {$i <= [$m index end]} {incr i} {
        set type [$m type $i]
        if {$type == "separator" || $type == "tearoff"} continue
        set text [$m entrycget $i -label]
        set li [expr ([font measure $fo $text] + $wi - 1)/$wi]
        if {$li > $sz} { set sz $li }
    }
    $w configure -width $sz
}

size_combobox_to_entries $_tabs_manual.jogf.jog.jogincr
size_label_to_strings $_tabs_manual.axis [_ Joint:] [_ Axis:]

proc setval {vel max_speed} {
    if {$vel == 0} { return 0 }
    if {$vel >= 60*$max_speed} { set vel [expr 60*$max_speed] }
    set x [expr {-1/(log($vel/60./$max_speed)-1)}]
    expr {round($x * 200.) / 200.}
}

proc val2vel {val max_speed} {
    if {$val == 0} { return 0 }
    if {$val == 1} { format "%32.5f" [expr {$max_speed * 60.}]
    } else { format "%32.5f" [expr {60 * $max_speed * exp(-1/$val + 1)}] }
}

proc places {s1 s2} {
    if {$s1 > 1 && int($s1) != int($s2)} {
        return [expr {[string first . $s1]-1}]
    }
    set l1 [string length $s1]
    set l2 [string length $s2]
    for {set i 15} {$i < $l1 && $i < $l2} {incr i} {
        set c1 [string index $s1 $i]
        set c2 [string index $s2 $i]
        if {$c1 != "0" && $c1 != "." && $c1 != $c2} { return $i } 
    }
    return [string length $s1]
}

proc val2vel_show {val maxvel} {
    set this_vel [val2vel $val $maxvel]
    set next_places 0
    set last_places 0
    if {$val > .005} {
        set next_vel [val2vel [expr {$val - .005}] $maxvel]
        set next_places [places $this_vel $next_vel]
    }
    if {$val < .995} {
        set prev_vel [val2vel [expr {$val + .005}] $maxvel]
        set prev_places [places $this_vel $prev_vel]
    }
    if {$next_places > $last_places} {
        string trim [string range $this_vel 0 $next_places]
    } {
        string trim [string range $this_vel 0 $last_places]
    }
}

proc set_slider_min {minval} {
    global pane_top
    global max_speed
    ${pane_top}.jogspeed.s configure -from [setval $minval $max_speed]
}

proc set_aslider_min {minval} {
    global pane_top
    global max_aspeed
    ${pane_top}.ajogspeed.s configure -from [setval $minval $max_aspeed]
}

proc update_jog_slider_vel {newval} {
    global jog_speed max_speed
    set max_speed_units [to_internal_linear_unit $max_speed]
    if {$max_speed_units == {None}} return
    if {$::metric} { set max_speed_units [expr {25.4 * $max_speed_units}] }
    set speed [val2vel_show $newval $max_speed_units];
    set jog_speed $speed
}

proc update_maxvel_slider_vel {newval} {
    global maxvel_speed max_maxvel
    set max_speed_units [to_internal_linear_unit $max_maxvel]
    if {$max_speed_units == {None}} return
    if {$::metric} { set max_speed_units [expr {25.4 * $max_speed_units}] }
    set speed [val2vel_show $newval $max_speed_units];
    set maxvel_speed $speed
    set_maxvel $speed
}

proc update_maxvel_slider {} {
    global maxvel_speed max_maxvel maxvel_slider_val
    set max_speed_units [to_internal_linear_unit $max_maxvel]
    if {$max_speed_units == {None}} return
    if {$::metric} { set max_speed_units [expr {25.4 * $max_speed_units}] }
    set maxvel_slider_val [setval $maxvel_speed $max_speed_units]
}

proc update_units {args} {
    if {$::metric} {
        ${::pane_top}.jogspeed.l1 configure -text mm/min
        ${::pane_top}.maxvel.l1 configure -text mm/min
    } else {
        ${::pane_top}.jogspeed.l1 configure -text in/min
        ${::pane_top}.maxvel.l1 configure -text in/min
    }
    update_jog_slider_vel $::jog_slider_val
    update_maxvel_slider_vel $::maxvel_slider_val
}

proc update_ajog_slider_vel {newval} {
    global jog_aspeed max_aspeed
    set jog_aspeed [val2vel_show $newval $max_aspeed];
}

proc update_recent {args} {
    .menu.file.recent delete 0 end
    set i 1
    foreach f $args {
        if {$i < 10} { set und 0 } \
        elseif {$i == 10} { set und 1 } \
        else { set und -1 }
        .menu.file.recent add command -underline $und \
            -label "$i: [file tail $f]" \
            -command [list open_file_name $f]
        incr i
    }
}


bind . <Configure> {
    if {"%W" == "."} {
        set msz [wm minsize %W]
        set nmsz [list [winfo reqwidth %W] [expr [winfo reqheight %W]+4]]
        if {$msz != $nmsz} { eval wm minsize %W $nmsz }
    }
}

bind . <Alt-v> [bind all <Alt-Key>]
bind . <Alt-v> {+break}

bind . <Key-Return> {focus .}

wm withdraw .about
wm withdraw .keys

DynamicHelp::add $_tabs_manual.spindlef.ccw -text [_ "Turn spindle counterclockwise \[F10\]"]
DynamicHelp::add $_tabs_manual.spindlef.cw -text [_ "Turn spindle clockwise \[F9\]"]
DynamicHelp::add $_tabs_manual.spindlef.stop -text [_ "Stop spindle \[F9/F10\]"]
DynamicHelp::add $_tabs_manual.spindlef.spindleplus -text [_ "Turn spindle Faster \[F12\]"]
DynamicHelp::add $_tabs_manual.spindlef.spindleminus -text [_ "Turn spindle Slower \[F11\]"]
DynamicHelp::add $_tabs_manual.spindlef.brake -text [_ "Turn spindle brake on \[Shift-B\] or off \[B\]"]
DynamicHelp::add $_tabs_manual.flood -text [_ "Turn flood on or off \[F8\]"]
DynamicHelp::add $_tabs_manual.mist -text [_ "Turn mist on or off \[F7\]"]
DynamicHelp::add $_tabs_manual.jogf.zerohome.home -text [_ "Send active axis home \[Home\]"]
DynamicHelp::add $_tabs_manual.jogf.zerohome.zero -text [_ "Set G54 offset for active axis \[End\]"]
DynamicHelp::add $_tabs_manual.jogf.zerohome.tooltouch -text [_ "Set tool offset for loaded tool \[Control-End\]"]
DynamicHelp::add $_tabs_manual.axes.axisx -text [_ "Activate axis \[X\]"]
DynamicHelp::add $_tabs_manual.axes.axisy -text [_ "Activate axis \[Y\]"]
DynamicHelp::add $_tabs_manual.axes.axisz -text [_ "Activate axis \[Z\]"]
DynamicHelp::add $_tabs_manual.axes.axisa -text [_ "Activate axis \[A\]"]
DynamicHelp::add $_tabs_manual.axes.axisb -text [_ "Activate axis \[4\]"]
DynamicHelp::add $_tabs_manual.axes.axisc -text [_ "Activate axis \[5\]"]
DynamicHelp::add $_tabs_manual.jogf.jog.jogminus -text [_ "Jog selected axis"]
DynamicHelp::add $_tabs_manual.jogf.jog.jogplus -text [_ "Jog selected axis"]
DynamicHelp::add $_tabs_manual.jogf.jog.jogincr -text [_ "Select jog increment"]
DynamicHelp::add $_tabs_manual.jogf.override -text [_ "Temporarily allow jogging outside machine limits \[L\]"]

# On at least some versions of Tk (tk8.4 on ubuntu 6.06), this hides files
# beginning with "." from the open dialog.  Who knows what it does on other
# versions.
catch {
    auto_load ::tk::dialog::file:: 
    namespace eval ::tk::dialog::file {}
    set ::tk::dialog::file::showHiddenBtn 1
    set ::tk::dialog::file::showHiddenVar 0
}

# Show what alphabetic letters are left for a specific menu
proc show_menu_available {m} {
    for {set i 0} {$i < [$m index end]} {incr i} {
        set t [$m type $i]
        if {$t == "separator" || $t == "tearoff"} {continue}
        set u [$m entrycget $i -underline]
        if {$u == -1} {continue}
        set l [$m entrycget $i -label]
        set c [string tolower [string range $l $u $u]]
        if {[info exists used($c)]} { puts "Duplicate: $c" }
        set used($c) {}
    }

    foreach i {a b c d e f g h i j k l m n o p q r s t u v w x y z} {
        if {![info exists used($i)]} { puts "Available: $i" }
    }
}

# vim:ts=8:sts=4:et:sw=4:<|MERGE_RESOLUTION|>--- conflicted
+++ resolved
@@ -1223,8 +1223,6 @@
 vspace $_tabs_mdi.vs2 \
 	-height 12
 
-<<<<<<< HEAD
-=======
 label $_tabs_mdi.gcodel
 setup_widget_accel $_tabs_mdi.gcodel [_ "Active G-Codes:"]
 
@@ -1237,7 +1235,6 @@
 $_tabs_mdi.gcodes insert end {}
 $_tabs_mdi.gcodes configure -state disabled
 
->>>>>>> e375e3af
 vspace $_tabs_mdi.vs3 \
 	-height 12
 
