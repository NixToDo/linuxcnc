# #######################################
#
# HAL file for HostMot2 with 3 steppers
#
# Derived from Ted Hyde's original hm2-servo config
#
# Based up work and discussion with Seb & Peter & Jeff
# GNU license references - insert here. www.linuxcnc.org
#
#
# ########################################
# Firmware files are in /lib/firmware/hm2/7i43/
# Must symlink the hostmot2 firmware directory of sanbox to
# /lib/firmware before running EMC2...
# sudo ln -s $HOME/emc2-sandbox/src/hal/drivers/mesa-hostmot2/firmware /lib/firmware/hm2
#
# See also:
# <http://www.linuxcnc.org/docs/devel/html/man/man9/hostmot2.9.html#config%20modparam>
# and http://wiki.linuxcnc.org/cgi-bin/emcinfo.pl?HostMot2
#
# #####################################################################


# ###################################
# Core EMC/HAL Loads
# ###################################

# kinematics
loadrt trivkins

# motion controller, get name and thread periods from ini file
loadrt [EMCMOT]EMCMOT servo_period_nsec=[EMCMOT]SERVO_PERIOD num_joints=[TRAJ]AXES

# only the 7i43 and 7i90 need this, but it doesnt hurt the others
loadrt probe_parport

# hostmot2 driver
loadrt hostmot2

# load low-level driver
loadrt [HOSTMOT2](DRIVER) config=[HOSTMOT2](CONFIG)

# load estop latch component
loadrt estop_latch

# ################################################
# THREADS
# ################################################

addf hm2_[HOSTMOT2](BOARD).0.read         servo-thread
addf motion-command-handler               servo-thread
addf motion-controller                    servo-thread
# revel in the free time here from not having to run PID 
addf hm2_[HOSTMOT2](BOARD).0.write        servo-thread
<<<<<<< HEAD
=======
addf hm2_[HOSTMOT2](BOARD).0.pet_watchdog servo-thread
addf estop-latch.0                        servo-thread
>>>>>>> 19b6855a
       

# ######################################################
# Axis-of-motion Specific Configs (not the GUI)
# ######################################################


# ################
# X [0] Axis
# ################

# axis enable chain
newsig emcmot.00.enable bit
sets emcmot.00.enable FALSE

net emcmot.00.enable <= axis.0.amp-enable-out 
net emcmot.00.enable => hm2_[HOSTMOT2](BOARD).0.stepgen.00.enable


# position command and feedback
net emcmot.00.pos-cmd <= axis.0.motor-pos-cmd
net emcmot.00.pos-cmd => hm2_[HOSTMOT2](BOARD).0.stepgen.00.position-cmd

net motor.00.pos-fb <= hm2_[HOSTMOT2](BOARD).0.stepgen.00.position-fb
net motor.00.pos-fb => axis.0.motor-pos-fb


# timing parameters
setp hm2_[HOSTMOT2](BOARD).0.stepgen.00.dirsetup        [AXIS_0]DIRSETUP
setp hm2_[HOSTMOT2](BOARD).0.stepgen.00.dirhold         [AXIS_0]DIRHOLD

setp hm2_[HOSTMOT2](BOARD).0.stepgen.00.steplen         [AXIS_0]STEPLEN
setp hm2_[HOSTMOT2](BOARD).0.stepgen.00.stepspace       [AXIS_0]STEPSPACE

setp hm2_[HOSTMOT2](BOARD).0.stepgen.00.position-scale  [AXIS_0]SCALE

setp hm2_[HOSTMOT2](BOARD).0.stepgen.00.maxvel          [AXIS_0]STEPGEN_MAX_VEL
setp hm2_[HOSTMOT2](BOARD).0.stepgen.00.maxaccel        [AXIS_0]STEPGEN_MAX_ACC

setp hm2_[HOSTMOT2](BOARD).0.stepgen.00.step_type       0


# ################
# Y [1] Axis
# ################

# axis enable chain
newsig emcmot.01.enable bit
sets emcmot.01.enable FALSE

net emcmot.01.enable <= axis.1.amp-enable-out 
net emcmot.01.enable => hm2_[HOSTMOT2](BOARD).0.stepgen.01.enable


# position command and feedback
net emcmot.01.pos-cmd <= axis.1.motor-pos-cmd
net emcmot.01.pos-cmd => hm2_[HOSTMOT2](BOARD).0.stepgen.01.position-cmd

net motor.01.pos-fb <= hm2_[HOSTMOT2](BOARD).0.stepgen.01.position-fb
net motor.01.pos-fb => axis.1.motor-pos-fb


# timing parameters
setp hm2_[HOSTMOT2](BOARD).0.stepgen.01.dirsetup        [AXIS_1]DIRSETUP
setp hm2_[HOSTMOT2](BOARD).0.stepgen.01.dirhold         [AXIS_1]DIRHOLD

setp hm2_[HOSTMOT2](BOARD).0.stepgen.01.steplen         [AXIS_1]STEPLEN
setp hm2_[HOSTMOT2](BOARD).0.stepgen.01.stepspace       [AXIS_1]STEPSPACE

setp hm2_[HOSTMOT2](BOARD).0.stepgen.01.position-scale  [AXIS_1]SCALE

setp hm2_[HOSTMOT2](BOARD).0.stepgen.01.maxvel          [AXIS_1]STEPGEN_MAX_VEL
setp hm2_[HOSTMOT2](BOARD).0.stepgen.01.maxaccel        [AXIS_1]STEPGEN_MAX_ACC

setp hm2_[HOSTMOT2](BOARD).0.stepgen.01.step_type       0


# ################
# Z [2] Axis
# ################

# axis enable chain
newsig emcmot.02.enable bit
sets emcmot.02.enable FALSE

net emcmot.02.enable <= axis.2.amp-enable-out 
net emcmot.02.enable => hm2_[HOSTMOT2](BOARD).0.stepgen.02.enable


# position command and feedback
net emcmot.02.pos-cmd <= axis.2.motor-pos-cmd
net emcmot.02.pos-cmd => hm2_[HOSTMOT2](BOARD).0.stepgen.02.position-cmd

net motor.02.pos-fb <= hm2_[HOSTMOT2](BOARD).0.stepgen.02.position-fb
net motor.02.pos-fb => axis.2.motor-pos-fb


# timing parameters
setp hm2_[HOSTMOT2](BOARD).0.stepgen.02.dirsetup        [AXIS_2]DIRSETUP
setp hm2_[HOSTMOT2](BOARD).0.stepgen.02.dirhold         [AXIS_2]DIRHOLD

setp hm2_[HOSTMOT2](BOARD).0.stepgen.02.steplen         [AXIS_2]STEPLEN
setp hm2_[HOSTMOT2](BOARD).0.stepgen.02.stepspace       [AXIS_2]STEPSPACE

setp hm2_[HOSTMOT2](BOARD).0.stepgen.02.position-scale  [AXIS_2]SCALE

setp hm2_[HOSTMOT2](BOARD).0.stepgen.02.maxvel          [AXIS_2]STEPGEN_MAX_VEL
setp hm2_[HOSTMOT2](BOARD).0.stepgen.02.maxaccel        [AXIS_2]STEPGEN_MAX_ACC

setp hm2_[HOSTMOT2](BOARD).0.stepgen.02.step_type       0




# 
# The Mesa AnyIO output pins can be in open-drain mode (drive low, float
# high) or push/pull mode (drive low, drive high).
#
# When a logical output is 1 in open-drain mode, the FPGA lets the pin
# float and it gets pulled high to +5V via a 10K resistor.
#
# When a logical output is 1 in push/pull mode, the FPGA pushes the pin
# high but only to +3.3V.  This is problematic on some kinds of inputs.
#

#setp hm2_[HOSTMOT2](BOARD).0.gpio.048.is_opendrain 1
#setp hm2_[HOSTMOT2](BOARD).0.gpio.049.is_opendrain 1

#setp hm2_[HOSTMOT2](BOARD).0.gpio.054.is_opendrain 1
#setp hm2_[HOSTMOT2](BOARD).0.gpio.055.is_opendrain 1

#setp hm2_[HOSTMOT2](BOARD).0.gpio.060.is_opendrain 1
#setp hm2_[HOSTMOT2](BOARD).0.gpio.061.is_opendrain 1




# ##################################################
# Standard I/O Block - EStop, Etc
# ##################################################

# A basic estop loop that only includes the hostmot watchdog.
net user-enable iocontrol.0.user-request-enable => estop-latch.0.reset
net enable-latch estop-latch.0.ok-out => iocontrol.0.emc-enable-in
net watchdog hm2_[HOSTMOT2](BOARD).0.watchdog.has_bit => estop-latch.0.fault-in

# create signals for tool loading loopback
net tool-prep-loop iocontrol.0.tool-prepare => iocontrol.0.tool-prepared
net tool-change-loop iocontrol.0.tool-change => iocontrol.0.tool-changed
<|MERGE_RESOLUTION|>--- conflicted
+++ resolved
@@ -52,11 +52,7 @@
 addf motion-controller                    servo-thread
 # revel in the free time here from not having to run PID 
 addf hm2_[HOSTMOT2](BOARD).0.write        servo-thread
-<<<<<<< HEAD
-=======
-addf hm2_[HOSTMOT2](BOARD).0.pet_watchdog servo-thread
 addf estop-latch.0                        servo-thread
->>>>>>> 19b6855a
        
 
 # ######################################################
