# EMC controller parameters for a simulated machine.
# General note: Comments can either be preceded with a # or ; - either is
# acceptable, although # is in keeping with most linux config files.

# General section -------------------------------------------------------------
[EMC]
VERSION = 1.0
MACHINE =               gmoccapy
DEBUG = 0


# Sections for display options ------------------------------------------------
[DISPLAY]
DISPLAY = gmoccapy

# Cycle time, in milliseconds, that display will sleep between polls
CYCLE_TIME =            100

# Highest value that will be allowed for feed override, 1.0 = 100%
MAX_FEED_OVERRIDE =     1.5
MAX_SPINDLE_OVERRIDE =  1.2
MIN_SPINDLE_OVERRIDE = .5

# Prefix to be used
PROGRAM_PREFIX = ../../nc_files/

# Introductory graphic
INTRO_GRAPHIC = linuxcnc.gif
INTRO_TIME = 5

# list of selectable jog increments
INCREMENTS = 1.000 mm, 0.100 mm, 0.010 mm, 0.001 mm ,1.2345 in

# for details see nc_files/subroutines/maco_instructions.txt
[FILTER]
PROGRAM_EXTENSION = .png,.gif,.jpg Grayscale Depth Image
PROGRAM_EXTENSION = .py Python Script
png = image-to-gcode
gif = image-to-gcode
jpg = image-to-gcode
py = python

# Task controller section -----------------------------------------------------
[RS274NGC]
RS274NGC_STARTUP_CODE = G17 G21 G40 G43H0 G54 G64P0.005 G80 G90 G94 G97 M5 M9
PARAMETER_FILE = sim.var
SUBROUTINE_PATH = macros

# Motion control section ------------------------------------------------------
[EMCMOT]
EMCMOT =              motmod
COMM_TIMEOUT =          1.0
COMM_WAIT =             0.010
BASE_PERIOD  =          100000
SERVO_PERIOD =          1000000

# Hardware Abstraction Layer section --------------------------------------------------
[TASK]
TASK =                  milltask
CYCLE_TIME =            0.001

# Part program interpreter section --------------------------------------------
[HAL]
HALFILE = core_sim.hal
HALFILE = spindle_sim.hal
HALFILE = simulated_home.hal

# Single file that is executed after the GUI has started.
POSTGUI_HALFILE = gmoccapy_postgui.hal

HALUI = halui

# Trajectory planner section --------------------------------------------------
[HALUI]
#No Content

[TRAJ]
COORDINATES =      X Y Z 
LINEAR_UNITS =     mm
ANGULAR_UNITS =    degree
CYCLE_TIME =       0.010
<<<<<<< HEAD
DEFAULT_VELOCITY = 50
MAX_VELOCITY = 234
=======
DEFAULT_LINEAR_VELOCITY = 9.0
>>>>>>> a3080d6b
MAX_LINEAR_VELOCITY = 234
POSITION_FILE =    position.txt
#NO_FORCE_HOMING = 1

# First axis
[EMCIO]
EMCIO = 		io
CYCLE_TIME =    0.100

# tool table file
TOOL_TABLE = tool.tbl
TOOL_CHANGE_POSITION = 100 100 -10
TOOL_CHANGE_QUILL_UP = 1

[KINS]
KINEMATICS = trivkins
JOINTS = 3

[AXIS_X]
MIN_LIMIT = -400.0
MAX_LIMIT = 400.0
MAX_VELOCITY = 166
MAX_ACCELERATION = 1500.0

[JOINT_0]
TYPE =                          LINEAR
HOME =                          0.000
MAX_VELOCITY =                  166
MAX_ACCELERATION =              1500.0
BACKLASH = 0.000
INPUT_SCALE =                   4000
OUTPUT_SCALE = 1.000
MIN_LIMIT =                     -400.0
MAX_LIMIT =                     400.0
FERROR = 0.050
MIN_FERROR = 0.010
HOME_OFFSET =                    0.0
HOME =                           10
HOME_SEARCH_VEL =                200.0
HOME_LATCH_VEL =                 20.0
HOME_USE_INDEX =                 NO
HOME_IGNORE_LIMITS =             NO
HOME_SEQUENCE = 1
HOME_IS_SHARED = 1

# Second axis
[AXIS_Y]
MIN_LIMIT = -400.0
MAX_LIMIT = 400.0
MAX_VELOCITY = 166
MAX_ACCELERATION = 1500.0

[JOINT_1]
TYPE =                          LINEAR
HOME =                          0.000
MAX_VELOCITY =                  166
MAX_ACCELERATION =              1500.0
BACKLASH = 0.000
INPUT_SCALE =                   4000
OUTPUT_SCALE = 1.000
MIN_LIMIT =                     -400.0
MAX_LIMIT =                     400.0
FERROR = 0.050
MIN_FERROR = 0.010
HOME_OFFSET =                    0.0
HOME =                           10
HOME_SEARCH_VEL =                200.0
HOME_LATCH_VEL =                 20.0
HOME_USE_INDEX =                 NO
HOME_IGNORE_LIMITS =             NO
HOME_SEQUENCE = 1

# Third axis
[AXIS_Z]
MIN_LIMIT = -400.0
MAX_LIMIT = 0.001
MAX_VELOCITY = 166
MAX_ACCELERATION = 1500.0

[JOINT_2]
TYPE =                          LINEAR
HOME =                          0.0
MAX_VELOCITY =                  166
MAX_ACCELERATION =              1500.0
BACKLASH = 0.000
INPUT_SCALE =                   4000
OUTPUT_SCALE = 1.000
MIN_LIMIT =                     -400.0
MAX_LIMIT =                     0.001
FERROR = 0.050
MIN_FERROR = 0.010
HOME_OFFSET =                    1.0
HOME =                           -10
HOME_SEARCH_VEL =                200.0
HOME_LATCH_VEL =                 20.0
HOME_USE_INDEX =                 NO
HOME_IGNORE_LIMITS =             NO
HOME_SEQUENCE = 0
HOME_IS_SHARED = 1

# section for main IO controller parameters -----------------------------------
[MACROS]
MACRO = i_am_lost
MACRO = halo_world
MACRO = jog_around
MACRO = increment xinc yinc
MACRO = go_to_position X-pos Y-pos Z-pos<|MERGE_RESOLUTION|>--- conflicted
+++ resolved
@@ -79,12 +79,7 @@
 LINEAR_UNITS =     mm
 ANGULAR_UNITS =    degree
 CYCLE_TIME =       0.010
-<<<<<<< HEAD
-DEFAULT_VELOCITY = 50
-MAX_VELOCITY = 234
-=======
 DEFAULT_LINEAR_VELOCITY = 9.0
->>>>>>> a3080d6b
 MAX_LINEAR_VELOCITY = 234
 POSITION_FILE =    position.txt
 #NO_FORCE_HOMING = 1
