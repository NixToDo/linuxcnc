--- conflicted
+++ resolved
@@ -75,11 +75,7 @@
     MODULES_LOAD=
     MODULES_UNLOAD=
     case $RTPREFIX in
-<<<<<<< HEAD
-    sim|linux) SHM_DEV=/dev/zero;;
-=======
     posix|xenomai-user|rt-preempt-user) SHM_DEV=/dev/zero;;
->>>>>>> 2a3e74c4
     *)
         for  MOD in $MODULES ; do
             eval MOD=\${MODPATH_$MOD}
@@ -107,11 +103,7 @@
 
 CheckStatus(){
     case $RTPREFIX in
-<<<<<<< HEAD
-    sim|linux)
-=======
     posix|xenomai-user|rt-preempt-user)
->>>>>>> 2a3e74c4
         if [ -z "$($PIDOF rtapi_app)" ]; then
             exit 1
         else
@@ -160,11 +152,7 @@
 Load(){
     CheckKernel
     case $RTPREFIX in
-<<<<<<< HEAD
-    sim|linux)
-=======
     posix|xenomai-user|rt-preempt-user)
->>>>>>> 2a3e74c4
     ;;
     *)
         for MOD in $MODULES_LOAD ; do
@@ -193,11 +181,7 @@
 Unload(){
     CheckKernel
     case $RTPREFIX in
-<<<<<<< HEAD
-    sim|linux)
-=======
     posix|xenomai-user|rt-preempt-user)
->>>>>>> 2a3e74c4
         rtapi_app exit 
         ipcrm -M 0x48414c32 2>/dev/null ;# HAL_KEY
         ipcrm -M 0x90280A48 2>/dev/null ;# RTAPI_KEY
