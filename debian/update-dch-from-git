#!/bin/bash

if [ ! -d debian -o ! -d src ]; then
    echo "this script must be run from the root of the source tree (the directory with debian and src in it)"
    exit 1
fi

<<<<<<< HEAD
GIT_VERSION=$(scripts/get-version-from-git)
=======
if [ -z "$1" ]; then
    GIT_BRANCH=$(git branch | egrep '^\*' | cut -d ' ' -f 2)
    if [ "$GIT_BRANCH" = "(no" ]; then
        echo "'git branch' says we're not on a branch, pass one in as an argument"
        exit 1
    fi
else
    GIT_BRANCH="$1"
fi


GIT_VERSION=$(scripts/get-version-from-git $GIT_BRANCH)
if [ $? -ne 0 ]; then
    echo "error determining version!"
    exit 1
fi

>>>>>>> 340ca6ad
GIT_TAG=`echo $GIT_VERSION | sed -r 's/^(.*)-[^-]+-[^-]+$/\1/'`

DEB_VERSION=`git show HEAD:debian/changelog | head -1 | sed 's/.*(\(.*\)).*/\1/'`

NEW_DEB_VERSION="${GIT_VERSION/-pre/~pre}"
NEW_DEB_VERSION="1:${NEW_DEB_VERSION/v/}"

if [ "$NEW_DEB_VERSION" = "$DEB_VERSION" ]; then
    echo "no changes since the version at the top of the debian/changelog file"
    echo "not modifying debian/changelog"
    exit 0
fi

set -e
(
echo "emc2 ($NEW_DEB_VERSION) $(lsb_release -cs); urgency=low"
echo
git log --pretty=format:"  * %s" $GIT_TAG..
echo
echo
echo " -- buildbot <buildbot@example.com>  $(date -R)"
echo
git show HEAD:debian/changelog
) > debian/changelog

dch -r --nomultimaint ""<|MERGE_RESOLUTION|>--- conflicted
+++ resolved
@@ -5,9 +5,6 @@
     exit 1
 fi
 
-<<<<<<< HEAD
-GIT_VERSION=$(scripts/get-version-from-git)
-=======
 if [ -z "$1" ]; then
     GIT_BRANCH=$(git branch | egrep '^\*' | cut -d ' ' -f 2)
     if [ "$GIT_BRANCH" = "(no" ]; then
@@ -25,7 +22,6 @@
     exit 1
 fi
 
->>>>>>> 340ca6ad
 GIT_TAG=`echo $GIT_VERSION | sed -r 's/^(.*)-[^-]+-[^-]+$/\1/'`
 
 DEB_VERSION=`git show HEAD:debian/changelog | head -1 | sed 's/.*(\(.*\)).*/\1/'`
