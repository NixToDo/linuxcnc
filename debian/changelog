<<<<<<< HEAD
linuxcnc (1:2.9.0~pre0) stretch; urgency=medium

  * Master branch open for new features.

 -- Sebastian Kuzminsky <seb@highlab.com>  Sun, 02 Jun 2019 16:52:46 -0600

linuxcnc (1:2.8.0~pre3) buster; urgency=low
=======
linuxcnc (1:2.8.0) buster; urgency=low
>>>>>>> 69f7ce09

  * Finally merge "Joints Axes". Joints and cartesian axes are no longer
    treated as the same thing, making control of robots and non-trivial
    kinematics significantly tidier.
  * Add a script to automatically update to the new INI file layout and
    new HAL pin names.
  * Multispindle: LinuxCNC now supports up to 9 spindles.
  * Tandem axes handled properly, including auto-squaring.
  * Reverse-Run: Negative feed-override will now run the G-code path in
    reverse.
  * External Offsets, axes may now be moved from HAL as well as G-code.
  * increase max tools from 55 to 1000.
  * Many Trajector Planner improvements.

  * M98/M99 subprograms: - Support Fanuc-style subroutines
  * Add G74/G84 floating tap cycles
  * Enable remap of M62-M68
  * Implement G52 offsets
  * G33.1 Rigid Tapping speedup, with optional faster return move

  * pentakins kinematics.
  * trivkins now allows arbitrary mapping of axes to joints.
  * dh-parameters.txt doc (with graphics for rv-6sl)
  * corexy sims: demonstrate two methods
  * kins: add scorbot-kins
  * rotarydelta config with simulation
  * Rotary delta kinematics

  * QTvcp: New QT-based VCP framework
  * QTdragon, QTlathe, QTtouchy, QTscreen - new GUIs based on QTVP
  * Silverdragon: New gscreen based GUI
  * plasmac: New full-featured Plasma cutter controller
  * Back tool lathe support in axis and gmoccapy
  * Many Axis improvements
  * Many Gmoccapy improvements
  * stepconf - various improvements
  * pncconf - many improvements

  * Much enlarged new Spanish language translations
  * it.po: New Italian translation file.
  * Improve German translation
  * Add international support for classicladder
  * Added Chinese translations for some docs
  * Some new French translations

  * Mesa 7i96 support added
  * RPi4 fixes and Mesa 7C80/7C81 board additions
  * hal_pi_gpio: Add a HAL driver for Raspberry Pi GPIO
  * hal_bb_gpio: new hardware driver for BeagleBone Black GPIO
  * add ohmic.comp plus supporting documentation
  * demux: A new HAL component
  * Create Spindle_monitor.comp
  * thermistor comp:
  * limit3.comp add enable pin
  * pmx485: New component, Modbus comms to PowerMax Plasma cutter
  * add a driver for the Huanyang GT series VFD
  * mitsub_vfd -add a driver for Mitsubishi VFDs
  * xhc_whb04b-6: New HAL driver for the xhc-whb04b-6 pendant

  * rtapi: add a halcmd command to set the messaging level
  * Touchy: Allow re-homing and unhoming in JA systems.
  * G33.1 Fix for #639 & #703
  * bldc_hall3: Remove bldc_hall3 as it is more than replaced by bldc.
  * homing - support absolute encoders for homing
  * remove limit of bits from weighted sum component
  * FEATURES: Convert the [RS274NGC] FEATURES bitmask to INI entries
  * Contour Shuttle: Add vendor ID etc for ShuttleProV2
  * halcompile: Allow userspace component compile with RTAI
  * iocontrols tool_number and interps current_tool now return the same
      value, as expected and documented
  * halcompile: Document extra_compile_args
  * Make amp-enable go false when kinematics fails.
      https://github.com/LinuxCNC/linuxcnc/issues/655
  * Axis preview improved with wrapped rotary axis.
  * Many other Axis UI improvements
  * glcanon -Make the cone size adjustable via INI
  * docs -Add modbus message info for Classicladder
  * Add FF3 term to PID
  * carousel.comp: Many updates including fwd-rev duty cycles, parity
  * mesa_uart.comp: Fix a long-standing names bug.
  * python-interface.txt: expand jog parameters defs
  * BUGFIX: hostmot2 encoder quadrature error reporting bug. Previous to
      this patch the quadrature errors were not reported correctly and
      could be lost.
  * sserial,c: Don't report "remote error" as the error when there is a
      remote error https://github.com/LinuxCNC/linuxcnc/issues/439
  * halcompile: MAX_PERSONALITIES=64, docs update
  * Module to send notifications over DBus to the system notification server
  * mux_generic: Fix some long-standing bugs
  * Add spindle.N.amp-fault-in pins to motion, to report spindle amplifer
      faults
  * pid: use command-deriv when supplied
  * Hostmot2 / resolver.c Add the option to fake absolute encoders with
      resolvers
  * gremlin_view.py: improve standalone focus behavior
  * puma_cube.ini new introductory sim config
  * lcd.c - fix a read out of bounds bug
  * docs: add missing num_sserials info to hm2 manpage
  * docs: add G20/G21 unit info to G-code Quick Ref
  * Vismach / Puma: Make the Puma simulator geometry match the kinematics.
  * limit3: add .in-limit pin
  * homing:describe home_sequence startnum restriction
  * hm2_eth: add support for Mesa 7i93 AnyIO ethernet board
  * add support for float values in the sserial driver.
  * GladeVCP - CombiDRO - bugfixes
  * siggen.c: add reset pin
  * Tooledit fixes
  * Hostmot2 Absolute Encoders: Add a flag to inhibit encoder wrapping.
  * latency-histogram: new option (--nox) for no X gui
  * update_ini: Script to auto-convert configs to the Joints-Axes format
  * rtapi: Add rtapi_open_as_root API
  * uspace: add uspace+xenomai realtime
  * uspace: add uspace+rtai realtime
  * add a sample config for the scorbot-er-3 robot arm
  * docs: document AXIS's foam mode


 -- andypugh <andy@bodgesoc.org>  Sun, 12 Jul 2020 20:29:54 +0100

linuxcnc (1:2.8.0~pre1) rosa; urgency=low
  * New external axis offsets
  * New support for Mesa 7i96 ethernet card
  * New experimental QT based VCP
  * New G52 local coordinate system offset
  * New support for multiple spindles up to 9
  * G33.1 Rigid Tapping speedup, with optional faster return move
  * Back tool lathe support in axis and gmoccapy
  * Seperate joint and axis limits for non trivial kins machines
  * bldc_hall removed: use bldc

linuxcnc (1:2.7.15) unstable; urgency=medium

  * gaxis: use the theme that was made for it
  * gmoccapy: fix unit change behavior (G20/G21)
  * gmoccapy: fix offsetpage closing after editing one cell
  * gscreen: show linked themes
  * gscreen: fix error when selecting run-from-line startpoint
  * gscreen: fix user message feature
  * gladevcp: fix a bug with ProgressBar widget
  * gladevcp: fix mode error in MDIHistory widget
  * image-to-gcode: fix a startup crash on newer distros

  * stepconf: fix simulated parport invert pin error
  * pncconf: don't refer to kernel_version when not is_kernelspace (closes #159)
  * pncconf: set PID maxerror reasonably on both imperial and metric machines
  * pncconf: fix translations
  * pncconf: fix maximise script for AXIS
  * emccalib: fix parsing ini HALFILE=file items (fixes servo tuning in Axis GUI etc)

  * hostmot2: fix a tram bug mostly affecting bspi (closes #451)
  * pid: use command-deriv when supplied
  * mux_generic: fix some long-standing bugs
  * time component: add pause pin to pause timing while code is paused
  * mb2hal: add support for libmodbus 3.1.2 and newer
  * hy_gy_vfd: fix modbus byte timeout
  * hm2 encoder: fix a quadrature error reporting bug
  * hm2 sserial: fix "remote error" reporting (closes #439)
  * hm2 muxed encoder: fix deskew bug (closes #394)
  * mesa_uart component: fix an old bug with name handling

  * tcl hallib: fix a bug in get_netlist
  * vismach: fix import of ASCII STLs

  * sample configs: add vismach 3 axis mill example
  * sample configs: use user-friendly tool table editor
  * sample configs: fix `ok_for_mdi()` example Python function homing check

  * docs: fix misc typos and broken links
  * docs: [TRAJ]LINEAR_UNITS must be either mm or inch
  * docs: pwmgen has all pins now, no params
  * docs: improve lowpass manpage
  * docs: improve vismach example
  * docs: improve pyvcp container info
  * docs: add a pyvcp example
  * docs: fix incorrect pin names in hostmot2 manpage
  * docs: improve O-word examples & docs
  * docs: fix & improve G28, G30, and G92
  * docs: improve G38 & probe result params
  * docs: improve restart description in M0/M1 docs
  * docs: improve M7, M8, and M9
  * docs: add a link to the web forum to About LinuxCNC
  * docs: fix command for launching pyvcp example
  * docs: add component usage information to halcomp docs
  * docs: add arc tolerance ini settings
  * docs: improve backlash & screw compensation docs
  * docs: improve python UI library docs
  * docs: fix #<_coord_system> values
  * docs: fix indentation in remap docs example
  * docs: fix broken link in comments of comp311.ngc example program
  * docs: add missing info about motion.motion-type to Core Componens
  * docs: clarify o-word subroutine effects
  * docs: update links to point at new Wheezy ISO
  * docs: fix a broken link in French docs
  * docs: fix German translation (fixes #597)
  * docs: fix homing docs about HOME_FINAL_VEL

  * Interp: fix MDI calls after sub updated (fixes #455)
  * Interp: fix motion after Abort (fixes #579)

  * TP: fix fallback to parabolic blending when tangent blend fails (fixes #477)
  * TP: fix accel violation with G96 and arc blending
  * TP: fix exact-stop when falling back to alternative blend methods
  * TP: fix accel violations with near-tangent segments (fixes #546)
  * TP: apply minimum displacement checks consistently (fixes #550)

  * RTAPI: allow rtapi to compile with kernel 4.14+

  * make better use of autoconfigured `grep` executable in scripts
  * scripts/linuxcnc: run better in Docker
  * scripts/linuxcnc: fix cleanup log messages

  * simulate_probe: rebrand EMC -> LinuxCNC in error messages

  * clean up and modernize out use of yapps (for halcompile)
  * better build & packaging support for Debian 10 "Buster"
  * packaging: don't depend on python-gnome2
  * remove unused program halgui
  * fix compile error in C99 mode
  * build system: require `intltool-extract` executable
  * build system: support Ubuntu 16.04 and 18.04, and LinuxMint 18.* and 19.*
  * tests: add an Interp test of G33.1
  * tests: add an Interp test for issue #455
  * travis: use ccache

 -- Sebastian Kuzminsky <seb@highlab.com>  Thu, 02 Jan 2020 11:59:23 -0700

 -- John Thornton <jthornton@gnipsel.com>  Thu, 6 Jun 2019 14:50:43 -0500

linuxcnc (1:2.7.14) unstable; urgency=medium

  * docs: improve motion.requested-vel description

  * stepconf: fix wrong stepgen number in lathe config

  * pncconf: only put firmware directory info for cards that need it
  * pncconf: fix typo for loading second 7i80
  * pncconf: fix firmware data typo 7i92-7i76_with one 7i76
  * pncconf: add 7i92-7i77_7i76 firmware data

 -- Sebastian Kuzminsky <seb@highlab.com>  Mon, 18 Jun 2018 12:22:48 -0600

linuxcnc (1:2.7.13) unstable; urgency=medium

  * docs: correct g33.1 warning and text
  * docs: describe motion.program-line in motion manpage
  * docs: remove last mention of pins from PID description in rtcomps
  * docs: update the PID section of rtcomps (#388)
  * docs: add missing num_sserials info to hm2 manpage
  * docs: add missing .tool-prep-index parameter to io manpage
  * docs: add some docstrings to the linuxcnc python module
  * docs: make the tool table docs more findable
  * docs: fix a spelling error in bldc manpage
  * docs: M19 is no longer an unused M-code

  * axis GUI: fix file open dialog with recent py/tcl (#414)

  * gscreen industrial GUI: fix DRO display if VCP panel added
  * gscreen GUI: fix error if gstreamer library missing

  * stepconf: fix lathe configs; Z axis must be 2 not 1

  * pncconf: fix lathe configs z axis should be 2 not 1
  * pncconf: fix tandem stepper command signals
  * pncconf: fix control type with tandem axes

  * gladevcp: fix a warning about icon size

  * interp: require < after # for named parameters (#424)

  * hm2 7i90: fix indentation for legibility
  * halrmt: fix confusing indentation
  * classicladder: fix indentation

  * io: fix a misleading comment
  * io: update the status buffer when prepping the loaded tool
  * io: set the HAL pins/params even for the loaded tool
  * io: remove an incorrect debug message

  * test: add tests of reloading the loaded tool
  * test: add a test for interp variable name bug (#424)

  * packaging: use dh_prep instead of deprecated 'dh_clean -k'
  * packaging: remove trailing whitespace in changelog
  * packaging: note copyright on yapps

 -- Sebastian Kuzminsky <seb@highlab.com>  Tue, 08 May 2018 21:12:41 -0600

linuxcnc (1:2.7.12) unstable; urgency=medium

  * docs: clean up net commands in orient docs
  * docs: fix hyphen/minus confusion in manpages
  * docs: fix axis name error in gmoccapy "Probe Information"
  * docs: add G20/G21 unit info to G-code Quick Ref
  * docs: make G96/G97 comments consistent
  * docs: [TRAJ]HOME is ignored on trivial kinematics machines
  * docs: fix a typo in mux_generic manpage
  * docs: improve docstring for `linuxcnc.wait_complete()`
  * docs: improve .motion-type pin info in motion manpage
  * docs: add G99 to G-code Quick Ref
  * docs: new Chinese translations
  * docs: fixup capitalization of variables in Homing docs
  * docs: clarify valid values of HOME_OFFSET
  * docs: add Chinese translation
  * docs: improve milltask manpage
  * docs: remove mention of ancient "bfloat" program from hm2_7i43 manpage
  * docs: fix typos here and there

  * axis gui: remove a startup-time debug message
  * axis gui: fix cursor keys in MDI window
  * axis gui: add 'Select Max velocity' key bindings in quick ref
  * axis gui: fix jog speed key bindings (#268)
  * axis gui: don't try to convert unicode to unicode
  * gmoccapy gui: fix bug with lathe DRO size and missing gst
  * gscreen gui: fix DRO display with VCP in 'industrial' config

  * limit3: complete rewrite, much better behavior

  * stepconf: restore translation

  * pncconf: fix stepgen MAXVEL and MAXACCEL setting with backlash
  * pncconf: add internal firmware for g540x2
  * pncconf: add internal data for 7i92 and 7i80HD cards
  * pncconf: restore translation

  * hm2: stop a spurious "IOPort ignored" warning
  * hm2: fix a copy/paste bug in an error message
  * hm2 sserial: quiet excessive warning messages
  * hm2 sserial: fix bug with spurious port shutdown
  * hm2 dpll: fix even-numbered timers (#211)
  * hm2 7i34, 7i90: don't silently fail with blank config strings

  * puma: update puma kins, vismach model, and configs for D6 joint

  * glcanon: fix a "DRO disappears" bug with wrapped rotaries

  * linuxcnctop: decrease CPU usage and memory leakiness
  * linuxcnctop: split long lines at whitespace
  * linuxcnctop: fix display of some sequence-type data

  * sim_pin: improve help for signals with no writers

  * motion: cancel unlock requests when motion disabled

  * rtapi: fix a sched_setaffinity error on uspace with old glibc

  * tests: protect sim.var file, dpkg removes *.orig
  * tests: increased coverage of limit3 tests

  * src/configure: verify python's pango & cairo modules are installed

  * build: rebuild gmoccapy.pot
  * fix a typo in maintainer docs

  * packaging: add Keywords to all .desktop files
  * packaging: validate desktop files
  * packaging: update debian/copyright to conform to DEP-5
  * packaging: improve short descriptions
  * packaging: build-depend on intltool (for buiding gmoccapy.pot)

 -- Sebastian Kuzminsky <seb@highlab.com>  Wed, 24 Jan 2018 21:59:53 -0700

linuxcnc (1:2.7.11) unstable; urgency=medium

  * doc changes for the transition to github
  * carousel: fix a bug with tool number of zero
  * axis/gremlin: a better way to avoid leaking files
  * test that the Python interpreter prints the right errors

 -- Sebastian Kuzminsky <seb@highlab.com>  Thu, 27 Jul 2017 22:36:58 -0600

linuxcnc (1:2.7.10) unstable; urgency=medium

  * docs: document [EMCMOT]COMM_TIMEOUT
  * docs: teach buildsystem to generate manpages from asciidoc source
  * docs: add info about the Touchy radio buttons
  * docs: improve some hm2_bspi manpages

  * gmoccapy: added Num_Pad jogging
  * image-to-gcode: work around gratuitous breakage in PIL

  * GladeVCP: don't exit if CombiDRO fails to poll status

  * hy_vfd: add --motor-poles, to set PD143
  * hy_vfd: add --base-frequency to set PD004 on the VFD
  * hy_vfd: document PD004/base-freq better in the manpage
  * hy_vfd: fix some typos in --help output and comments

  * add a driver for the Huanyang GT series VFD

  * hm2_eth: add support for Mesa 7i93 AnyIO ethernet board
  * hm2_sserial: Fix a bug where the second port would not work if the
      first was disabled

  * gcodemodule: make interp really close part program
  * pluto: use rtapi's fabs() instead of the kernel's abs()
  * steptest: don't change position-cmd when not running

  * uspace: find top online CPU

  * tests: make timeouts simpler & smarter in halui/jogging test

  * build: fix building linuxcnc.1 when docs not requested
  * build: don't fail when requested not to build documentation
  * build: ensure asciidoc manpages are built before checklink is run
  * build: build-depend on asciidoc-dblatex on debian stretch
  * build: on Debian Stretch and newer, depend on gstreamer 1.0
  * build: add debian/configure stanza for debian stretch
  * build: rename the GS2 VFD Makefile variables for clarity

 -- Sebastian Kuzminsky <seb@highlab.com>  Tue, 18 Jul 2017 21:02:57 -0600

linuxcnc (1:2.7.9) unstable; urgency=medium

  * support "auxiliary apps", distributed separately from LinuxCNC

  * docs: add a bit more info to position feedback ini setting
  * docs: sort board list in hm2_eth manpage
  * docs: fix pyvcp multi label description
  * docs: fix pyvcp example so it runs
  * docs: clarify return value in hal_pin_new(3) manpage
  * docs: add missing var section to index header
  * docs: add machine building info to integrator document
  * docs: add manpage for hal_parport realtime component
  * docs: add units info to halui max-velocity pins in manpage
  * docs: flesh out max-velocity pins in halui manpage
  * docs: fix incorrect info for stat.motion_type and stat.motion_mode
  * docs: code notes: a pose has 9 coordinates, not 6
  * docs: add hal_manualtoolchange manpage
  * docs: add info about remap debug messages
  * docs: fix paraport/parport typos
  * docs: fix pin names in thcud manpage example HAL config
  * docs: clean up the note about T0 handling
  * docs: add some info for the hal python module
  * docs: clarify an ambiguity about siggen in the HAL documentation
  * docs: add information about addf command in the HAL documentation
  * docs: add details on epp_dir command line parameter of hal_ppmc
  * docs: remove a footnote about the behavior of emc2 v2.4
  * docs: add or2 example
  * docs: fix description of USER_DEFINED_FUNCTION_MAX_DIRS in ini-config
  * docs: clarify g28/30 description
  * docs: add link to G54-G59.3 User Coordinates section
  * docs: clean up Machine Coordinate System section
  * docs: remove M6 from modal group description
  * docs: add links to machine origin from several places
  * docs: fix typos and markup problems all over
  * docs: add more information about the addf command
  * docs: sorted gmoccapy video links with headlines
  * docs: add a known problem with macros to gmoccapy docs
  * docs: fix cut-n-paste bug in mb2hal manpage
  * docs: expand on different ways of starting LinuxCNC
  * docs: document some features of the Axis GUI
  * docs: add info about the basic directory structure
  * docs: correct misleading descriptions of named parameters
  * docs: update info about 'save' command in halcmd manpage & help

  * Axis GUI: avoid unbounded memory growth in text widgets on stretch
  * Axis GUI: make tool info display widget larger
  * Axis GUI: remove unused .info.offset widget
  * Axis GUI: shorten tool touch off widget title text
  * gmoccapy GUI: removed unused code
  * gmoccapy GUI: added get_joints_amount() for compatibility 2.7 and master
  * gmoccapy GUI: new hal pin gmoccapy.ignore-limits
  * gmoccapy GUI: bug if no macros in ini file
  * gmoccapy GUI: bug in macro button handling
  * gmoccapy GUI: G96 bug solved
  * gscreen GUI: fix missing .themes folder error
  * halui: fix halui.program.run

  * gladeVCP: make CombiDRO compatible for both 2.7 and master
  * gladeVCP: fix delta scale pin not updating if wheel scroll used
  * gladeVCP: add missing icon image for hal_dial

  * pncconf: fix spindle command using wrong signal name
  * pncconf: fix sserial mode setting in HAL file

  * hal_ppmc: add command line arg to turn on/off port direction change

  * mitsub_vfd: add a driver for Mitsubishi VFDs

  * classicladder: fix sequential variable access
  * classicladder: fix whitespace errors

  * ilowpass: round the output instead of truncating

  * halcmd: waitusr: avoid race condition

  * hm2: better error message on unexpected pin descriptors
  * hm2_eth: don't segfault on interfaces without addresses

  * linuxcnc python module: add doc string for stat.motion_mode
  * linuxcnc python module: add doc string for stat.motion_type
  * linuxcnc python module: add a doc string for stat.queued_mdi_commands
  * linuxcnc python module: add EMC_MOTION_TYPE_* constants

  * hal python module: better doc strings for connect() and new_sig()

  * Interp: fix a typo in a cutter-comp error message
  * Task: set the stat struct member queuedMDIcommands

  * example g-code: fix Z value reported by rectangle_probe.ngc
  * example configs: fix hal pin names in gmoccapy_plasma
  * example configs: limit led without off color in gmoccapy_plasma
  * example configs: xhc-hb04.tcl: if prior connects, continue with msg

  * rtapi: better error message when failing to connect

  * uspace: allow calculated parameter array sizes

  * tests: let introspection complete before continuing in the t0 tests
  * tests: fixup hm2-idrom test to match new hm2 PD error message
  * tests: add a test of ilowpass with low gain
  * tests: reorg ilowpass test so i can add a low-gain test next to it
  * tests: add a test of stat.queued_mdi_commands
  * travis: manually uninstall gpl3 readline
  * build: fix link error on i686 with gcc, or maybe objcopy 2.27
  * packaging: add the new LinuxCNC_Integrator pdf to the doc package

 -- Sebastian Kuzminsky <seb@highlab.com>  Fri, 02 Jun 2017 12:49:44 -0600

linuxcnc (1:2.7.8) unstable; urgency=medium

  * docs: fix pdf duplicate history listing
  * docs: use out-of-date French translation of Updating LinuxCNC
  * docs: fix broken links in Spanish translation of html index
  * docs: fix broken links in French translation of html index
  * docs: INI File settings added some gmoccapy stuff
  * docs: punctuation fixes in Updating LinuxCNC
  * docs: add more info about program extensions
  * docs: add links to both NIST papers
  * docs: clarify feed rate info
  * docs: update g61 for the new trajectory planner
  * docs: remove byte-order-mark from linux-faq-es.txt
  * docs: elbpcom manpage fix: default address is 192.168.1.121
  * docs: add info about tool_table and example code
  * docs: add info about python module return types and constants
  * docs: fix asciidoc markup
  * docs build system: accept id tags in more elements
  * docs build system: add missing dependency
  * docs build system: remove obsolete makefile rules

  * gmoccapy: use INI Entry CYCLE_TIME as poll interval
  * gmoccapy: cosmetic and double entry
  * gmoccapy: subroutine bug solved
  * gmoccapy: check for INI entry DEFAULT_SPINDLE_SPEED
  * gmoccapy: bug fix halui spindle override
  * gmoccapy: bug in halui.spindle-override.increase

  * GladeVCP - CombiDRO - new property cycle time

  * canon: return correct feed rate in G95 mode

  * glcanon: make the grid stay in the machine limits box
  * glcanon: fix position of the machine limits box
  * glcanon: fix red boxed constraint numbers in AXIS preview

  * linuxcnc python module: add doc string for s.settings
  * twopass bugfix: support all ini var substitutions
  * image-to-gcode: compensate for incompatible changes in numpy

  * latency-histogram: more info in error message

  * interp: fix bug 160, surprise motion after g41/no move/g40
  * interp: revert "move end-of-program cleanup code to its own function"
  * interp: after synching settings from canon, update all copies of the info
  * interp: fix incorrect `_setup.sequence_number` after remaps

  * task: fix race condition queueing MDI queue busters

  * tests: add an abort-vs-feed-rate test
  * tests: add a motion-logger S-word test
  * tests: add `mdi-while-queuebuster-waitflag` test
  * tests: add Z axis to `interp/g10/g10-l1-l10` tests
  * tests: remove `g10-l1` test, identical to `g10-l1-10`
  * tests: specify var filename in interp compile test
  * tests: add a test of early exit from cutter comp
  * tests: add a test demonstrating a remap bug
  * tests: do what the README says in `nested-remaps-oword` test

  * remove note about defunct weblate service

 -- Sebastian Kuzminsky <seb@highlab.com>  Tue, 08 Nov 2016 20:42:02 -0700

linuxcnc (1:2.7.7) unstable; urgency=medium

  * docs: fix example scrips so they work when copied and pasted
  * docs: fix minor mux_generic(9) manpage quibbles

  * Axis GUI: work around python-tk "True" bug
  * halui: correctly report "mode.is_joint"

  * lcd: stop processing when page_num is too high
  * lcd: add missing call to hal_ready

  * pncconf: add ability to set gs2 vfd serial device

  * Interp: support subs placed after main program
  * Interp: don't drop remap level at prog exit
  * Interp: fix startup regression regarding coordinate systems and more

  * add test validating initial coordinate system and RS274NGC_STARTUP_CODE
  * add test validating the startup state of the Status buffer
  * add test for M30 and remapped command interaction

  * travis-ci: Disable e-mail notifications
  * build: include metadata for Travis CI integration

 -- Sebastian Kuzminsky <seb@highlab.com>  Wed, 07 Sep 2016 19:00:54 -0600

linuxcnc (1:2.7.6) unstable; urgency=medium

  * docs: add info about updating
  * docs: fix a typo in gcode overview
  * docs: remove a cut and paste error

  * axis: add keyboard shortcut to open the menu to quick reference
  * gmoccapy: fix bug in user tabs button
  * gmoccapy: fix bug in initialize optional stops
  * gmoccapy: added the bugfix from 1.5.6.2.1

  * hostmot2: improve handling of packet loss for hm2 ethernet cards

  * wj200 vfd driver: fix segfault
  * thcud component: doc fixes

  * sample configs: fix typo in plasma-thc-sim config

  * Task: Revert ill-advised stale-statbuffer fix added in 2.7.5.
    This should fix "linuxcnc hangs when limit switch trips" and other
    problems.

  * motion: when motion disables, mark all joints as "in position"

  * test: add a hard limit test
  * interp list: log calls to clear() when debugging

 -- Sebastian Kuzminsky <seb@highlab.com>  Sat, 30 Jul 2016 23:54:47 -0600

linuxcnc (1:2.7.5) unstable; urgency=medium

  * docs: update GladeVCP SpeedControl
  * docs: fix a typo in example gcode
  * docs: add some detail to Getting LinuxCNC
  * docs: clarify the intro to the python-interface documentation
  * docs: fix typo in python-interface docs
  * docs: fix information about opening a terminal
  * docs: add info about non network updates to Updating LinuxCNC
  * docs: update location of ISOs in Getting LinuxCNC
  * docs: fix command to add an apt source to Getting LinuxCNC
  * docs: fix typo in Getting Started guide
  * docs: new GladeVCP widget SpeedControl
  * docs: remove outdated remap information
  * docs: add more info on Classic Ladder compare and groups
  * docs: add info to pncconfig docs about editing a config
  * hm2_eth manpage: note the irq-coalesce trick
  * hal_input manpage: don't try to document udev rules syntax
  * linuxcncrsh manpage: remove wrong info about open g-code files

  * Axis GUI: fix File/Open on ini files with no [DISPLAY]PROGRAM_PREFIX
  * gmoccapy: small bug fixes (iconview and handlers)
  * gmoccapy: bugfix caused due to rests of alarm page
  * tklinuxcnc GUI: rebranding

  * carousel comp: Fix a bad initialisation in index mode
  * gantry comp: fix typo in docs
  * wj200 comp: warn on unhandled command-line arguments
  * xhc-hb04: accommodate prior connections to the
      motion.spindle-speed-out-rps-abs pin

  * shuttlexpress: clean up the manpage & asciidocs

  * GladeVCP: SpeedControl - changing limits do reset the increment
  * GladeVCP: SpeedControl - set default increment after setting a new adjustment
  * GladeVCP: SpeedControl - added widget icon
  * GladeVCP: tooledit.glade - corrected typo
  * GladeVCP: hal_sourceview - fix permissions of created files
  * GladevCP: gremlin - bugfix mouse button modes 4 and 6
  * GladeVCP: IconView - Bug due to double click
  * GladeVCP: Iconview - sensitivity bugfix
  * GladeVCP: Fix mdi error with tiny values
  * pyngcgui: find gcmc if not specified in ini
  * pyngcgui: remove mention of incorrect --height argument
  * hal_glib: add callLevel to EMC_TASK_STAT class, to fix file-loaded bug

  * stepconf: fix default pitch for A axis
  * stepconf: dynamically show how step scale is calculated
  * pncconf: add support for 5i24
  * pncconf: fix GUI's jog default settings
  * pncconf: fix user created stepper names error
  * pncconf: fix halui commands error
  * pncconf: fix spindle feedback signal error
  * pncconf: fix spindle display not working with encoder
  * pncconf: fix wrong inverted step/direction pin
  * pncconf: fix axis tests with invert step/pwm pins
  * pncconf: PID P calculation was wrong for steppers
  * pncconf: set PID P to a better default for stepper systems
  * pncconf: fix error when selecting both-home-x or y or

  * Pico configs: add lots of documenting comments
  * Pico configs: update format of tool table
  * configs: let it trigger a gladevcp bug

  * GM6-PCI driver: add support for PCI SubDevice ID 0x6ACC

  * rs274: work around boost::python bug
  * rs274: implement makeInterp for external users of librs274
  * interp: consistently set feed rate to 0 on M2/M30
  * interp: don't return potentially stacked data
  * interp: fix message for INTERP_FILE_NOT_OPEN (fixes #63)
  * interp: reset Interp and Canon state on Abort
  * interp: move end-of-program cleanup code to its own function
  * interp: fix build errors on Ubuntu 16.04
  * interp: don't return potentially stacked data
  * Task: fix a recent "surprise motion on abort" bug
  * Task: Fix serial number handling after 516deaef
  * Task: add drain_interp_list
  * Task: simplify handling of emcCommand
  * Task: only turn off the spindle once, when entering Estop
  * Task: only call emcTaskPlanInit() once during startup
  * Task: don't call emcAbortCleanup() in emcIoAbort()
  * Task: fixup indentation
  * rtapi (sim): flush stdout/stderr after rtapi_print()
  * rtapi parport: make all inline functions static
  * motion: remove overruns parameter
  * motion: remove heuristic delay warning
  * linuxcncsrv: ioctl(FIONREAD) wants int*, not ulong*
  * glcanon: is_lathe() is a function
  * HAL: fix comments describing HAL thread & funct times

  * tests: longer timeout in halui mdi test
  * tests: hm2-idrom: exit early when a test fails
  * tests: compile an example user of librs274
  * tests: add comments to motion-logger/basic 'expected' file
  * tests: add a test of STARTUP_GCODE vs Abort
  * tests: add a test to reproduce the g5x/abort preview problem

  * src/configure: detect potential readline license conflict
  * src/configure: fix a typo in a hep message
  * debian/configure: modernize usage/help message
  * debian/configure: add info about kernel
  * platform-is-supported: detect OS in a more portable way
  * rip-environment: rebranding
  * build: make failure copying images an error
  * packaging: interface with udev better

 -- Sebastian Kuzminsky <seb@highlab.com>  Tue, 12 Jul 2016 21:47:18 -0600

linuxcnc (1:2.7.4) unstable; urgency=medium

  * docs: update hm2_eth manpage with supported boards
  * docs: fix hostmot2 manpage markup
  * docs: update gs2 vfd docs with new command-line args
  * docs: update pyvcp docs (labels, leds, buttons)
  * docs: improve info on installing preempt-rt kernel
  * docs: add warning about entering a root password during install
  * docs: improve contributing intructions
  * docs: add a bit more info on ngcgui
  * docs: update max AIO from 16 to 64 in motion manpage
  * docs: update homing diagram (dxf and image)
  * docs: clarify homing variable names
  * docs: add missing keyboard short cuts to Axis documentation
  * docs: clarify what "option userspace yes" means to halcompile
  * docs: add info about min and max soft limits
  * docs: add mb2hal manpage and documentation
  * docs: add a link to the github bug tracker
  * docs: github is more official now
  * docs: fix a broken links
  * docs: fix a couple of places to note nine axes or planes supported
  * docs: add info on how to stop the Axis GUI "do you really want to
        quit" dialog
  * docs: add info about examples of logging from G-code
  * docs: make example code easier to cut and paste
  * docs: fix descriptions for G43.1 and G43.2
  * docs: acknowledge Debian and UBUNTU trademarks
  * docs: fix incorrect example syntax and typo
  * docs: fix manpage markup bug in rtapi_app_{main,exit}.3rtapi
  * docs: describe the new gladevcp iconview signal "sensitive"
  * docs: add info about the rs274 stand alone interperter
  * docs: fix level offset in pdf docs
  * docs: remove jessie rt-preempt kernel instructions
  * docs: use a longer GPG keyy fingerprint
  * docs: minor fixed in gmoccapy docs
  * docs: restore line numbers in example G-code

  * Axis GUI: add missing keyboard short cuts to help quick reference
  * gmoccapy: fix dangerous bug in jogging with keyboard
  * gmoccapy: deleted alarm entry and added new settings for combi_dro
  * gmoccapy: small bug fix in hal jogging and fixed a typo
  * gmoccapy: stay syncronized with iconview widget button states
  * gscreen: fix industrial skin's A axis DTO readout
  * Mini GUI: remove duplicate geo mgmt of widget
  * keystick UI: fix signal handler a second time
  * gladevcp: fix hal_dial for wheezy
  * gladevcp: hide error message from hal_lightbutton
  * gladevcp: iconview could create exception in some circumstances
  * gladevcp: offset_widget: fix rare error of non-existant var file

  * add gantry.comp from Charles Steinkuehler
  * xhc-hb04: fix negative jogs on non-x86 architectures
  * hostmot2: improved sserial error handling (don't crash)
  * hy-vfd: set spindle_at_speed correctly when spindle is running
        reverse
  * serport: fix pin-1-in-not
  * sim_parport: fix pin names of inverted input

  * stepconf: fix error when using inverted pins on sim config
  * pncconf: fix spindle setting controls not showing sometimes
  * pncconf: fix setting or PID maxerror on servo configs
  * sample configs: make sim/canterp.ini runnable
  * sample configs: connect the orient mode pin to allow rotation
        direction to be controlled in the VMC Vismach model

  * emcmodule: Fix incorrect memory access by PyArg_ParseTuple and add better checks for string arguments
  * interp: fix two error message typos that would lead a user astray
  * support RTAI 5
  * better error reporting in rtapi/sim

  * realtime script: wait for the last rtapi_app to die when stopping
        realtime
  * tests: verify that the exported realtime math functions exist
  * build: remove unsupported docs/src/Makefile
  * build: build-depend on docbook-xsl, instead of using the network at
        build-time
  * packaging: include udev rule file for ShuttleXpress USB jog pendant
  * packaging: gmoccapy depends on gstreamer0.10-plugins-base
  * packaging: use "set -e" to fail on error in the postinst script
  * remove stray execute permissions

 -- Sebastian Kuzminsky <seb@highlab.com>  Sun, 07 Feb 2016 22:30:01 -0700

linuxcnc (1:2.7.3) unstable; urgency=medium

  * docs: update install instructions for glade
  * docs: correct description of m19 feedback requirements
  * docs: clarify some pins in the halui manpage
  * docs: fix link to the giteveryday(1) manpage
  * docs: combine jog wheel information to one place
  * docs: minor changes to gmoccapy documentation
  * docs: fix links in Gcode Quick Reference (English and French)

  * gmoccapy: document updates and deleted some pin
  * halui: fix some jogging bugs
  * halui: fix a copy-paste error that could prevent homing
  * tooledit_widget.py: tool diameter sorting fix

  * hal: don't segfault if rtapi_init() fails
  * rtapi: error messages are better than errno numbers
  * tp: purge old circle length function
  * tp: overhaul spiral fit computation to use more numerically stable quadratic formula
  * tp: fix for arc-arc coplanar check
  * bugfix:  Start line and remap interaction
  * interp: it's nonsense to take a boost::cref(this)
  * build system: verify links in the Gcode Quick Reference documents

  * linuxcnc launch script: export LINUXCNC_NCFILES_DIR
  * rip-environment: export LINUXCNC_VERSION

  * halui/jogging test: change which joint is selected while jogging
  * tests: test homing in halui/jogging
  * tests: add a motion-logger test of a remap bug

 -- Sebastian Kuzminsky <seb@highlab.com>  Sun, 29 Nov 2015 12:51:49 -0700

linuxcnc (1:2.7.2) unstable; urgency=low

  * docs: improve parport docs

  * hm2_7i90 manpage: clarify firmware management
  * hm2_7i90 manpage: remove incorrect EPP info

  * interp: fix an old bug in canned cycle preliminary & in-between moves

  * sample configs: fix homing in sim/axis/halui_pyvcp
  * sample configs: fix homing in sim/axis/classicladder

  * realtime script: wait for the last rtapi_app to die when stopping realtime
  * tests: add an interpreter test of G81
  * tests: add motion-logger, a debugging tool
  * motion: motion_debug.h needs to include motion.h

 -- Sebastian Kuzminsky <seb@highlab.com>  Sun, 01 Nov 2015 10:07:24 -0700

linuxcnc (1:2.7.1) wheezy; urgency=low

  * docs: correct and expand description of #<_coord_system>
  * docs: clarify "Updating from 2.6 to 2.7"
  * docs: fix misc markup issues, typos, and minor issues
  * docs: add more information about parallel ports
  * docs: remove duplicate include
  * docs: clarify dmesg info in Linux FAQ
  * docs: update the desktop menus
  * docs: add info on using % to wrap G-code files
  * docs: update code notes on M61
  * docs: add link to upgrade page from 2.5 to 2.6
  * docs: show complete ini entry names for homing
  * docs: fix display of terminal commands in pdf viewers
  * docs: clarify G2 and G3 with R and P
  * docs: document hal alias APIs with manpages
  * docs: hostmot2 manpage fixes
  * docs: update checksums for new Wheezy image containing 2.7.0

  * gmoccapy: fix single stepping bug
  * gmoccapy: bug in tool info handling with tool number being "-1"
  * gmoccapy: bug in handling tool info with tool being "-1"
  * update copyright dates for AXIS and Touchy
  * gremlin: improve ini file find
  * ngcgui: improve ini file find
  * ngcgui: fix fullscreen regression

  * pncconf: fix spindle control signals
  * pncconf: fix spindle control error
  * pncconf: fix HAL file - VFD always being selected

  * hm2_eth: don't just crash when packets get lost

  * toggle2nist: does not require floating-point

  * xhc-hb04: honor mpg_accels for all manual_mode jogs
  * xhc-hb04: fix output scaling
  * xhc_hb04: update man page text
  * xhc-hb04: support twopass usage

  * hy-vfd: set P144 correctly
  * gs2 vfd: add support for configs that power off the VFD on E-stop

  * fix bug #439, non-NCD arcs on machines with ABCUVW axes
  * motion: set the "In Position" emcmot status flag when aborting

  * add option to disable line number reset in hal_sourceview when idle
  * build system: make the git scripts more user friendly
  * tp: fix warning: function declaration isn't a prototype
  * uspace_rtapi_app: clean up on failed "realtime" module load
  * task: fix a compile warning (heartbeat is unsigned long)
  * io: "no tool" is spelled "0", not "-1"
  * io: fix HAL pins on "M61 Q0"
  * hal_lib: actually export hal_xxx_alias

  * tests: add a lathe test
  * tests: add another loadrt test
  * tests: add "spindle unloading" to m61 test

 -- Sebastian Kuzminsky <seb@highlab.com>  Sat, 17 Oct 2015 21:07:44 -0600

linuxcnc (1:2.7.0) wheezy; urgency=low

  * docs: add jessie rtpreempt install instructions
  * docs: clean up Gscreen GUI docs and add to html and pdf
  * docs: make the Hungarian translation of Gmoccapy stand out better
  * docs: update the GFDL blurb
  * docs: fix html validation errors
  * docs: make the html docs remember what was open
  * docs: fix typo in pyvcp example
  * docs: add missing pyvcp parameter and misc clean up
  * docs: remove note about 2.5.0
  * docs: refresh Axis GUI screenshot
  * docs: fix a copy/paste error in hy-vfd manpage
  * docs: add hy-vfd HAL interface change to "Updating LinuxCNC" docs
  * docs: remove tool tips from html landing page
  * docs: fix html landing page for non-javascript browsers
  * docs: fix expand/collapse in html docs
  * docs: fix a broken link in Spanish Master Document
  * docs: misc minor cleanups

  * touchy: G64 now takes optional Q
  * gscreen: add info about theme support to docs
  * gscreen: add a local theme suited to touchscreens
  * gscreen: add local theme capability
  * gaxis: name some widgets so the theme can see them
  * gaxis: use Override widgets for overrides
  * gladevcp: add override slider widget
  * add support for TCL halfiles in [HAL]POSTGUI_HALFILE ini settings

  * hostmot2: remove pet_watchdog hal function, as per the prophecy
  * hostmot2: change default dpll time constant to avoid
    following errors from ntp

  * thcud: fix manpage formatting
  * thc component: add pin to show current offset

  * latency-plot: don't depend on a specific wish interpreter

  * packaging: switch to dh_python2 on Jessie and later
  * packaging: libgnomeprintui2.2 is not available on Debian Jessie
  * packaging: allow sample configs in /usr/share/doc/linuxcnc/examples to run

 -- Sebastian Kuzminsky <seb@highlab.com>  Sat, 05 Sep 2015 14:15:27 -0600

linuxcnc (1:2.7.0~pre7) wheezy; urgency=low

  * docs now use expanding/collapsing layout
  * docs: lots of fixes and cleanup
  * docs: fix incorrect image width in pdf docs
  * docs: add info on Vismach
  * docs: hm2 Smart-serial boards can have HAL pins identified by board serial numbers
  * docs: update G33.1 example to include S100 M3
  * docs: document motion.feed-inhibit better
  * docs: better usage info & manpage for moveoff_gui
  * docs: G64 now optionally takes Q
  * docs: add info on index-enable and home
  * docs: add info and links on embedding tabs
  * docs: fix bugs in encoder.9 manpage
  * docs: improve documentation of timers in hostmot2 manpage
  * docs: include the manpage pdf in linuxcnc-doc-en.deb
  * docs: improve G92.1 and G92.2 descriptions

  * axis: Fix regression of control disabling, bug #423
  * touchy: fix Set Tool/Origin defaults on lathes
  * gmoccapy: several new keyboard shortcuts
  * gmoccapy: new place for full size preview button
  * gmoccapy: bug in fullsize / edit change
  * gmoccapy: add Hungarian translation
  * gladeVCP: Add new HAL_LightButton widget
  * gremlin: Add another mouse mode 6: l-move, m-zoom, r-zoom
  * halscope: report shm key when rtapi_shmem_new() fails
  * halui: better error reporting
  * UIs: better tolerance for task latency
  * halcmd now supports 32 tokens per line (up from 20)
  * xhc-hb04: fix a memory leak
  * Calibration dialog: fix finding of halfiles with tunable variables
  * moveoff: add gladevcp demo
  * streamer: add clock and clock-mode pins
  * add a driver for the Huanyang VFD
  * vismach: work around a bug in mesa
  * add a carousel toolchanger component and a vismach sample config

  * stepconf: add support for importing Mach3(tm) config files
  * stepconf: fix invert of signals on pp2 during axis test
  * stepconf: fix multiple picked outputs in axis test being ignored
  * pncconf: fix sserial combobox not selectable

  * hm2 ethernet: improved startup behavior
  * hm2 ethernet: support multiple fpga ethernet boards
  * hm2 ethernet: make unrecognized boards work
  * hm2 ethernet: do iptables and sysctl configuration automatically
  * hm2: don't overload queue_write's length argument (internal cleanup)
  * hm2: support split reads
  * hm2: avoid losing negative velocity commands on arm
  * hm2: enable encoder dpll (when supported by firmware)
  * add elpbcom, a program to communicate directly with mesa ethernet cards

  * add missing memory barriers for ARM

  * uspace: ensure that the thread-specific key is initialized
  * uspace: must advise user to set RTAPI_FIFO_PATH
  * uspace: fix uninitialized bytes in syscall sigaction

  * halcompile: fix parsing of >> and <<

  * task: fix a bug in sequence number tracking
  * task: warn when dropping queued mdi commands

  * interp: log messages to stderr as intended, instead of crashing
  * canon: fix constraint violations with rotated g18/g19 arcs (bug #430)

  * io: initialize the tool-in-spindle info correctly

  * trajectory planner: pausing during G95 fix
  * trajectory planner: fix some bugs and constraint violations

 -- Sebastian Kuzminsky <seb@highlab.com>  Thu, 13 Aug 2015 08:52:48 -0600

linuxcnc (1:2.7.0~pre6) wheezy; urgency=low

  * remove a useless warning message at linuxcnc startup

  * axis: Use a preferred form of "switch" (closes: SF#411)

  * gscreen: check the user directory for GTK2 themes
  * gscreen: added rapid override

  * gmoccapy: fix a bug in ignore limits
  * gmoccapy: include user dir in search for themes

  * xhc-hb04: support lower accels for mpg jogging
  * xhc-hb04: add pin for in or mm icon
  * xhc-hb04: err_exit for missing inifile stanzas
  * xhc-hb04 sim configs: typo fix

  * gladevcp: -H will now load hal tcl files as well as plain hal files
  * gladevcp: add HALIO_Button widget

  * stepconf: fix check for spindle encoder signals for pp2
  * stepconf: fix check for spindle signals for pp2

  * tooledit: fix a typo

  * hal-histogram: minor display improvements
  * latencybins.comp: fix ref to using script name

  * docs: fix latency-histogram.png image
  * docs: fix hal_pin_new() and hal_param_new() manpages

  * halcmd: clarify a getp error message

  * interp: verify that spindle is turning for G76
  * tp: fix for pause during spindle synced motion regression from 2.6
  * fix a type error with arcBlendGapCycles
  * hal: fix fatal memory corruption bug on linking pin to a signal

 -- Sebastian Kuzminsky <seb@highlab.com>  Thu, 09 Apr 2015 20:22:33 -0600

linuxcnc (1:2.7.0~pre5) wheezy; urgency=low

  * gmoccapy: fixed division by zero error on spindle
  * gmoccapy: introduced frensh translation
  * gmoccapy: bug in btn_brake_macro

  * xhc-hb04 jog pendant: add man page, improve docs
  * xhc-hb04.tcl: bugfix, new connect, sig names
  * xhc-hb04.tcl: improve assign of coords to switch

  * moveoff: allow_backtracking_enable_change
  * moveoff: provide -no_display option
  * moveoff: honor changes in backtrack-enable
  * moveoff: verify non-connect of some pins
  * moveoff: improve demo sample configs

  * stepconf: fix missing parport reset commands

  * pncconf: add the 7i84 daughter card as an option
  * pncconf: add combobox filters to sserial and ss encoders
  * pncconf: have the sserial tabs display subboard names
  * pncconf: fix wrong auto-selection of last firmware
  * pncconf: add support for 7i76e
  * pncconf: add spindle vfd options
  * pncconf: improve spindle data collection
  * pncconf: fix calculation of STEPGEN_MAXVEL

  * latency-histogram: include min,max,stddev

  * hal-histogram: add a histogram utility for hal pins

  * halcmd: report error correctly when loadrt fails in uspace

  * halcompile: provide rtapi_math64.h

  * fix velocity & acceleration values on non-G17 arcs
  * fix rigid tapping/threading
  * possible fix for non-zero displayed velocity when stopped

  * motion: ensure that syncedIO is not disrupted
  * motion: catch non-fatal error during new segment and ensure that atspeed is not ignored

  * several internal fixes in the new trajectory planner
  * tp: fixed spindle atspeed overrun due to prev line consumption
  * tp: Improved handling of low-queue state

  * hal_procs_lib.tcl: no error if thread not found
  * hal_procs_lib.tcl: consolidate common procs

 -- Sebastian Kuzminsky <seb@highlab.com>  Tue, 10 Mar 2015 08:46:32 -0600

linuxcnc (1:2.7.0~pre4) wheezy; urgency=low

  * axis gui: fix transition to world mode

 -- Sebastian Kuzminsky <seb@highlab.com>  Sat, 21 Feb 2015 10:11:11 -0700

linuxcnc (1:2.7.0~pre3) wheezy; urgency=low

  * parport: remove probe_parport, it's no longer needed
  * add moveoff, a simple jog-while-paused implementation

  * axis gui: fix too-fast UVW jogs on inch machines displaying mm
  * axis gui: fix too-slow shift-jog speed on inch machines displaying mm
  * axis gui: let the user confirm before closing the window
  * axis gui: fix jog speed in Free mode

  * gmoccapy: fixed a serious bug with PAUSE / RESUME / STOP
  * gmoccapy: initialize mouse button mode corrected
  * gmoccapy: PAUSE button did not get active on M01
  * gmoccapy: virtual keyboard "bug" not initialized settings correct
  * gmoccapy: report gcode errors
  * gmoccapy: better docs
  * gmoccapy: add polish translation
  * gmoccapy: turtle jog and analog in for slider values
  * gmoccapy: added support to select number of digits
  * gmoccapy: deleted unneeded stuff and new translation
  * gmoccapy: new hal pin and some renaming
  * gmoccapy: solved a bug in counts handling
  * gmoccapy: bug/limit in tool sensor height
  * gmoccapy: bug because I missed two self.
  * gmoccapy: added a clock and date label
  * gmoccapy: bug in hal pin updating, new spindle handling
  * gmoccapy: bug in initializing lathe mode

  * pncconf: fix icon/image path error
  * pncconf: lower default watchdog timeout
  * pncconf: fix double POSITION_OFFSET/FEEBACK INI entry
  * pncconf: fix a kernal/kernel misspelling

  * stepconf & pncconf: remove probe_parport command
  * stepconf: use linux parport enumeration number as default
  * stepconf: remove a debug print
  * stepconf: fix a typo in a variable name
  * stepconf: fix the check_for_rt() function for uspace
  * stepconf: optionally generate configs with simulated hardware

  * xhc-hb04.tcl: support fractional scale factors
  * xhc-hb04.tcl: it's an error if halui is not running
  * xhc-hb04.tcl: simplify pin_exists proc
  * xhc-hb04: fix a memory leak
  * lincurve: better manpage
  * gs2_vfd: add missing -A, -D, and -R command-line args
  * gs2_vfd: accept -g to turn on debug output
  * sim_pin: use Toggle by default instead of Pulse
  * debounce: add an example of creating filter groups to manpage
  * encoder: document the surprising encoder num_chan=0 behavior in manpage

  * gladevcp: jogwheel improvements
  * gladevcp: fix a bug forground color of combi_dro
  * gladevcp: add hiny versions of the hal_bar and led widgets

  * pyvcp: fix a bug in radio button widget

  * latency-test: fix a bug in command-line argument time parsing
  * latency-histogram: clean up on ^C
  * latency-histogram: show linuxcnc version
  * popupkeyboard.py: support standalone demonstration
  * linuxcnc, haltcl: pass args to haltcl file
  * twopass.tcl: handle haltcl files with args
  * util_lib.tcl utilities for haltcl halfiles
  * hal_gremlin: Emit signal in case of gcode error
  * linuxcnc: defer starting [APPLICATIONS]APPs

  * halui: don't forget the Task mode when queueing MDI commands

  * increase default arc radius tolerance (accept larger errors)
  * make arc radius tolerance an ini setting

  * hal: change function .time from parameter to pin
  * hal: increase shared memory size limits

  * halcmd: manage prompt better

  * hallib: support for system-wide halfiles
  * hallib: add sim_lib & basic_sim
  * hallib: relocate common halfiles to lib/hallib
  * hallib: add halcheck, a library halfile to check common errors

  * haltcl: allow haltcl twopass files to use non-builtin Tk widgets

  * inihal: bugfix for ini.n.backlash
  * inihal: document ini hal pins

  * sample configs: use as HALFILE not POSTGUI_HALFILE in Smithy configs

  * gm6: Add USPACE support
  * gm6: Fix RS485 DAC problem, when DAC has zero V output.

  * hm2: fix second default address of EPP port in 7i43 and 7i90 drivers
  * hm2 eth: use defines for all timeouts in driver
  * hm2 eth: cleanup unused code and leftover from rtnet
  * hm2 sserial: fix driver not reporting all sserial remote faults
  * hm2 sserial: fix reporting sserial remote faults
  * hm2 sserial: Fix .scalemax parameter was ignored on analog inputs
  * hm2 sserial: warning when remote sserial device has firmware version lower than r14.
  * hm2 sserial: report link failure

  * task: fix a bug that could drop mdi commands
  * task: fix a dead store

  * motion: rebrand a realtime warning message
  * motion: ignore feed-override when jogging
  * motion: reduce the scope of a state variable
  * motion: redo arc spiral handling
  * motion: several trajectory planner fixes

  * genhexkins: add hal pins for joints coordinates
  * hexapod-sim: support hal pins for joints coordinates

  * rtapi: fix release region

  * uspace: remove debugging message in parport driver
  * uspace: don't try to use rt hardening except on a realtime kernel

  * ini file variables can now span multiple lines using backslash

  * docs: lots of updates to the Getting Started document
  * docs: tidy up the top-level README a bit
  * docs: describe hal_manualtoolchange.change_button
  * docs: describe our git workflow briefly
  * docs: describe our Signed-Off-By procedure
  * docs: update Polish translation of software strings
  * docs: better G2/G3 description
  * docs: better G43 description
  * docs: update stepconf docs and images
  * docs: document io's lube pin a bit more
  * docs: include all manpages in the html & pdf docs
  * docs: fix inaccuracies in hal_init manpage
  * docs: describe postgui_halfiles with twopass info
  * docs: improve docs of hal tools
  * docs: improve docs of latency test tools
  * docs: move parallel port address docs to the correct place
  * docs: misc clarifications & minor improvements
  * docs: fixup manpage syntax for rtapi_app_main.3 & rtapi_app_exit.3
  * docs: improve Servo-To-Go docs

  * halcompile: fix & document 'option extra_link_args'
  * halcompile: don't overrun the names[] array
  * halcompile: improve 'option rtapi_app no' description
  * halcompile: fix indentation nitpick in generated C code
  * halcompile: reject empty names
  * halcompile: document "option userspace" a bit more
  * halcompile: misc docs improvements

  * use /usr/bin/python in all python scripts

  * nml: implement command queue with reliable reception
  * nml: convert arch-dependent types to fixed-width types

  * build: refactor how manpages are generated
  * build: install the new pncconf python modules
  * build: depend on inkscape
  * build: use correct dependencies on Debian Jessie

  * tests: minor improvements to hm2 test
  * tests: fix a spurious false failure in the tlo test
  * tests: reorganize the halui jogging test dir layout
  * tests: give halui a few seconds to switch the task mode back
  * tests: add a halui mdi test
  * tests: add an nml-over-tcp test
  * tests: simplify t0 test and increase task queue usage
  * tests: fix a race condition in the toolchanger/toolno-pocket-differ test
  * tests: longer timeout in halui jogging test
  * tests: test names= and counts= of halcompile-generated comps
  * tests: loadrt must handle failure from rtapi_app_main
  * tests: add a test of jogwheel jogging via Motion
  * tests: fix a spurious failure of the tlo test
  * tests: add arc radius tests

 -- Sebastian Kuzminsky <seb@highlab.com>  Wed, 18 Feb 2015 20:14:41 -0700

linuxcnc (1:2.7.0~pre2) wheezy; urgency=low

  * Fixup release tag signing.

 -- Sebastian Kuzminsky <seb@highlab.com>  Wed, 22 Oct 2014 08:16:57 -0600

linuxcnc (1:2.7.0~pre1) wheezy; urgency=low

  * Brand new trajectory planner!
  * Support for the RT-Preempt realtime kernel.
  * Other things!

 -- Sebastian Kuzminsky <seb@highlab.com>  Tue, 21 Oct 2014 14:31:54 -0500

linuxcnc (1:2.6.13) unstable; urgency=medium

  * docs: clean up shuttlexpress manpage & asciidocs
  * docs: remove note about defunct weblate service
  * docs: fix link to the install ISO files
  * docs: improve contributing intructions
  * docs: change max AIOs in motion manpage from 16 to 64

  * sample configs: improved comments in Pico configs
  * sample configs: update tool table format
  * sample configs: let manual-example trigger a gladevcp bug

  * axis gui: work around python-tk "True" bug
  * gmoccapy gui: fix bug in halui.spindle-override.increase
  * gmoccapy: fix bug in initialize optional stops
  * gmoccapy: fix bug caused due to rests of alarm page
  * gmoccapy: fix keyboard jogging bug
  * gmoccapy: small bug fix in hal jogging and fixed a typo
  * gmoccapy: deleted alarm entry and added new settings for combi_dro
  * tklinuxcnc gui: fix Help->About error (rebranding)
  * gremlin: lathe-mode preview moving bug fix

  * halui: correctly report "mode.is_joint"
  * halui: check for errors in a non-crazy way
  * gladevcp: fix hal_sourceview file creation mode
  * gladevcp: fix mdi error with tiny values
  * gladevcp: fix icon select bug in Iconview

  * stepgen component: handle up to 16 channels
  * wj200 driver: fix startup crash with later versions of libmodbus
  * lcd component: stop processing when page_num is too high
  * lcd component: missing call to hal_ready
  * add gantry.comp
  * include udev rule file for ShuttleXpress USB jog pendant

  * linuxcnc python module: add doc string for stat.settings

  * interp: after synching settings from canon, update all copies
  * interp: Fix subs breaking when placed after main program
  * interp: don't drop remap level at prog exit
  * interp: Fix incorrect `_setup.sequence_number` after remaps
  * interp: consistently set feed rate to 0 on M2/M30
  * interp: don't return potentially stacked data

  * canon: return correct feed rate in G95 mode

  * task: only turn off the spindle once, when entering Estop
  * task: fix startup regression regarding coordinate systems and more
  * task: don't call emcTaskPlanInit() redundantly
  * task: don't redundantly call emcAbortCleanup() in emcIoAbort()
  * task: fixup indentation

  * motion: when motion disables, mark all joints as "in position"

  * glcanon: fix "is_lathe() is a function" bug
  * linuxcncsrv: ioctl(FIONREAD) wants int*, not ulong*
  * interp list: log calls to clear() when debugging is enabled
  * rtapi (sim): flush stdout/stderr after rtapi_print()
  * hal: fix header file comments describing HAL thread & funct times
  * rip-environment: rebranding

  * platform-is-supported: detect os in a more portable way
  * motion-logger: handle SPINDLE_ON/SPINDLE_OFF better
  * tests: add an abort-vs-feed-rate test (skipped)
  * tests: add a motion-logger S-word test
  * tests: add Z axis to `interp/g10/g10-l1-l10` tests
  * tests: add a test of early exit from cutter comp (skipped)
  * tests: add a test for M30 and remapped command interaction
  * tests: add a test demonstrating a remap bug
  * tests: add a test validating the startup state of the Status buffer
  * tests: add a test of initial coord system and RS274NGC_STARTUP_CODE
  * tests: add a hard limit test
  * tests: fixup `nested-remaps-oword` test
  * tests: remove `g10-l1` test, identical to `g10-l1-10`
  * tests: longer timeout in halui mdi test
  * tests: add comments to motion-logger/basic 'expected' file

  * tests: fix cut/paste errors in rs274ngc-startup and startup-state
  * tests: rs274ngc-startup test: wait for Task to start up
  * tests: throw a valid exception on timeout in startup-state test
  * tests: interp test of subs after main program

 -- Sebastian Kuzminsky <seb@highlab.com>  Fri, 04 Nov 2016 07:55:00 -0600

linuxcnc (1:2.6.12) unstable; urgency=low

  * docs: add more github info to Contributing to LinuxCNC
  * docs: improve G43.1 info
  * docs: acknowledge Debian and UBUNTU trademarks
  * docs: fix incorrect GladeVCP example syntax and typo
  * docs: fix manpage markup bug in rtapi_app_{main,exit}.3rtapi
  * docs: gladevcp - describe the new iconview signal "sensitive"
  * docs: restore line numbers in example G-code
  * docs: clarify some pins in the halui manpage
  * docs: fix M70-M73 links in French Gcode Quick Reference
  * docs: fix link to the giteveryday(1) manpage
  * docs: describe gmoccapy Show Aux Display feature
  * docs: document gmoccapy updates and deleted some pin

  * mini.tcl: remove duplicate geo mgmt of widget
  * keystick: fix signal handler a second time
  * gladevcp: iconview could create exception in some circumstances
  * gmoccapy: stay syncronized with iconview widget button states
  * gladevcp/offset_widget: fix rare error of non-existant var file
  * gscreen: fix industrial skin's A axis DRO readout
  * tooledit_widget.py: tool diameter sorting fix
  * halui: fix some jogging bugs
  * halui: fix a copy-paste error that could prevent homing
  * serport: fix pin-1-in-not

  * task: fix start-from-line and remap interaction
  * interp: it's nonsense to take a boost::cref(this)
  * emcmodule: fix argument parsing
  * rtapi/sim: better error reporting
  * rtapi: error messages are better than errno numbers
  * hal: don't segfault if rtapi_init() fails
  * realtime script: wait for rtapi_app to die when stopping realtime

  * halui/jogging test: change which joint is selected while jogging
  * tests: test homing in halui/jogging
  * tests: add a motion-logger test of a remap bug
  * packaging: use "set -e" to fail on error in the postinst script
  * buildbot: don't try to build on Jessie RTAI
  * build: verify links in the gcode Quick Reference (English & French)

 -- Sebastian Kuzminsky <seb@highlab.com>  Sun, 10 Jan 2016 10:07:09 -0700

linuxcnc (1:2.6.11) UNRELEASED; urgency=low

  * docs: update code notes on M61

  * hm2_7i90 manpage: clarify firmware management
  * hm2_7i90 manpage: remove incorrect EPP info

  * gmoccapy: bug in tool info handling with tool number being "-1"

  * interp: fix an old bug in canned cycle preliminary & in-between moves

  * io: "no tool" is spelled "0", not "-1"
  * io: fix HAL pins on "M61 Q0"

  * tests: add an interpreter test of G81
  * tests: add spindle unloading to m61 test
  * add motion-logger, a debugging tool
  * motion: motion_debug.h needs to include motion.h

 -- Sebastian Kuzminsky <seb@highlab.com>  Sun, 01 Nov 2015 10:16:51 -0700

linuxcnc (1:2.6.10) wheezy; urgency=low

  * docs: specify that G92.1 and G92.2 only affect the G92 offsets
  * docs: update the GFDL blurb
  * docs: remove a stray ")" in User Intro

  * fix constraint violations with rotated G18/G19 arcs (SF bug #430)

  * touchy: G64 now takes optional Q

  * gmoccapy: fix single stepping through a program

  * pncconf: fix spindle control error

  * toggle2nist: does not require floating-point

  * motion: set the "In Position" status flag when aborting

  * task: fix a compile warning (heartbeat is unsigned long)
  * latency-plot: don't depend on a specific wish interpreter
  * sim_rtapi_app: clean up on failed "realtime" module load
  * build system: make the git scripts more user friendly
  * tests: add another loadrt test
  * packaging: switch to dh_python2 on Jessie and later
  * packaging: Debian Jessie and Ubuntu 14.04 don't have libgnomeprintui2.2

 -- Sebastian Kuzminsky <seb@highlab.com>  Fri, 02 Oct 2015 19:03:15 -0600

linuxcnc (1:2.6.9) wheezy; urgency=low

  * docs: update G33.1 example to include S100 M3
  * docs: document motion.feed-inhibit better
  * docs: update encoder.9 manpage
  * docs: improve haltcl docs
  * docs: misc minor fixes & improvements

  * UIs: tolerate task latency better
  * touchy: Fix Set Tool/Origin defaults on lathes
  * gmoccapy: introduced hungarian translation
  * gmoccapy: several new keyboard shortcuts
  * gmoccapy: new place for full size preview button
  * gmoccapy: bug in fullsize / edit change
  * hal_glib: do not emit signal file changed on remap
  * vismach: work around a bug in mesa

  * hm2: Smart-serial boards can have HAL pins identified by board serial numbers

  * interp: don't set an invalid sequence number
  * interp: log messages to stderr as intended, instead of crashing

  * task: warn if the main loop takes too long
  * task: warn when dropping queued mdi commands

  * io: initialize the tool-in-spindle info correctly

 -- Sebastian Kuzminsky <seb@highlab.com>  Sat, 08 Aug 2015 16:00:57 -0600

linuxcnc (1:2.6.8) precise; urgency=low

  * Axis GUI: Fix regression of control disabling, SF#423
  * Axis GUI: Use a preferred form of "switch" (closes: SF#411)

  * gmoccapy GUI: bug in ignore limits solved
  * gmoccapy GUI: search also in the users dir for themes
  * gmoccapy GUI: fixed division by zero error on spindle
  * gmoccapy GUI: introduced french translation
  * gmoccapy GUI: bug in btn_brake_macro

  * tooledit: fix a typo/bug in a switch statement

  * stepconf: fix check for spindle encoder signals for pp2
  * stepconf: fix check for spindle signals for pp2

  * xhc-hb04 sim configs: typo fix

  * emccalib.tcl: allow whitespace on detected setp lines

  * halcmd: err msg applies pins or params
  * hal: fix fatal memory corruption bug on linking pin to a signal
  * hal: fix a dubious type cast

  * docs: fix hal_pin_new() and hal_param_new() manpages

  * packaging: depend on a GPLv2 version of readline
  * build system: clean up cache files

 -- Sebastian Kuzminsky <seb@highlab.com>  Sun, 10 May 2015 13:37:22 -0600

linuxcnc (1:2.6.7) precise; urgency=low

  * axis gui: fix transition to world mode

 -- Sebastian Kuzminsky <seb@highlab.com>  Sat, 21 Feb 2015 10:04:33 -0700

linuxcnc (1:2.6.6) precise; urgency=low

  * axis gui: fix jog speed on nontrivkins machines

  * gmoccapy: bug in initializing lathe mode
  * gmoccapy: bug because I missed two self.
  * gmoccapy: added a clock and date label
  * gmoccapy: bug in hal pin updating, new spindle handling
  * gmoccapy: bug/limit in tool sensor height
  * gmoccapy: solved a bug in counts handling
  * gmoccapy: new hal pin and some renaming
  * gmoccapy: deleted unneeded stuff and new translation
  * gmoccapy: added support to select number of digits
  * gmoccapy: turtle jog and analog in for slider values
  * gmoccapy: introduced polish translation
  * gmoccapy: report about gcode errors

  * pncconf: lower default watchdog limit
  * pncconf: fix double POSITION_OFFSET/FEEBACK INI entry

  * halui: don't forget the Task mode when queueing MDI commands

  * debounce: document filter groups better in the manpage
  * pyvcp: Bug in radio button widgets
  * gladevcp: bug in combi_dro foreground color attribute
  * hal_gremlin - Emit signal in case of gcode error
  * inihal: bugfix, typo for ini.n.backlash

  * xhc-hb04: Fix memory leak
  * xhc-hb04: error exit if [HAL]HALUI not set

  * gm6: Fix RS485 DAC problem, when DAC has zero V output

  * better error message when a component fails to load in sim

  * comp: don't overrun the names[] array
  * comp: fix indentation nitpick in generated C code

  * docs: include a warning about power supplies for the STG
  * docs: update gmoccapy docs
  * docs: improve 'option rtapi_app no' description of comp
  * docs: fixup manpage syntax for rtapi_app_main.3 & rtapi_app_exit.3
  * docs: fix inaccuracies in hal_init manpage
  * docs: document the surprising encoder num_chan=0 behavior
  * docs: update the md5sum of the Live/Install Image
  * docs: misc minor improvements

  * tests: fix a spurious failure of the tlo test
  * tests: test names= and counts= args of comp-generated components
  * tests: longer timeout in halui jogging test
  * tests: fix a race condition in the toolchanger/toolno-pocket-differ test
  * tests: simplify t0 test and increase task queue usage
  * tests: loadrt must handle failure from rtapi_app_main

  * packaging: use correct dependencies on Debian Jessie
  * packaging: tclx is a runtime dependency, not a build-dep

 -- Sebastian Kuzminsky <seb@highlab.com>  Wed, 18 Feb 2015 21:15:08 -0700

linuxcnc (1:2.6.5) precise; urgency=low

  * gmoccapy: virtual keyboard "bug" not initialized settings correct
  * gmoccapy: initialize mouse button mode corrected
  * gmoccapy: PAUSE button did not get active on M01

  * hostmot2: fix default address of the second EPP port (7i43 and 7i90)

  * gs2_vfd: add missing short command line arguments -g, -A, -D, and -R
  * lincurve: improve manpage

  * docs: correct G43 description
  * docs: improve G2 examples
  * docs: fix up whitespace in mux_generic(9) manpage
  * docs: document comp extra_link_args
  * docs: document Signed-off-By procedure
  * docs: include many missing manpages in the html index

  * comp: test that option extra_link_args works
  * comp: 'option extra_link_args' needs a string

  * latency-histogram: clean up on ^C

  * task: remove some dead code
  * task: fix a dropped-mdi bug

  * rebrand a realtime warning message from motion

  * tests: reorganize the halui test dir layout
  * tests: add a halui mdi test
  * tests: fix a spurious false failure in the tlo test

  * NML: improved debugging in interp_list

 -- Sebastian Kuzminsky <seb@highlab.com>  Mon, 08 Dec 2014 22:38:23 -0700

linuxcnc (1:2.6.4) precise; urgency=low

  * axis gui: fix shift-jog speed being too slow on inch configs displaying mm
  * axis gui: fix UVW jogs being too fast by 25.4x, on inch configs displaying mm

  * gmoccapy gui: fixed serious bug with PAUSE / RESUME / STOP
  * gmoccapy gui: bug fixes, minor layout changes
  * gmoccapy gui: support now also matchbox-keyboard

  * hal: make 'halcmd save comp' order match original 'loadrt' order

  * gladevcp tooledit widget: flush tool file to disk
  * gladevcp tooledit widget: fix bugs with tool comment field
  * gladevcp led widget: fix blinking in GLADE editor problem

  * xhc-hb04: improve README

  * emccalib: fix a bug in hal file parsing
  * emccalib: enable search in POSTGUI_HALFILEs

  * popupkeyboard: support standalone demonstration

  * hm2: fix long-standing encoder velocity estimation error
  * hm2: fix FPGA names for 5i24, 5i25, and 6i25

  * sim_pin: remove special case (-0) in isnegative

  * latency-test: fix a bug in "implied microseconds" mode

  * docs: update download & install information
  * docs: fix a copy/paste error in the hostmot2.9 manpage
  * docs: give units of ini vars in homing docs
  * docs: update stepper quickstart equation
  * docs: remove description of removed 'blocks' component
  * docs: update halshow description to remove outdated blocks component
  * docs: change stepconf values so they cover most common drives
  * docs: document some missing declarations in the comp tool
  * docs: in comp, variables should be of type float, not double
  * docs: update README build instructions to include autogen
  * docs: add gmoccapy documentation
  * docs: document milltask's "ini.*" hal pins
  * docs: fix some pyvcp examples
  * docs: fix a typo in the System Requirements document
  * docs: fix a markup bug in the Developer Manual
  * docs: fix motion-type description in motion manpage
  * docs: add info about remapped code reading hal pins
  * docs: fix some spellos in remap docs
  * docs: describe our git workflow briefly

  * tests: fix a transient failure in the halui-jogging test

 -- Sebastian Kuzminsky <seb@highlab.com>  Sat, 01 Nov 2014 11:26:33 -0600

linuxcnc (1:2.6.3) precise; urgency=low

  * axis GUI: add ability to set default spindle speed
  * gmoccapy GUI: iteration over None object message
  * gmoccapy GUI: hal user message system introduced
  * gmoccapy GUI: corrected message system
  * xhc-hb04 jog pendant: move udev rule to the right place
  * python: fix exception in MultiFileBuilder.set_translation_domain
  * emccalib: fix bug #389 (not writing file)
  * estop-latch: improve documentation; set default pin values
  * hm2_7i90: remove some dead code
  * hm2 sample configs: set HOME_SEQUENCE
  * hm2 sample configs: let hm2-stepper estop when hm2 watchdog bites
        (Closes: #391)
  * docs: better description of 5420-5428
  * docs: the remap inifile var is PYTHON_APPEND
  * docs: all html links work now
  * docs: section ids are externally accessible hyperlinks
  * french doc update: default spindle speed
  * french doc update: clarify comp's usage of count and names
  * french doc update: fix startup code example
  * packaging: recommend the correct hostmot2 package
  * packaging: Debian testing (Jessie) requires tcl/tk 8.6
  * build system: misc minor portability fixes
  * tests: no need to track var file

 -- Sebastian Kuzminsky <seb@highlab.com>  Fri, 05 Sep 2014 18:53:11 -0600

linuxcnc (1:2.6.2) precise; urgency=low

  * xhc-hb04: fix device file permissions

  * pncconf: fix error with firmware with more than 5 sserial channels

  * docs: update french translation
  * docs: fix startup code example
  * docs: misc minor fixes

  * sample configs: fix sim/axis/gantry backplot display

 -- Sebastian Kuzminsky <seb@highlab.com>  Sat, 09 Aug 2014 09:19:48 -0600

linuxcnc (1:2.6.1) precise; urgency=low

  * Fix stepconf - generating new configs now works on Debian Wheezy
        and Ubuntu Precise.
  * Touchy: Disable macro button if there aren't any macros defined
  * Fix sim/axis/axis.ini sample config so the splash screen runs
        without re-zeroing G54.
  * minor docs improvements

 -- Sebastian Kuzminsky <seb@highlab.com>  Mon, 04 Aug 2014 21:41:55 -0600

linuxcnc (1:2.6.0) precise; urgency=low

  * add missing copyright and GPL license on all files
  * fix many file & directory permissions
  * fix firmware paths in hm2 5i22 sample configs
  * fix incorrect values on iocontrol.0.tool-prep-pocket (io and iov2)
  * note gmoccapy runtime dependency on python-gst0
  * axis: get interpreter address the right way

 -- Sebastian Kuzminsky <seb@highlab.com>  Mon, 28 Jul 2014 19:21:10 -0600

linuxcnc (1:2.6.0~pre5) precise; urgency=low

  * Add G43.2 - this lets G-code sum an arbitrary number of tool length
      offsets by calling G43.2 multiple times.

  * add a demo config showing remapped G43.2

  * touchy: add support for G43.2

  * gmoccapy: screen2 bug fix
  * gmoccapy: new hal pins for program progress
  * gmoccapy: solved bug using change remap and tool edit widget
  * gmoccapy: fix a bug with remapped tool change

  * pncconf: fix an incompatibility between Mesa and LinuxCNC XMLs

  * pid: change pins from IO to IN
  * thcud: fix velocity tolerance calculation
  * debounce: improve manpage
  * parport: fix API manpage cut & paste errors

  * docs: G43.1 works with all axes, not just XZ
  * docs: French translation updates
  * docs: misc minor cleanups
  * docs: HAL floats are 64 bits wide now, not 32

  * sim: fix 32-bit truncation of rdtsc on x86_64

  * interp: print correct filename in message
  * interp: need to initialize context_struct

  * task: silence a warning with gcc 4.8 + boost 1.55.0
  * task: don't link with ULAPISRCS
  * task: safer message formatting

  * rtapi: use proper type for rtapi_print_msg level
  * rtapi: Remove unused define

  * build-depend on libtk-img and make missing img::png a build-time failure

  * build: Fix a crash on gcc4.7.2 (Debian Wheezy)
  * build: fix inconsistency when multiple versions of tcl/tk are available

 -- Sebastian Kuzminsky <seb@highlab.com>  Mon, 21 Jul 2014 09:52:26 -0600

linuxcnc (1:2.6.0~pre4) precise; urgency=low

  * fix several bugs with NURBS handling (G5, G5.1, G5.2)
  * add a Rapid Override control (analogous to Feed Override)
  * support moving 3, 6, or all 9 axes for a tool change

  * add a driver for the WJ200 VFD
  * add a driver for the Mesa 7i90 AnyIO board

  * general mechatronics: fix a NULL pointer bug

  * touchy: accept all axes for G43.1 TLOs
  * gmoccapy: fix a couple of bugs

  * comp: reject invalid .comp files that don't match the component name

  * docs: add docs for G5, G5.1, G5.2 NURBS G-codes
  * docs: clarify naming requirements of .comp files
  * docs: update classic ladder manpage
  * docs: add info on the servo axis calibration assistant in Axis GUI
  * docs: misc minor fixes

  * fix a "crawling scrollbar" cosmetic bug in linuxcnctop
  * fix handling of shell metacharacters in .ini filenames
  * fix auto-closing of directories in config picker

 -- Sebastian Kuzminsky <seb@highlab.com>  Wed, 11 Jun 2014 21:39:31 -0600

linuxcnc (1:2.6.0~pre3) precise; urgency=low

  * HAL: make halcmd arrow syntax ('=>', '<=', '<=>') more strict
      (matches manpage now)
  * HAL: fix halcmd 'pin = value' and 'param = value' (matches manpage
      now)
  * HAL: don't clobber pin value when connecting to a net
  * HAL: fix a cosmetic bug in signal memory allocation

  * motion: add a pin giving the motion type (motion.motion_type)

  * pid: default to using previous target to compute error.  This will
      disturb existing tunings, so those with old configs who do not want
      to re-tune may want to set pid.N.error-previous-target to false.

  * hm2: fix a bug in 5i24 support on some motherboards
  * hm2: fix 5i24 connector names
  * hm2: expose encoder inputs (A, B, Index) as HAL pins

  * fix a bug in the comp(1) tool that would let invalid .comp files
      compile, but crash when the invalid code executed
  * fix a crash in the biquad component (and add a test)
  * fix a crash in the mesa 7i65 driver

  * pickconfig: always allow creation of shortcuts (fixes bug #372)

  * gmoccapy: add option to hide 4th axis
  * gmoccapy: fix problem of pin_value changing on startup
  * gmoccapy: let user change the DRO font size
  * gmoccapy: reset error pin when user clears the message in GUI

  * gladevcp: fix a bug in iconview

  * sample configs: fix a bug in the gmoccapy config
  * sample configs: make xhc-hb04 program-run button automatically
      switch to auto mode

  * docs: update French translation
  * docs: update motion(9) manpage to match reality
  * docs: fix a markup error in hostmot2(9) manpage
  * docs: fix hostmot2(9) manpage encoder .rawcounts pin name
  * docs: update hm2_pci(9) manpage list of supported boards
  * docs: fix some bugs in the comp(1) documentation

 -- Sebastian Kuzminsky <seb@highlab.com>  Sun, 25 May 2014 08:52:14 -0600

linuxcnc (1:2.6.0~pre2) precise; urgency=low

  * pncconf: fix bug with 7i43 address handling
  * pncconf: fix off-by-one error on pin numbering of 5i25 boards
  * General mechatronics driver: fix initialization for certain BIOSes
  * General Mechatronics driver: Improve DAC from 8 bit to 14 bit resolution
  * Axis: Fix mist and flood buttons (sf bug #371)
  * Axis: Fix spindle control buttons
  * gmoccapy: fix G92 as system bug
  * GUIs: better error message when tryint to tune un-tuneable ini file
  * gladevcp: fix a bug in the offsetpage widget
  * gladevcp: screen 2 "bug" solved and gcode.lang is back
  * halsh: initialize stubs library (this fixes builds on Ubuntu 14.04 Trusty)
  * edge component: Fix a couple of minor bugs
  * Add sample configs for Pico Systems PPMC with velocity estimation
  * docs: add descriptions of the new spindle speed pins in motion
  * docs: add descriptions of the new feed- and spindle-inhibit pins
  * daisy.ngc: Moves are way too short to make tones, if in mm mode

 -- Sebastian Kuzminsky <seb@highlab.com>  Sun, 27 Apr 2014 16:25:56 -0600

linuxcnc (1:2.6.0~pre1) precise; urgency=low

  * reorganized sample configs to improve clarity
  * .ini files now support a '#INCLUDE' directive

  * pncconf: bug fixes and improvements

  * docs: lots of updates & improvements
  * docs: removed untranslated placeholders, german & polish
  * docs: updated italian translations (of the programs)

  * GUI: Axis: allow feed rate override display to go up to 9999%
  * GUI: Axis: XYUV foam cutter support
  * GUI: touchy: wheel scrolling of program start point

  * GUI: add new gmoccapy gui
  * GUI: add new gscreen gui

  * gladevcp: add new widgets: calculator, tool editor, source view,
        dro, offset display, jogwheel, pyngcgui, etc

  * HAL: haltcl now accepts -i or -ini
  * HAL: halcmd now supports tilde expansion
  * HAL: halscope now shows the first derivative of probe channels
  * HAL: hal_glib got a number of new signals

  * HAL: stepgen now supports 16 channels (up from 8 in 2.5)
  * HAL: gs2 VFD driver now supports configurable acceleration and
        deceleration, and has support for a braking resistor
  * HAL: halui now switches to manual mode automatically when the user
        requests jogging

  * HAL: new drivers:
      * VFS11 VFD
      * Delta VFD-B
      * General Mechatronics 6 axis motion control card
      * xhc-hb04 USB jog pendant

  * HAL: new components:
      * mux_generic: generic multiplexer, any number of pins, any data type
      * lincurve: linearization curve lookup table
      * matrix_kb: matrix keyboard driver
      * mb2hal: generic Modbus-to-HAL interface
      * orient: works with M19 to control spindle position
      * sim-encoder: simulate an encoder, for useful for testing
      * thcud: torch height control for plasma

  * Hostmot2: add support for 5i24 AnyIO board
  * Hostmot2: add support for buffered SPI
  * Hostmot2: add support for the Mesa 7i65 (bspi 8xServo)
  * Hostmot2: add support for uarts
  * Hostmot2: add support for serial encoders (ssi, biss, and fanuc)
  * Hostmot2: add support for table-mode stepgens
  * Hostmot2: add support for DPLL
  * Hostmot2: detect & report encoder quadrature error
  * Hostmot2: improved support for encoders (configurable filter rate)
  * Hostmot2: improved support for muxed encoders (configurable skew rate)
  * Hostmot2: changed handling of 8i20 and 7i64 (.hal file changes needed!)

  * interp: G-codes can now be remapped
  * interp: added read-only named parameters (#<_x> etc)
  * interp: added M19 (orient spindle) and an orient component
  * interp: added saving and restoring of modal G-code state with M70-M73
  * interp: bug fixes in O-word handling
  * interp: add python subroutines

  * motion: coolant and lube are now user-controllable at all times
  * motion: add spindle speed inihibit and feed inhibit input pins
  * motion: add spindle absolute speed output pins
  * motion: rapid velocity now ignores feed override setting

  * rtapi: misc bug fixes

  * removed usrmot (buggy & unused)
  * removed freqgen component, it's been replaced by stepgen's
        velocity mode

  * build: simplified our usage of libmodbus

 -- Sebastian Kuzminsky <seb@highlab.com>  Wed, 16 Apr 2014 21:12:39 -0600

linuxcnc (1:2.5.5) lucid; urgency=low

  * AXIS: fix UVW jogs being too fast on inch configs displaying mm
  * AXIS: fix shift-jog being too slow on inch configs displaying mm
  * Docs: many fixes and updates
  * HAL: biquad: fix crash when first enabled
  * HAL: comp: fail to build some kinds of buggy comp code,
    instead of successfully compiling and then crashing at runtime.
  * HAL: comp: reject comp files whose names don't match the
    component name
  * HAL: edge: fix out-invert pin on first invocation
  * HAL: edge: fix output pulse width
  * HAL: halsh: fix for tcl8.6 in (x)ubuntu 14.04
  * HAL: serport: fix pin-1-in-not not being notted
  * HAL: stepgen: support 16 stepgens instead of 8
  * HAL: fix pin values changing when linking/unlinking them
  * Linuxcnctop: fix crawling scrollbar
  * Motion: fix canned cycles when old Z is below retract plane
  * NURBS: reject incorrect NURBS specifications instead of
    accepting them and then generating incorrect motion
  * NURBS: fix path calculation and discontinuous motion
  * Pncconf: fix some GPIO pins not showing
  * Pncconf: sserial fixes

 -- Chris Radek <chris@timeguy.com>  Wed, 11 May 2016 19:46:47 -0500

linuxcnc (1:2.5.4) lucid; urgency=low

  * Build: update dependencies for Debian 7
  * Docs: many fixes and updates
  * HAL: blend: fix docs to match the real behavior
  * HAL: edge: fix incorrect edge trigger at startup: Bug #346
  * HAL: ilowpass: handle encoder counter overflows properly
  * HAL: lcd: fix formatting when no format length is specified
  * HAL: new components bin2gray, gray2bin for Gray code conversion
  * HAL: new components bitwise and bitslice, for bitwise math operations
  * HAL: pcl720: fix in-not pins
  * HAL: thc: fix incorrect calculation of velocity tolerance: Bug #348
  * Hostmot2: document ability to have multiple 7i43 cards
  * Hostmot2: fix for PCI transfers on Linux 3.x kernels
  * Hostmot2: fix resolver index emulation/detection
  * Hostmot2: fix resolver total brokenness on 64-bit builds
  * Interpreter: fix crash when returning from a subroutine, to a file
    that has been deleted: Bug #357
  * Interpreter: fix VW-plane (G19.1) canned cycles
  * NGCGUI: Always apply tool offset when loading a tool
  * NGCGUI: Fix qpocket stepover, ramping for mm users
  * NML: fix remote clients talking to linuxcncserver
  * Pncconf: allow setting the number of classicladder bits and words
  * Pncconf: fix configurations requesting gladevcp panels without
    spindle speed displays
  * Pncconf: fix 7i43 address designation: Bug #358
  * Pncconf: fix 5i25+prob_rfx2 pin numbering problem: Bug #331
  * Pncconf: fix testing of smart-serial based spindles
  * Pncconf: place STEPGEN_MAXVEL/STEPGEN_MAXACCEL values in the ini
  * PPMC: Add new sample config showing encoder velocity estimation
  * PyVCP: in a spinbox, allow entering a value with Return: Bug #364
  * Stepconf: better defaults for axis-test distances
  * Stepconf: fix spindle-at-speed connection
  * Task: fix several problems with M61 (set currently-loaded tool)
  * Touchy: MDI support for M61 Q
  * Touchy: MDI support for multi-turn arcs
  * TP: fix a minor acceleration constraint violation in some arcs

 -- Chris Radek <chris@timeguy.com>  Thu, 17 Apr 2014 11:49:12 -0500

linuxcnc (1:2.5.3) lucid; urgency=low

  * AXIS: fix disable/enable of the toolbar's reload button
  * BUILD: fix linking on 32 bit x86 debian 7.1
  * Configs: use names= everywhere to make the sim configs clearer
  * Docs: Many improvements
  * HAL: clarkeinv: allow rotation of the input vector
  * HAL: sim_pin: add support for u32, s32, float types
  * HAL: abs_s32: don't unnecessarily require floating point
  * HAL: comp: fix option userinit
  * HAL: comp: improve handling of build failures and error reporting
  * HAL: twopass: improve error reporting
  * Hostmot2: fix smart serial port shutdown
  * Interpreter: Fix bug 315 part 2, O-call through named parameter
  * Kins: replace 5axiskins.c, used by a sample config
  * Kins: 5axiskins: remove misleading tool-length pin
  * Motion: allow for floating point in the base thread
  * PPMC: add encoder timestamp velocity estimation
  * PPMC: selectable encoder filter clock
  * PyVCP: fix several behaviors in the dial widget
  * Task: fix MDI-queueing problems
  * USC: new sample config for Pico USC with encoders
  * linuxcncrsh: many stability fixes
  * pncconf: fix 5i25 GPIO numbering
  * pncconf: fix default PDM rate
  * pncconf: fix open loop test
  * pncconf: fix incorrect zh_CN translation which broke millimeter mode

 -- Chris Radek <chris@timeguy.com>  Tue, 23 Jul 2013 12:34:46 -0500

linuxcnc (1:2.5.2) lucid; urgency=low

  * AXIS: Allow the setting of the top end of the Max Velocity slider
    according to [DISPLAY]MAX_LINEAR_VELOCITY as the docs say
  * Components: Fix mux16's debounce function
  * Components: LCD character display driver
  * Components: New multiclick component detects single, double, triple clicks
  * Docs: Many improvements
  * Gremlin: Better error reporting for gcode errors
  * Gremlin: Fix rotated axes display
  * Halui: Include tool length offsets in relative position outputs
  * Hostmot2: Fixes to sserial
  * Kins: Fix teleop jogging of ABC axes in the negative direction
  * Modbus: Fix TCP communication time out error
  * New config: Gecko G540
  * New config: Smithy 1240combined_mm
  * PID: Optional new error-previous-target mode to reduce ferrors detected
    by motion.  This is especially useful for torque-mode loops and those
    tunings that use large I gains
  * pncconf: Many fixes
  * PPMC: Better error checking for hardware problems causing miscommunication
  * Tool Table: Many fixes to tool table handling, making tool tables on
    nonrandom setups using mismatched tool and pocket numbers work correctly
  * Translations: German for tooledit
  * Translations: Many improvements to French
  * Utilities: new latencyhistogram program that shows details about latency
  * Utilities: sim_pin, a script that simulates writing to hal pins

 -- Chris Radek <chris@timeguy.com>  Sun, 03 Mar 2013 17:07:57 -0600

linuxcnc (1:2.5.1) lucid; urgency=low

  * Motion: fix incorrect spindle direction after G43 in CSS+M4 mode
  * Interpreter: allow G10 L1 to set front/back angles when not
    also changing offsets
  * Interpreter: correctly report G96/G97 mode to the UI
  * Interpreter: explicitly set the default spindle mode at startup
  * task: fix incorrect spindle speed display when switching mode
    (Manual/MDI)
  * PPMC: fix a bug that would cause missing encoder velocity pins on
    some versions
  * Hostmot2: Fix a couple of bugs affecting sserial (crash on
    shutdown, memory leak)
  * Hostmot2: Add support for 6i25
  * AXIS: fix a surprise jog when the jog increment combobox was open
  * AXIS: show S word in active gcode pane
  * AXIS: rebranding
  * Touchy: rebranding, change program path to ~/linuxcnc/nc_files
  * Docs: improvements/clarifications to the halui.1 manpage
  * Docs: improvements/clarifications to the gladevcp docs
  * Docs: improvements/clarifications to the halcmd docs
  * Docs: improvements/clarifications to the gcode docs
  * Docs: fix misc typos, misspellings, grammar, and markup bugs
  * Docs: updates to French translations
  * GladeVCP: fix EMC_Action_Open
  * GladeVCP: new default-value example
  * tooledit: save/restore geometry, allow sorting on specific columns
  * tooledit: bugfixes and i18n
  * ngcgui: minor fixes and additions
  * pncconf: lots of bug fixes and incremental improvements
  * portability fix for Ubuntu Precise 12.04 LTS
  * portability fix for Fedora 16
  * Calibration: fix missing entries in tuning/calibration screens
  * emcrsh: fix incorrect relative position report for some offset settings
  * time.comp: fix hours wrapping at 60

 -- Chris Radek <chris@timeguy.com>  Sun, 29 Jul 2012 13:48:25 -0500

linuxcnc (1:2.5.0) lucid; urgency=low

  * AXIS: dynamic tabs can embed other applications, including virtual
    control panels
  * AXIS: make the gcode readout resizable
  * AXIS: many speedups in preview generation
  * AXIS: new OpenGL preview with antialiased fonts
  * AXIS: optional blending in the program preview can make very complex
    programs easier to see
  * AXIS: prompt when homing a joint that's already homed
  * AXIS: Selectable tool touch off to workpiece or fixture
  * AXIS: show all offsets and rotation separately in the BIG DRO
  * AXIS: show G5x and G92 offsets graphically in the preview
  * AXIS: user-configurable MDI history file
  * AXIS: A comment (AXIS,notify,message) will print "message" when the
    preview is generated, instead of just at run-time.

  * Configs: many configuration updates for Smithy machines
  * Configs: update motenc sample configs for encoder index
  * Configs: add filtering (image-to-gcode etc) to hostmot2 samples
  * Configs: univpwm sample uses new encoder velocity for pid

  * GladeVCP: a new framework for making virtual control panels with the
    Glade screen designer

  * Gremlin: AXIS's program preview is now separated out as gremlin,
    for use with GladeVCP/Touchy/etc.

  * HAL: fix rare problem with freqgen output getting stuck "on"
  * HAL: gearchange component: support up to 32 gears
  * HAL: make commanded (unaffected by spindle override) spindle speed
    available on a pin, for gear selection etc.
  * HAL: make limit3 parameters into pins
  * HAL: new axis.N.motor-offset pins can be used to detect position loss
    between homings
  * HAL: new component bldc_sine: commutation for BLDC with encoder feedback
  * HAL: new mux16 component
  * HAL: new time comp, which converts seconds to hr/min/sec
  * HAL: new watchdog component
  * HAL: remove deprecated hal_m5i20 driver
  * HAL: new component for ShuttleXpress USB jog dongle
  * HAL: support names= options for encoder_ratio, sim_encoder, at_pid, siggen
  * HAL: a new component, message, to display user messages from HAL
  * HAL: a new component, multiswitch, to toggle through bits with one button

  * Halshow: add menu with load/save/exit
  * Halshow: fix the tree to not cut off after a certain depth

  * HAL: standardize on maximum hal name length

  * HALUI: allow direct-value input to spindle and feed overrides and
    max velocity
  * HALUI: handle the situation better when many command inputs change
    simultaneously

  * Hostmot2: fix a rare problem in stepgen mode setting
  * Hostmot2: fix stepgen moving VERY slowly when it should have been
    stopped
  * Hostmot2: handle failed card registration better
  * Hostmot2: support for multiplexed encoders like on the 7i48
  * Hostmot2: support for onboard diagnostic LEDs
  * Hostmot2: support for three phase PWM
  * Hostmot2: improve watchdog reliability and defaults

  * Interpreter: fixes to always use . for a decimal, no matter the locale
  * Interpreter: fix G83 peck retract to match fanuc
  * Interpreter: fix G98/G99 to match fanuc retract planes behavior
  * Interpreter: fix "run from line" when the start line is between a
    sub definition and its call
  * Interpreter: give correct errors when rotary axes are commanded to
    move in canned cycles
  * Interpreter: improve arc endpoint radius-mismatch error checking
  * Interpreter: maintain G5x and G92 offsets separately
  * Interpreter: make current position including all offsets and in the
    current program units available in parameters 5420-5428
  * Interpreter: make EMC version available in named parameters _vminor,
    _vmajor
  * Interpreter: make G92 offset rotated coordinate systems correctly
  * Interpreter: make more errors translatable
  * Interpreter: many fixes to allow O-call of subroutines from MDI mode
  * Interpreter: many new tests in the test suite, including the ability
    to verify errors
  * Interpreter: new G10 L11 code for tool touch off to fixture instead
    of active work coordinate system
  * Interpreter: new unary function EXISTS tells whether a certain
    parameter exists
  * Interpreter: search path for subroutines: [RS274NGC]SUBROUTINE_PATH
  * Interpreter: search path for user M codes: [RS274NGC]USER_M_PATH
  * Interpreter: detect and error on malformed O-if[] statements

  * IOcontrol: make aborting tool changes work

  * Kinematics: several improvements to the general serial kinematics module

  * Motenc, VTI, Opto_ac5: PCI-related update for new kernel versions

  * Motion: allow translations of more error messages
  * Motion: fix stuttering motion in NURBS
  * Motion: support for indexing/locking rotary axes

  * ngcgui: many new features and bugfixes

  * PID: accept external command-deriv and feedback-deriv connections to
    use a high quality velocity signal when it is available

  * pncconf: many new features and bugfixes

  * PPMC: improve error messages when cards are not found

  * Probing: correctly abort motion when the probe trips during a non-probe
    MDI command

  * Rebranding: rename EMC to LinuxCNC

  * TkEMC: display and allow entry of all tool offsets
  * TkEMC: in Set Coordinates, display the correct axes
  * TkEMC: only display active axes
  * TkEMC: show coordinate system in offset widget
  * TkEMC: show work offsets for all axes

  * Touchy: add a spindle speed readout on the manual tab
  * Touchy: dynamic tabs can embed other applications, including virtual
    control panels
  * Touchy: macro capability that uses MDI O-call
  * Touchy: make single-block switch work like feed hold
  * Touchy: save maximum velocity (MV) value across runs
  * Touchy: Selectable tool touch off to workpiece or fixture
  * Touchy: show all offsets separately in the status information
  * Touchy: show the total number of lines in the loaded program
  * Touchy: show which tools are in which pockets
  * Touchy: support for metric configurations
  * Touchy: support panel indicators for status readout
  * Touchy: use appropriate jog and maxvel increments for metric and degrees
  * Touchy: turning the wheel during a continuous jog changes the current
    jog speed

  * add a G code language spec for gedit
  * add latencyplot, a strip-chart type display of latency test results

 -- Chris Radek <chris@timeguy.com>  Fri, 30 Mar 2012 13:20:02 -0500<|MERGE_RESOLUTION|>--- conflicted
+++ resolved
@@ -1,14 +1,10 @@
-<<<<<<< HEAD
 linuxcnc (1:2.9.0~pre0) stretch; urgency=medium
 
   * Master branch open for new features.
 
  -- Sebastian Kuzminsky <seb@highlab.com>  Sun, 02 Jun 2019 16:52:46 -0600
 
-linuxcnc (1:2.8.0~pre3) buster; urgency=low
-=======
 linuxcnc (1:2.8.0) buster; urgency=low
->>>>>>> 69f7ce09
 
   * Finally merge "Joints Axes". Joints and cartesian axes are no longer
     treated as the same thing, making control of robots and non-trivial
